/*
** The Sleuth Kit 
**
** Brian Carrier [carrier <at> sleuthkit [dot] org]
** Copyright (c) 2003-2012 Brian Carrier.  All rights reserved
**
** Matt Stillerman [matt@atc-nycorp.com]
** Copyright (c) 2012 ATC-NY.  All rights reserved.
** This file contains data developed with support from the National
** Institute of Justice, Office of Justice Programs, U.S. Department of Justice.
**
** TASK
** Copyright (c) 2002 @stake Inc.  All rights reserved
** 
** Copyright (c) 1997,1998,1999, International Business Machines          
** Corporation and others. All Rights Reserved.
*/

/** \file tsk_fs.h
* External header file for file system support.
* Note that this file is not meant to be directly included.  
* It is included by both libtsk.h and tsk_fs_i.h.
*/

/* LICENSE
* .ad
* .fi
*	This software is distributed under the IBM Public License.
* AUTHOR(S)
*	Wietse Venema
*	IBM T.J. Watson Research
*	P.O. Box 704
*	Yorktown Heights, NY 10598, USA
--*/

/**
* \defgroup fslib C File System Functions
* \defgroup fslib_cpp C++ File System Classes
 */

#ifndef _TSK_FS_H
#define _TSK_FS_H

#include <sys/types.h>

#ifdef __cplusplus
extern "C" {
#endif

    typedef struct TSK_FS_INFO TSK_FS_INFO;
    typedef struct TSK_FS_FILE TSK_FS_FILE;




    /**************** BLOCK Structure *******************/

    /** \name Generic File System Block Data Structure */
    //@{

    /** Flags that are used in TSK_FS_BLOCK and in callback of file_walk. 
    * Note that some of these are dependent. A block can be either TSK_FS_BLOCK_FLAG_ALLOC
    * or TSK_FS_BLOCK_FLAG_UNALLOC.  It can be one of TSK_FS_BLOCK_FLAG_RAW, TSK_FS_BLOCK_FLAG_BAD,
    * TSK_FS_BLOCK_FLAG_RES, TSK_FS_BLOCK_FLAG_SPARSE, or TSK_FS_BLOCK_FLAG_COMP.  Note that some of 
    * these are set only by file_walk because they are file-level details, such as compression and sparse.
    */
    enum TSK_FS_BLOCK_FLAG_ENUM {
        TSK_FS_BLOCK_FLAG_UNUSED = 0x0000,      ///< Used to show that TSK_FS_BLOCK structure has no data in it
        TSK_FS_BLOCK_FLAG_ALLOC = 0x0001,       ///< Block is allocated (and not TSK_FS_BLOCK_FLAG_UNALLOC)
        TSK_FS_BLOCK_FLAG_UNALLOC = 0x0002,     ///< Block is unallocated (and not TSK_FS_BLOCK_FLAG_ALLOC)
        TSK_FS_BLOCK_FLAG_CONT = 0x0004,        ///< Block (could) contain file content (and not TSK_FS_BLOCK_FLAG_META)
        TSK_FS_BLOCK_FLAG_META = 0x0008,        ///< Block (could) contain file system metadata (and not TSK_FS_BLOCK_FLAG_CONT)
        TSK_FS_BLOCK_FLAG_BAD = 0x0010, ///< Block has been marked as bad by the file system
        TSK_FS_BLOCK_FLAG_RAW = 0x0020, ///< The data has been read raw from the disk (and not COMP or SPARSE)
        TSK_FS_BLOCK_FLAG_SPARSE = 0x0040,      ///< The data passed in the file_walk calback was stored as sparse (all zeros) (and not RAW or COMP)
        TSK_FS_BLOCK_FLAG_COMP = 0x0080,        ///< The data passed in the file_walk callback was stored in a compressed form (and not RAW or SPARSE)
        TSK_FS_BLOCK_FLAG_RES = 0x0100,  ///< The data passed in the file_walk callback is from an NTFS resident file
        TSK_FS_BLOCK_FLAG_AONLY = 0x0200    /// < The buffer in TSK_FS_BLOCK has no content (it could be non-empty, but should be ignored), but the flags and such are accurate
    };
    typedef enum TSK_FS_BLOCK_FLAG_ENUM TSK_FS_BLOCK_FLAG_ENUM;


    /**
    * Flags that are used to specify which blocks to call the tsk_fs_block_walk() callback function with.
    */
    enum TSK_FS_BLOCK_WALK_FLAG_ENUM {
        TSK_FS_BLOCK_WALK_FLAG_NONE = 0x00,     ///< No Flags
        TSK_FS_BLOCK_WALK_FLAG_ALLOC = 0x01,    ///< Allocated blocks
        TSK_FS_BLOCK_WALK_FLAG_UNALLOC = 0x02,  ///< Unallocated blocks
        TSK_FS_BLOCK_WALK_FLAG_CONT = 0x04,     ///< Blocks that could store file content
        TSK_FS_BLOCK_WALK_FLAG_META = 0x08,     ///< Blocks that could store file system metadata
        TSK_FS_BLOCK_WALK_FLAG_AONLY = 0x10      ///< Do not include content in callback only address and allocation status
    };
    typedef enum TSK_FS_BLOCK_WALK_FLAG_ENUM TSK_FS_BLOCK_WALK_FLAG_ENUM;


#define TSK_FS_BLOCK_TAG 0x1b7c3f4a
    /** 
    * Generic data strcture to hold block data with metadata
    */
    typedef struct {
        int tag;                ///< \internal Will be set to TSK_FS_BLOCK_TAG if structure is valid / allocated 
        TSK_FS_INFO *fs_info;   ///< Pointer to file system that block is from
        char *buf;              ///< Buffer with block data (of size TSK_FS_INFO::block_size)
        TSK_DADDR_T addr;       ///< Address of block
        TSK_FS_BLOCK_FLAG_ENUM flags;   /// < Flags for block (alloc or unalloc)
    } TSK_FS_BLOCK;


    /**
    * Function definition used for callback to tsk_fs_block_walk(). 
    *
    * @param a_block Pointer to block structure that holds block content and flags
    * @param a_ptr Pointer that was supplied by the caller who called tsk_fs_block_walk
    * @returns Value to identify if walk should continue, stop, or stop because of error
    */
    typedef TSK_WALK_RET_ENUM(*TSK_FS_BLOCK_WALK_CB) (const TSK_FS_BLOCK *
        a_block, void *a_ptr);


    // external block-level functions
    extern void tsk_fs_block_free(TSK_FS_BLOCK * a_fs_block);
    extern TSK_FS_BLOCK *tsk_fs_block_get(TSK_FS_INFO * fs,
        TSK_FS_BLOCK * fs_block, TSK_DADDR_T addr);
    extern TSK_FS_BLOCK *tsk_fs_block_get_flag(TSK_FS_INFO * a_fs, 
        TSK_FS_BLOCK * a_fs_block, TSK_DADDR_T a_addr, 
        TSK_FS_BLOCK_FLAG_ENUM a_flags);
    extern uint8_t tsk_fs_block_walk(TSK_FS_INFO * a_fs,
        TSK_DADDR_T a_start_blk, TSK_DADDR_T a_end_blk,
        TSK_FS_BLOCK_WALK_FLAG_ENUM a_flags, TSK_FS_BLOCK_WALK_CB a_action,
        void *a_ptr);

    //@}

    /**************** DATA and DATA_LIST Structures ************/

    /** \name Generic File System File Content Data Structures */
    //@{

    /* The location of "most" file content is stored in the generic TSK 
     * data structures as runs (starting address and length). 
     */

    /** 
    * Flags used for a TSK_FS_ATTR_RUN entry. 
    */
    typedef enum {
        TSK_FS_ATTR_RUN_FLAG_NONE = 0x00,       ///< No Flag
        TSK_FS_ATTR_RUN_FLAG_FILLER = 0x01,     ///< Entry is a filler for a run that has not been seen yet in the processing (or has been lost)
        TSK_FS_ATTR_RUN_FLAG_SPARSE = 0x02      ///< Entry is a sparse run where all data in the run is zeros
    } TSK_FS_ATTR_RUN_FLAG_ENUM;


    typedef struct TSK_FS_ATTR_RUN TSK_FS_ATTR_RUN;

    /**
    * Holds information about a single data run, which has a starting address and length.
    * A run describes a consecutive list of blocks that have been allocated to a file. 
    * A file may have many such runs and they are stringed together in a linked list.
    * The entries in the list must be stored in sequential order (based on offset in file).
    */
    struct TSK_FS_ATTR_RUN {
        TSK_FS_ATTR_RUN *next;  ///< Pointer to the next run in the attribute (or NULL)
        TSK_DADDR_T offset;     ///< Offset (in blocks) of this run in the file
        TSK_DADDR_T addr;       ///< Starting block address (in file system) of run
        TSK_DADDR_T len;        ///< Number of blocks in run (0 when entry is not in use)
        TSK_FS_ATTR_RUN_FLAG_ENUM flags;        ///< Flags for run
    };



    /**
    * Flags used for the TSK_FS_ATTR structure, which is used to 
    * store file content metadata. 
    */
    typedef enum {
        TSK_FS_ATTR_FLAG_NONE = 0x00,   ///< No Flag
        TSK_FS_ATTR_INUSE = 0x01,       ///< data structure is in use
        TSK_FS_ATTR_NONRES = 0x02,      ///< Contains non-resident data (i.e. located in blocks)
        TSK_FS_ATTR_RES = 0x04, ///< Contains resident data (i.e. in a small buffer)
        TSK_FS_ATTR_ENC = 0x10, ///< Contains encrypted data
        TSK_FS_ATTR_COMP = 0x20,        ///< Contains compressed data
        TSK_FS_ATTR_SPARSE = 0x40,      ///< Contains sparse data
        TSK_FS_ATTR_RECOVERY = 0x80,    ///< Data was determined in file recovery mode
    } TSK_FS_ATTR_FLAG_ENUM;

    /** 
    * File walk callback function definition.  This is called for 
    * chunks of content in the file being processed.  
    * @param a_fs_file Pointer to file being processed
    * @param a_off Byte offset in file that this data is for
    * @param a_addr Address of data being passed (valid only if a_flags have RAW set)
    * @param a_buf Pointer to buffer with file content
    * @param a_len Size of data in buffer (in bytes)
    * @param a_flags Flags about the file content
    * @param a_ptr Pointer that was specified by caller to inode_walk
    * @returns Value that tells file walk to continue or stop
    */
    typedef TSK_WALK_RET_ENUM(*TSK_FS_FILE_WALK_CB) (TSK_FS_FILE *
        a_fs_file, TSK_OFF_T a_off, TSK_DADDR_T a_addr, char *a_buf,
        size_t a_len, TSK_FS_BLOCK_FLAG_ENUM a_flags, void *a_ptr);

    /**
    * Flags used by tsk_fs_file_walk to determine when the callback function should
    * be used. */
    typedef enum {
        TSK_FS_FILE_WALK_FLAG_NONE = 0x00,      ///< No Flag
        TSK_FS_FILE_WALK_FLAG_SLACK = 0x01,     ///< Include the file's slack space in the callback.
        TSK_FS_FILE_WALK_FLAG_NOID = 0x02,      ///< Ignore the Id argument given in the API (use only the type)
        TSK_FS_FILE_WALK_FLAG_AONLY = 0x04,     ///< Provide callback with only addresses and no file content.
        TSK_FS_FILE_WALK_FLAG_NOSPARSE = 0x08,  ///< Do not include sparse blocks in the callback.
    } TSK_FS_FILE_WALK_FLAG_ENUM;


    /**
    * These are based on the NTFS type values. 
     * Added types for HFS+.
    */
    typedef enum {
        TSK_FS_ATTR_TYPE_NOT_FOUND = 0x00,       // 0
        TSK_FS_ATTR_TYPE_DEFAULT = 0x01,        // 1
        TSK_FS_ATTR_TYPE_NTFS_SI = 0x10,        // 16
        TSK_FS_ATTR_TYPE_NTFS_ATTRLIST = 0x20,  // 32
        TSK_FS_ATTR_TYPE_NTFS_FNAME = 0x30,     // 48
        TSK_FS_ATTR_TYPE_NTFS_VVER = 0x40,      // 64 (NT)
        TSK_FS_ATTR_TYPE_NTFS_OBJID = 0x40,     // 64 (2K)
        TSK_FS_ATTR_TYPE_NTFS_SEC = 0x50,       // 80
        TSK_FS_ATTR_TYPE_NTFS_VNAME = 0x60,     // 96
        TSK_FS_ATTR_TYPE_NTFS_VINFO = 0x70,     // 112
        TSK_FS_ATTR_TYPE_NTFS_DATA = 0x80,      // 128
        TSK_FS_ATTR_TYPE_NTFS_IDXROOT = 0x90,   // 144
        TSK_FS_ATTR_TYPE_NTFS_IDXALLOC = 0xA0,  // 160
        TSK_FS_ATTR_TYPE_NTFS_BITMAP = 0xB0,    // 176
        TSK_FS_ATTR_TYPE_NTFS_SYMLNK = 0xC0,    // 192 (NT)
        TSK_FS_ATTR_TYPE_NTFS_REPARSE = 0xC0,   // 192 (2K)
        TSK_FS_ATTR_TYPE_NTFS_EAINFO = 0xD0,    // 208
        TSK_FS_ATTR_TYPE_NTFS_EA = 0xE0,        // 224
        TSK_FS_ATTR_TYPE_NTFS_PROP = 0xF0,      //  (NT)
        TSK_FS_ATTR_TYPE_NTFS_LOG = 0x100,      //  (2K)
        TSK_FS_ATTR_TYPE_UNIX_INDIR = 0x1001,   //  Indirect blocks for UFS and ExtX file systems
<<<<<<< HEAD
        TSK_FS_ATTR_TYPE_UNIX_EXTENT = 0x1002   //  Extents for Ext4 file system
=======

        // Types for HFS+ File Attributes
        TSK_FS_ATTR_TYPE_HFS_DEFAULT = 0x01,    // 1    Data fork of fs special files and misc
        TSK_FS_ATTR_TYPE_HFS_DATA = 0x1100,     // 4352 Data fork of regular files
        TSK_FS_ATTR_TYPE_HFS_RSRC = 0x1101,     // 4353 Resource fork of regular files
        TSK_FS_ATTR_TYPE_HFS_EXT_ATTR = 0x1102, // 4354 Extended Attributes, except compression records
        TSK_FS_ATTR_TYPE_HFS_COMP_REC = 0x1103, // 4355 Compression records
>>>>>>> b7c1676c
    } TSK_FS_ATTR_TYPE_ENUM;

#define TSK_FS_ATTR_ID_DEFAULT  0       ///< Default Data ID used if file system does not assign one.

    typedef struct TSK_FS_ATTR TSK_FS_ATTR;
    /**
    * Holds information about the location of file content (or a file attribute). For most file systems, a file
    * has only a single attribute that stores the file content. 
    * Other file systems, such as NTFS, have multiple
    * attributes.  If multiple attributes exist, they are stored in a linked list.
    * Attributes can be "resident", which means the data is stored
    * in a small buffer instead of being stored in a full file system block.
    * "Non-resident" attributes store data in blocks and they are stored in 
    * the data structure as a series of runs.  
    * This structure is used to represent both of these cases.
    *
    * The non-resident data has several size values. 
    * \verbatim
    * |--------------------------------------------------------------------|
    * |skiplen|---------------allocsize------------------------------------|
    * |skiplen|---------------size-----------------------------------|
    * |skiplen|---------------initsize------------|
    * \endverbatim
    */
    struct TSK_FS_ATTR {
        TSK_FS_ATTR *next;      ///< Pointer to next attribute in list
        TSK_FS_FILE *fs_file;   ///< Pointer to the file that this is from
        TSK_FS_ATTR_FLAG_ENUM flags;    ///< Flags for attribute
        char *name;             ///< Name of attribute (in UTF-8).  Will be NULL if attribute doesn't have a name. 
        size_t name_size;       ///< Number of bytes allocated to name
        TSK_FS_ATTR_TYPE_ENUM type;     ///< Type of attribute
        uint16_t id;            ///< Id of attribute

        TSK_OFF_T size;         ///< Size in bytes of the attribute resident and non-resident content (does not include skiplen for non-resident attributes)

        /**
        * Data associated with a non-resident file / attribute. 
        * The data is stored in one or more data runs. 
        */
        struct {
            TSK_FS_ATTR_RUN *run;       ///< Linked list of runs for non-resident attributes
            TSK_FS_ATTR_RUN *run_end;   ///< Pointer to final run in the list
            uint32_t skiplen;   ///< Number of initial bytes in run to skip before content begins. The size field does not include this length. 
            TSK_OFF_T allocsize;        ///< Number of bytes that are allocated in all clusters of non-resident run (will be larger than size - does not include skiplen).  This is defined when the attribute is created and used to determine slack space.
            TSK_OFF_T initsize; ///< Number of bytes (starting from offset 0) that have data (including FILLER) saved for them (smaller then or equal to size).  This is defined when the attribute is created.   
            uint32_t compsize;  ///< Size of compression units (needed only if NTFS file is compressed)
        } nrd;

        /**
        * Data associated with a resident attribute / file.  
        * The data is stored in a buffer. 
        */
        struct {
            uint8_t *buf;       ///< Buffer for resident data
            size_t buf_size;    ///< Number of bytes allocated to buf
            TSK_OFF_T offset;   ///< Starting offset in bytes relative to start of file system (NOT YET IMPLEMENTED)
        } rd;

        /* Special file (compressed, encrypted, etc.) */
         ssize_t(*r) (const TSK_FS_ATTR * fs_attr,
            TSK_OFF_T a_offset, char *a_buf, size_t a_len);
         uint8_t(*w) (const TSK_FS_ATTR * fs_attr,
            int flags, TSK_FS_FILE_WALK_CB, void *);
    };


    /**
    * Structure used as the head of an attribute list.  
    */
    typedef struct {
        TSK_FS_ATTR *head;
    } TSK_FS_ATTRLIST;

    extern uint8_t tsk_fs_attr_walk(const TSK_FS_ATTR * a_fs_attr,
        TSK_FS_FILE_WALK_FLAG_ENUM a_flags, TSK_FS_FILE_WALK_CB a_action,
        void *a_ptr);

    //@}


    /**************** META_NAME_LIST Structure *******************/

    /** \name Generic File System File Metadata Data Structures */
    //@{

    /**
    * Size of name array in TSK_FS_META_NAME_LIST structure
    */
#define TSK_FS_META_NAME_LIST_NSIZE    512


    typedef struct TSK_FS_META_NAME_LIST TSK_FS_META_NAME_LIST;
    /**
    * Relatively generic structure to hold file names that are stored with
    * the file metadata.  Note that this is different from the
    * file name stored in the directory heirarchy, which is 
    * part of the tsk_fs_name_... code.  This is currently
    * used for NTFS and FAT file systems only.
    */
    struct TSK_FS_META_NAME_LIST {
        TSK_FS_META_NAME_LIST *next;    ///< Pointer to next name (or NULL)
        char name[TSK_FS_META_NAME_LIST_NSIZE]; ///< Name in UTF-8 (does not include parent directory name)
        TSK_INUM_T par_inode;   ///< Inode address of parent directory (NTFS only)
        uint32_t par_seq;       ///< Sequence number of parent directory (NTFS only)
    };



    /****************** META Structure ***************/

    /**
    * Metadata flags used in TSK_FS_META.flags and in request to inode_walk
    */
    enum TSK_FS_META_FLAG_ENUM {
        TSK_FS_META_FLAG_ALLOC = 0x01,  ///< Metadata structure is currently in an allocated state
        TSK_FS_META_FLAG_UNALLOC = 0x02,        ///< Metadata structure is currently in an unallocated state
        TSK_FS_META_FLAG_USED = 0x04,   ///< Metadata structure has been allocated at least once
        TSK_FS_META_FLAG_UNUSED = 0x08, ///< Metadata structure has never been allocated. 
        TSK_FS_META_FLAG_COMP = 0x10,   ///< The file contents are compressed. 
        TSK_FS_META_FLAG_ORPHAN = 0x20, ///< Return only metadata structures that have no file name pointing to the (inode_walk flag only)
    };
    typedef enum TSK_FS_META_FLAG_ENUM TSK_FS_META_FLAG_ENUM;

    enum TSK_FS_META_ATTR_FLAG_ENUM {
        TSK_FS_META_ATTR_EMPTY, ///< The data in the attributes (if any) is not for this file
        TSK_FS_META_ATTR_STUDIED,       ///< The data in the attributes are for this file
        TSK_FS_META_ATTR_ERROR, ///< The attributes for this file could not be loaded
    };
    typedef enum TSK_FS_META_ATTR_FLAG_ENUM TSK_FS_META_ATTR_FLAG_ENUM;


    /**
    * Values for the mode field -- which identifies the file type 
    * and permissions.
    */
    enum TSK_FS_META_TYPE_ENUM {
        TSK_FS_META_TYPE_UNDEF = 0x00,
        TSK_FS_META_TYPE_REG = 0x01,    ///< Regular file
        TSK_FS_META_TYPE_DIR = 0x02,    ///< Directory file
        TSK_FS_META_TYPE_FIFO = 0x03,   ///< Named pipe (fifo) 
        TSK_FS_META_TYPE_CHR = 0x04,    ///< Character device 
        TSK_FS_META_TYPE_BLK = 0x05,    ///< Block device 
        TSK_FS_META_TYPE_LNK = 0x06,    ///< Symbolic link
        TSK_FS_META_TYPE_SHAD = 0x07,   ///< SOLARIS ONLY 
        TSK_FS_META_TYPE_SOCK = 0x08,   ///< UNIX domain socket
        TSK_FS_META_TYPE_WHT = 0x09,    ///< Whiteout
        TSK_FS_META_TYPE_VIRT = 0x0a,   ///< "Virtual File" created by TSK for file system areas
    };
    typedef enum TSK_FS_META_TYPE_ENUM TSK_FS_META_TYPE_ENUM;

#define TSK_FS_META_TYPE_STR_MAX 0x0b   ///< Number of file types in shortname array
    extern char tsk_fs_meta_type_str[TSK_FS_META_TYPE_STR_MAX][2];


    enum TSK_FS_META_MODE_ENUM {
        /* The following describe the file permissions */
        TSK_FS_META_MODE_ISUID = 0004000,       ///< set user id on execution 
        TSK_FS_META_MODE_ISGID = 0002000,       ///< set group id on execution 
        TSK_FS_META_MODE_ISVTX = 0001000,       ///< sticky bit 

        TSK_FS_META_MODE_IRUSR = 0000400,       ///< R for owner 
        TSK_FS_META_MODE_IWUSR = 0000200,       ///< W for owner 
        TSK_FS_META_MODE_IXUSR = 0000100,       ///< X for owner 

        TSK_FS_META_MODE_IRGRP = 0000040,       ///< R for group 
        TSK_FS_META_MODE_IWGRP = 0000020,       ///< W for group 
        TSK_FS_META_MODE_IXGRP = 0000010,       ///< X for group 

        TSK_FS_META_MODE_IROTH = 0000004,       ///< R for other 
        TSK_FS_META_MODE_IWOTH = 0000002,       ///< W for other 
        TSK_FS_META_MODE_IXOTH = 0000001        ///< X for other 
    };
    typedef enum TSK_FS_META_MODE_ENUM TSK_FS_META_MODE_ENUM;

    typedef enum TSK_FS_META_CONTENT_TYPE_ENUM {
        TSK_FS_META_CONTENT_TYPE_UNIX_INDIRECT = 0x0,
        TSK_FS_META_CONTENT_TYPE_UNIX_EXTENT = 0x1
    } TSK_FS_META_CONTENT_TYPE_ENUM;
    
    
#define TSK_FS_META_TAG 0x13524635
    /** 
    * TSK data structure to store general file and directory metadata. 
    * Note that the file in the file
    * system may have more metadata than is stored here.  
    * For performance reasons, the run list of the file content is not always known
    * when the file is loaded.  It may be loaded only when needed by the internal code. 
    * The TSK_FS_META::content_ptr pointer contains file system-specific data that will be
    * used to determine the full run. After it has been loaded, the TSK_FS_META::attr field
    * will contain that info.  
    */
    typedef struct {
        int tag;                ///< \internal Will be set to TSK_FS_META_TAG if structure is allocated

        TSK_FS_META_FLAG_ENUM flags;    ///< Flags for this file for its allocation status etc.
        TSK_INUM_T addr;        ///< Address of the meta data structure for this file

        TSK_FS_META_TYPE_ENUM type;     ///< File type
        TSK_FS_META_MODE_ENUM mode;     ///< Unix-style permissions
        int nlink;              ///< link count (number of file names pointing to this)
        TSK_OFF_T size;         ///< file size (in bytes)
        TSK_UID_T uid;          ///< owner id
        TSK_GID_T gid;          ///< group id

        /* @@@ Need to make these 64-bits ... ? */
        time_t mtime;           ///< last file content modification time (stored in number of seconds since Jan 1, 1970 UTC)
        uint32_t mtime_nano;    ///< nano-second resolution in addition to m_time
        time_t atime;           ///< last file content accessed time (stored in number of seconds since Jan 1, 1970 UTC)
        uint32_t atime_nano;    ///< nano-second resolution in addition to a_time
        time_t ctime;           ///< last file / metadata status change time (stored in number of seconds since Jan 1, 1970 UTC)
        uint32_t ctime_nano;    ///< nano-second resolution in addition to c_time
        time_t crtime;          ///< Created time (stored in number of seconds since Jan 1, 1970 UTC)
        uint32_t crtime_nano;   ///< nano-second resolution in addition to cr_time

        /* filesystem specific times */
        union {
            struct {
                time_t dtime;   ///< Linux deletion time
                uint32_t dtime_nano;    ///< nano-second resolution in addition to d_time
            } ext2;
            struct {
                time_t bkup_time;       ///< HFS+ backup time
                uint32_t bkup_time_nano;        ///< nano-second resolution in addition to bkup_time
            } hfs;
        } time2;

        void *content_ptr;      ///< Pointer to file system specific data that is used to store references to file content
        size_t content_len;     ///< size of content  buffer
        TSK_FS_META_CONTENT_TYPE_ENUM content_type;

        uint32_t seq;           ///< Sequence number for file (NTFS only, is incremented when entry is reallocated) 

        /** Contains run data on the file content (specific locations where content is stored).  
        * Check attr_state to determine if data in here is valid because not all file systems 
        * load this data when a file is loaded.  It may not be loaded until needed by one
        * of the APIs. Most file systems will have only one attribute, but NTFS will have several. */
        TSK_FS_ATTRLIST *attr;
        TSK_FS_META_ATTR_FLAG_ENUM attr_state;  ///< State of the data in the TSK_FS_META::attr structure

        TSK_FS_META_NAME_LIST *name2;   ///< Name of file stored in metadata (FAT and NTFS Only)
        char *link;             ///< Name of target file if this is a symbolic link
    } TSK_FS_META;



    /** String that is prepended to orphan FAT & NTFS files when the file
    * name is known, but the parent is not */
#define TSK_FS_ORPHAN_STR "-ORPHAN_FILE-"

    /* we are using the last inode as the special inode for the orphan directory.  Note that this
     * macro is defined to abstract this convention, but there are many places in the code where
     * there is implied logic about this convention. For example, inode_walks will stop before
     * this value so that special handling can occur. */
#define TSK_FS_ORPHANDIR_INUM(fs_info) \
    (fs_info->last_inum)


    /** 
    * inode walk callback function definition.  This is called for every file
    * that meets the critera specified when inode_walk was called. 
    * @param a_fs_file Pointer to the current file
    * @param a_ptr Pointer that was specified by caller to inode_walk
    * @returns Value that tells inode walk to continue or stop
    */
    typedef TSK_WALK_RET_ENUM(*TSK_FS_META_WALK_CB) (TSK_FS_FILE *
        a_fs_file, void *a_ptr);


    extern uint8_t tsk_fs_meta_walk(TSK_FS_INFO * a_fs, TSK_INUM_T a_start,
        TSK_INUM_T a_end, TSK_FS_META_FLAG_ENUM a_flags,
        TSK_FS_META_WALK_CB a_cb, void *a_ptr);

    extern uint8_t tsk_fs_meta_make_ls(const TSK_FS_META * a_fs_meta,
        char *a_buf, size_t a_len);

    //@}

    /************* NAME / DIR structures **********/

    /** \name Generic File System File Name Data Structures */
    //@{

    /**
    * File name flags that are used when specifying the status of
    * a name in the TSK_FS_NAME structure
    */
    typedef enum {
        TSK_FS_NAME_FLAG_ALLOC = 0x01,  ///< Name is in an allocated state
        TSK_FS_NAME_FLAG_UNALLOC = 0x02,        ///< Name is in an unallocated state
    } TSK_FS_NAME_FLAG_ENUM;


    /**
    * File type values -- as specified in the directory entry structure.
    */
    typedef enum {
        TSK_FS_NAME_TYPE_UNDEF = 0,     ///< Unknown type
        TSK_FS_NAME_TYPE_FIFO = 1,      ///< Named pipe 
        TSK_FS_NAME_TYPE_CHR = 2,       ///< Character device
        TSK_FS_NAME_TYPE_DIR = 3,       ///< Directory 
        TSK_FS_NAME_TYPE_BLK = 4,       ///< Block device
        TSK_FS_NAME_TYPE_REG = 5,       ///< Regular file 
        TSK_FS_NAME_TYPE_LNK = 6,       ///< Symbolic link 
        TSK_FS_NAME_TYPE_SOCK = 7,      ///< Socket 
        TSK_FS_NAME_TYPE_SHAD = 8,      ///< Shadow inode (solaris) 
        TSK_FS_NAME_TYPE_WHT = 9,       ///< Whiteout (openbsd)
        TSK_FS_NAME_TYPE_VIRT = 10,     ///< Special (TSK added "Virtual" files)
    } TSK_FS_NAME_TYPE_ENUM;

#define TSK_FS_NAME_TYPE_STR_MAX 11     ///< Number of types that have a short string name

    /* ascii representation of above types */
    extern char tsk_fs_name_type_str[TSK_FS_NAME_TYPE_STR_MAX][2];

#define  TSK_FS_NAME_TAG 0x23147869
    /**
    * Generic structure to store the file name information that is stored in
    * a directory. Most file systems seperate the file name from the metadata, but
    * some do not (such as FAT). This structure contains the name and address of the 
    * metadata.
    */
    typedef struct {
        int tag;                ///< \internal Set to TSK_FS_NAME_ID if allocated, 0 if not

        char *name;             ///< The name of the file (in UTF-8)
        size_t name_size;       ///< The number of bytes allocated to name

        char *shrt_name;        ///< The short name of the file or null (in UTF-8)
        size_t shrt_name_size;  ///< The number of bytes allocated to shrt_name

        TSK_INUM_T meta_addr;   ///< Address of the metadata structure that the name points to. 
        uint32_t meta_seq;      ///< Sequence number for metadata structure (NTFS only) 
        TSK_INUM_T par_addr;    ///< Metadata address of parent directory (equal to meta_addr if this entry is for root directory). 

        TSK_FS_NAME_TYPE_ENUM type;     ///< File type information (directory, file, etc.)
        TSK_FS_NAME_FLAG_ENUM flags;    ///< Flags that describe allocation status etc. 
    } TSK_FS_NAME;


    /**
    * Definition of callback function that is used by tsk_fs_dir_walk().  This is
    * is called for each file in a directory. 
    * @param a_fs_file Pointer to the current file in the directory
    * @param a_path Path of the file
    * @param a_ptr Pointer that was originally passed by caller to tsk_fs_dir_walk.
    * @returns Value to signal if tsk_fs_dir_walk should stop or continue. 
    */
    typedef TSK_WALK_RET_ENUM(*TSK_FS_DIR_WALK_CB) (TSK_FS_FILE *
        a_fs_file, const char *a_path, void *a_ptr);


#define TSK_FS_DIR_TAG  0x97531246
    /**
    * A handle to a directory so that its files can be individually accessed.
    */
    typedef struct {
        int tag;                ///< \internal Will be set to TSK_FS_DIR_TAG if structure is still allocated, 0 if not

        TSK_FS_FILE *fs_file;   ///< Pointer to the file structure for the directory.

        TSK_FS_NAME *names;     ///< Pointer to list of names in directory. 
        size_t names_used;      ///< Number of name structures in queue being used
        size_t names_alloc;     ///< Number of name structures that were allocated

        TSK_INUM_T addr;        ///< Metadata address of this directory 

        TSK_FS_INFO *fs_info;   ///< Pointer to file system the directory is located in
    } TSK_FS_DIR;

    /**
    * Flags that are used when walking names in directories.  These are used to identify
    * which files to call the callback function on. 
    */
    typedef enum {
        TSK_FS_DIR_WALK_FLAG_NONE = 0x00,       ///< No Flags
        TSK_FS_DIR_WALK_FLAG_ALLOC = 0x01,      ///< Return allocated names in callback
        TSK_FS_DIR_WALK_FLAG_UNALLOC = 0x02,    ///< Return unallocated names in callback
        TSK_FS_DIR_WALK_FLAG_RECURSE = 0x04,    ///< Recurse into sub-directories 
        TSK_FS_DIR_WALK_FLAG_NOORPHAN = 0x08,   ///< Do not return (or recurse into) the special Orphan directory
    } TSK_FS_DIR_WALK_FLAG_ENUM;


    extern TSK_FS_DIR *tsk_fs_dir_open_meta(TSK_FS_INFO * a_fs,
        TSK_INUM_T a_addr);
    extern TSK_FS_DIR *tsk_fs_dir_open(TSK_FS_INFO * a_fs,
        const char *a_dir);
    extern uint8_t tsk_fs_dir_walk(TSK_FS_INFO * a_fs, TSK_INUM_T a_inode,
        TSK_FS_DIR_WALK_FLAG_ENUM a_flags, TSK_FS_DIR_WALK_CB a_action,
        void *a_ptr);
    extern size_t tsk_fs_dir_getsize(const TSK_FS_DIR *);
    extern TSK_FS_FILE *tsk_fs_dir_get(const TSK_FS_DIR *, size_t);
    extern void tsk_fs_dir_close(TSK_FS_DIR *);

    extern int8_t tsk_fs_path2inum(TSK_FS_INFO * a_fs, const char *a_path,
        TSK_INUM_T * a_result, TSK_FS_NAME * a_fs_name);

    //@}

    /********************* FILE Structure *************************/

    /** \name Generic File System File  Data Structures */
    //@{

#define  TSK_FS_FILE_TAG 0x11212212
    /**
    * Generic structure used to refer to files in the file system.  A file will
    * typically have a name and metadata.  This structure holds that type of information.
    * When deleted files are being processed, this structure may have the name defined
    * but not metadata because it no longer exists. Or, if you are calling meta_walk
    * and are not processing at the name level, then the name will not be defined.  
    * always check these to make sure they are not null before they are read. */
    struct TSK_FS_FILE {
        int tag;                ///< \internal Will be set to TSK_FS_FILE_TAG if structure is allocated

        TSK_FS_NAME *name;      ///< Pointer to name of file (or NULL if file was opened using metadata address)
        TSK_FS_META *meta;      ///< Pointer to metadata of file (or NULL if name has invalid metadata address)

        TSK_FS_INFO *fs_info;   ///< Pointer to file system that the file is located in.
    };

    /**
    * Flags used by tsk_fs_file_read */
    typedef enum {
        TSK_FS_FILE_READ_FLAG_NONE = 0x00,      ///< No Flags
        TSK_FS_FILE_READ_FLAG_SLACK = 0x01,     ///< Allow read access into slack space
        TSK_FS_FILE_READ_FLAG_NOID = 0x02,      ///< Ignore the Id argument given in the API (use only the type)
    } TSK_FS_FILE_READ_FLAG_ENUM;

    extern void tsk_fs_file_close(TSK_FS_FILE * a_fs_file);
    extern TSK_FS_FILE *tsk_fs_file_open(TSK_FS_INFO * a_fs,
        TSK_FS_FILE * a_fs_file, const char *a_path);
    extern TSK_FS_FILE *tsk_fs_file_open_meta(TSK_FS_INFO * fs,
        TSK_FS_FILE * fs_file, TSK_INUM_T addr);
    extern ssize_t
        tsk_fs_file_read(TSK_FS_FILE *, TSK_OFF_T, char *, size_t,
        TSK_FS_FILE_READ_FLAG_ENUM);
    extern ssize_t tsk_fs_file_read_type(TSK_FS_FILE *,
        TSK_FS_ATTR_TYPE_ENUM, uint16_t, TSK_OFF_T, char *, size_t,
        TSK_FS_FILE_READ_FLAG_ENUM);
    extern const TSK_FS_ATTR *tsk_fs_file_attr_get(TSK_FS_FILE *
        a_fs_file);
    extern int tsk_fs_file_attr_getsize(TSK_FS_FILE * a_fs_file);
    extern const TSK_FS_ATTR *tsk_fs_file_attr_get_idx(TSK_FS_FILE *
        a_fs_file, int a_idx);
    extern const TSK_FS_ATTR *tsk_fs_file_attr_get_type(TSK_FS_FILE *
        a_fs_file, TSK_FS_ATTR_TYPE_ENUM, uint16_t, uint8_t);
    extern const TSK_FS_ATTR *tsk_fs_file_attr_get_id(TSK_FS_FILE *
        a_fs_file, uint16_t);

    extern uint8_t tsk_fs_file_walk(TSK_FS_FILE * a_fs_file,
        TSK_FS_FILE_WALK_FLAG_ENUM a_flags, TSK_FS_FILE_WALK_CB a_action,
        void *a_ptr);
    extern uint8_t tsk_fs_file_walk_type(TSK_FS_FILE * a_fs_file,
        TSK_FS_ATTR_TYPE_ENUM a_type, uint16_t a_id,
        TSK_FS_FILE_WALK_FLAG_ENUM a_flags, TSK_FS_FILE_WALK_CB a_action,
        void *a_ptr);

    extern ssize_t tsk_fs_attr_read(const TSK_FS_ATTR * a_fs_attr,
        TSK_OFF_T a_offset, char *a_buf, size_t a_len,
        TSK_FS_FILE_READ_FLAG_ENUM a_flags);

    extern uint8_t tsk_fs_file_get_owner_sid(TSK_FS_FILE *, char **);

    //@}


    /****************** Journal Structures *************/

    /** \name Generic File System Journal Data Structures */
    //@{

    typedef struct {
        TSK_DADDR_T jblk;       /* journal block address */
        TSK_DADDR_T fsblk;      /* fs block that journal entry is about */
    } TSK_FS_JENTRY;

    typedef TSK_WALK_RET_ENUM(*TSK_FS_JBLK_WALK_CB) (TSK_FS_INFO *, char *,
        int, void *);
    typedef TSK_WALK_RET_ENUM(*TSK_FS_JENTRY_WALK_CB) (TSK_FS_INFO *,
        TSK_FS_JENTRY *, int, void *);

    //@}


    /******************************* TSK_FS_INFO ******************/

    /** \name Generic File System Handle Data Structure */
    //@{

    /** 
    * Values for the file system type.  Each bit corresponds to a file 
    * system.  
    */
    enum TSK_FS_TYPE_ENUM {
        TSK_FS_TYPE_DETECT = 0x00000000,        ///< Use autodetection methods
        TSK_FS_TYPE_NTFS = 0x00000001,  ///< NTFS file system
        TSK_FS_TYPE_NTFS_DETECT = 0x00000001,   ///< NTFS auto detection
        TSK_FS_TYPE_FAT12 = 0x00000002, ///< FAT12 file system
        TSK_FS_TYPE_FAT16 = 0x00000004, ///< FAT16 file system
        TSK_FS_TYPE_FAT32 = 0x00000008, ///< FAT32 file system
        TSK_FS_TYPE_FAT_DETECT = 0x0000000e,    ///< FAT auto detection
        TSK_FS_TYPE_FFS1 = 0x00000010,  ///< UFS1 (FreeBSD, OpenBSD, BSDI ...)
        TSK_FS_TYPE_FFS1B = 0x00000020, ///< UFS1b (Solaris - has no type)
        TSK_FS_TYPE_FFS2 = 0x00000040,  ///< UFS2 - FreeBSD, NetBSD 
        TSK_FS_TYPE_FFS_DETECT = 0x00000070,    ///< UFS auto detection
        TSK_FS_TYPE_EXT2 = 0x00000080,  ///< Ext2 file system
        TSK_FS_TYPE_EXT3 = 0x00000100,  ///< Ext3 file system
        TSK_FS_TYPE_EXT_DETECT = 0x00002180,    ///< ExtX auto detection
        TSK_FS_TYPE_SWAP = 0x00000200,  ///< SWAP file system
        TSK_FS_TYPE_SWAP_DETECT = 0x00000200,   ///< SWAP auto detection
        TSK_FS_TYPE_RAW = 0x00000400,   ///< RAW file system
        TSK_FS_TYPE_RAW_DETECT = 0x00000400,    ///< RAW auto detection
        TSK_FS_TYPE_ISO9660 = 0x00000800,       ///< ISO9660 file system
        TSK_FS_TYPE_ISO9660_DETECT = 0x00000800,        ///< ISO9660 auto detection
        TSK_FS_TYPE_HFS = 0x00001000,   ///< HFS file system
        TSK_FS_TYPE_HFS_DETECT = 0x00001000,    ///< HFS auto detection
	TSK_FS_TYPE_EXT4 = 0x00002000,  ///< Ext3 file system
        TSK_FS_TYPE_UNSUPP = 0xffffffff,        ///< Unsupported file system
    };
    typedef enum TSK_FS_TYPE_ENUM TSK_FS_TYPE_ENUM;

    /**
    * \ingroup fslib
    * Macro that takes a file system type and returns 1 if the type
    * is for an NTFS file system. */
#define TSK_FS_TYPE_ISNTFS(ftype) \
    (((ftype) & TSK_FS_TYPE_NTFS_DETECT)?1:0)

    /**
    * \ingroup fslib
    * Macro that takes a file system type and returns 1 if the type
    * is for a FAT file system. */
#define TSK_FS_TYPE_ISFAT(ftype) \
    (((ftype) & TSK_FS_TYPE_FAT_DETECT)?1:0)

    /**
    * \ingroup fslib
    * Macro that takes a file system type and returns 1 if the type
    * is for a FFS file system. */
#define TSK_FS_TYPE_ISFFS(ftype) \
    (((ftype) & TSK_FS_TYPE_FFS_DETECT)?1:0)

    /**
    * \ingroup fslib
    * Macro that takes a file system type and returns 1 if the type
    * is for a ExtX file system. */
#define TSK_FS_TYPE_ISEXT(ftype) \
    (((ftype) & TSK_FS_TYPE_EXT_DETECT)?1:0)

    /**
    * \ingroup fslib
    * Macro that takes a file system type and returns 1 if the type
    * is for a ISO9660 file system. */
#define TSK_FS_TYPE_ISISO9660(ftype) \
    (((ftype) & TSK_FS_TYPE_ISO9660_DETECT)?1:0)

    /**
    * \ingroup fslib
    * Macro that takes a file system type and returns 1 if the type
    * is for a HFS file system. */
#define TSK_FS_TYPE_ISHFS(ftype) \
    (((ftype) & TSK_FS_TYPE_HFS_DETECT)?1:0)

    /**
    * \ingroup fslib
    * Macro that takes a file system type and returns 1 if the type
    * is for a swap "file system". */
#define TSK_FS_TYPE_ISSWAP(ftype) \
    (((ftype) & TSK_FS_TYPE_SWAP_DETECT)?1:0)

    /**
    * \ingroup fslib
    * Macro that takes a file system type and returns 1 if the type
    * is for a raw "file system". */
#define TSK_FS_TYPE_ISRAW(ftype) \
    (((ftype) & TSK_FS_TYPE_RAW_DETECT)?1:0)


    /**
    * Flags for the FS_INFO structure 
    */
    enum TSK_FS_INFO_FLAG_ENUM {
        TSK_FS_INFO_FLAG_NONE        = 0x00,   ///< No Flags
        TSK_FS_INFO_FLAG_HAVE_SEQ    = 0x01,   ///< File system has sequence numbers in the inode addresses.
        TSK_FS_INFO_FLAG_HAVE_SUBSEC = 0x02    ///< File system has subsecond time fields 
    };
    typedef enum TSK_FS_INFO_FLAG_ENUM TSK_FS_INFO_FLAG_ENUM;

#define TSK_FS_INFO_TAG  0x10101010
#define TSK_FS_INFO_FS_ID_LEN   32      // set based on largest file system / volume ID supported

    /**
    * Stores state information for an open file system. 
    * One of these are generated for each open files system and it contains
    * file system-type specific data.  These values are all filled in by
    * the file system code and not the caller functions.  This struct
    * (and its subclasses) should be allocated only by tsk_fs_malloc
    * and deallocated only by tsk_fs_free, which handle init/deinit
    * of the locks.
    */
    struct TSK_FS_INFO {
        int tag;                ///< \internal Will be set to TSK_FS_INFO_TAG if structure is still allocated, 0 if not
        TSK_IMG_INFO *img_info; ///< Pointer to the image layer state
        TSK_OFF_T offset;       ///< Byte offset into img_info that fs starts 

        /* meta data */
        TSK_INUM_T inum_count;  ///< Number of metadata addresses 
        TSK_INUM_T root_inum;   ///< Metadata address of root directory  
        TSK_INUM_T first_inum;  ///< First valid metadata address
        TSK_INUM_T last_inum;   ///< Last valid metadata address

        /* content */
        TSK_DADDR_T block_count;        ///< Number of blocks in fs
        TSK_DADDR_T first_block;        ///< Address of first block
        TSK_DADDR_T last_block; ///< Address of last block as reported by file system (could be larger than last_block in image if end of image does not exist)
        TSK_DADDR_T last_block_act;     ///< Address of last block -- adjusted so that it is equal to the last block in the image or volume (if image is not complete)
        unsigned int block_size;        ///< Size of each block (in bytes)
        unsigned int dev_bsize; ///< Size of device block (typically always 512)
		unsigned int inode_size;		///< Size of each inode (in bytes)

        /* The following are used for really RAW images that contain data
           before and after the actual user sector. For example, a raw cd
           image may have 16 bytes before the start of each sector.
         */
        unsigned int block_pre_size;    ///< Number of bytes that preceed each block (currently only used for RAW CDs)
        unsigned int block_post_size;   ///< Number of bytes that follow each block (currently only used for RAW CDs)

        /* Journal */
        TSK_INUM_T journ_inum;  ///< Address of journal inode

        TSK_FS_TYPE_ENUM ftype; ///< type of file system 
        const char *duname;     ///< string "name" of data unit type 
        TSK_FS_INFO_FLAG_ENUM flags;    ///< flags for file system
        uint8_t fs_id[TSK_FS_INFO_FS_ID_LEN];   ///< File system id (as reported in boot sector)
        size_t fs_id_used;      ///< Number of bytes in fs_id that are being used

        TSK_ENDIAN_ENUM endian; ///< Endian order of data

        /* list_inum_named_lock protects list_inum_named */
        tsk_lock_t list_inum_named_lock;        // taken when r/w the list_inum_named list
        TSK_LIST *list_inum_named;      /**< List of unallocated inodes that
                                        * are pointed to by a file name -- 
                                        * Used to find orphan files.  Is filled 
                                        * after looking for orphans
                                        * or afer a full name_walk is performed.
                                        * (r/w shared - lock) */

        /* orphan_hunt_lock protects orphan_dir */
        tsk_lock_t orphan_dir_lock;     // taken for the duration of orphan hunting (not just when updating orphan_dir)
        TSK_FS_DIR *orphan_dir; ///< Files and dirs in the top level of the $OrphanFiles directory.  NULL if orphans have not been hunted for yet. (r/w shared - lock) 

         uint8_t(*block_walk) (TSK_FS_INFO * fs, TSK_DADDR_T start, TSK_DADDR_T end, TSK_FS_BLOCK_WALK_FLAG_ENUM flags, TSK_FS_BLOCK_WALK_CB cb, void *ptr);    ///< FS-specific function: Call tsk_fs_block_walk() instead. 

         TSK_FS_BLOCK_FLAG_ENUM(*block_getflags) (TSK_FS_INFO * a_fs, TSK_DADDR_T a_addr);      ///< \internal

         uint8_t(*inode_walk) (TSK_FS_INFO * fs, TSK_INUM_T start, TSK_INUM_T end, TSK_FS_META_FLAG_ENUM flags, TSK_FS_META_WALK_CB cb, void *ptr);     ///< FS-specific function: Call tsk_fs_meta_walk() instead. 

         uint8_t(*file_add_meta) (TSK_FS_INFO * fs, TSK_FS_FILE * fs_file, TSK_INUM_T addr);    ///< \internal

         TSK_FS_ATTR_TYPE_ENUM(*get_default_attr_type) (const TSK_FS_FILE *);   ///< \internal

         uint8_t(*load_attrs) (TSK_FS_FILE *);  ///< \internal


        /**
        * Pointer to file system specific function that prints details on a specific file to a file handle. 
        *
        * @param fs File system file is located in
        * @param hFile File handle to print text to
        * @param inum Address of file in file system
        * @param numblock The number of blocks in file to force print (can go beyond file size)
        * @param sec_skew Clock skew in seconds to also print times in
        * 
        * @returns 1 on error and 0 on success
        */
         uint8_t(*istat) (TSK_FS_INFO * fs, FILE * hFile, TSK_INUM_T inum,
            TSK_DADDR_T numblock, int32_t sec_skew);

         TSK_RETVAL_ENUM(*dir_open_meta) (TSK_FS_INFO * fs, TSK_FS_DIR ** a_fs_dir, TSK_INUM_T inode);  ///< \internal Call tsk_fs_dir_open_meta() instead. 

         uint8_t(*jopen) (TSK_FS_INFO *, TSK_INUM_T);   ///< \internal

         uint8_t(*jblk_walk) (TSK_FS_INFO *, TSK_DADDR_T, TSK_DADDR_T, int, TSK_FS_JBLK_WALK_CB, void *);       ///< \internal

         uint8_t(*jentry_walk) (TSK_FS_INFO *, int, TSK_FS_JENTRY_WALK_CB, void *);     ///< \internal

         uint8_t(*fsstat) (TSK_FS_INFO * fs, FILE * hFile);     ///< \internal

        int (*name_cmp) (TSK_FS_INFO *, const char *, const char *);    ///< \internal

         uint8_t(*fscheck) (TSK_FS_INFO *, FILE *);     ///< \internal

        void (*close) (TSK_FS_INFO * fs);       ///< FS-specific function: Call tsk_fs_close() instead. 

         uint8_t(*fread_owner_sid) (TSK_FS_FILE *, char **);    // FS-specific function. Call tsk_fs_file_get_owner_sid() instead.
    };


    /* File system level */
    extern TSK_FS_INFO *tsk_fs_open_img(TSK_IMG_INFO *, TSK_OFF_T,
        TSK_FS_TYPE_ENUM);
    extern TSK_FS_INFO *tsk_fs_open_vol(const TSK_VS_PART_INFO *,
        TSK_FS_TYPE_ENUM);
    extern void tsk_fs_close(TSK_FS_INFO *);

    extern TSK_FS_TYPE_ENUM tsk_fs_type_toid_utf8(const char *);
    extern TSK_FS_TYPE_ENUM tsk_fs_type_toid(const TSK_TCHAR *);
    extern void tsk_fs_type_print(FILE *);
    extern const char *tsk_fs_type_toname(TSK_FS_TYPE_ENUM);
    extern TSK_FS_TYPE_ENUM tsk_fs_type_supported();

    extern ssize_t tsk_fs_read(TSK_FS_INFO * a_fs, TSK_OFF_T a_off,
        char *a_buf, size_t a_len);
    extern ssize_t tsk_fs_read_block(TSK_FS_INFO * a_fs,
        TSK_DADDR_T a_addr, char *a_buf, size_t a_len);

    //@}


    /***** LIBRARY ROUTINES FOR COMMAND LINE FUNCTIONS */
    enum TSK_FS_BLKCALC_FLAG_ENUM {
        TSK_FS_BLKCALC_DD = 0x01,
        TSK_FS_BLKCALC_BLKLS = 0x02,
        TSK_FS_BLKCALC_SLACK = 0x04
    };
    typedef enum TSK_FS_BLKCALC_FLAG_ENUM TSK_FS_BLKCALC_FLAG_ENUM;
    extern int8_t tsk_fs_blkcalc(TSK_FS_INFO * fs,
        TSK_FS_BLKCALC_FLAG_ENUM flags, TSK_DADDR_T cnt);


    enum TSK_FS_BLKCAT_FLAG_ENUM {
        TSK_FS_BLKCAT_NONE = 0x00,
        TSK_FS_BLKCAT_HEX = 0x01,
        TSK_FS_BLKCAT_ASCII = 0x02,
        TSK_FS_BLKCAT_HTML = 0x04,
        TSK_FS_BLKCAT_STAT = 0x08
    };
    typedef enum TSK_FS_BLKCAT_FLAG_ENUM TSK_FS_BLKCAT_FLAG_ENUM;
    extern uint8_t tsk_fs_blkcat(TSK_FS_INFO * fs,
        TSK_FS_BLKCAT_FLAG_ENUM flags, TSK_DADDR_T addr,
        TSK_DADDR_T read_num_units);


    enum TSK_FS_BLKLS_FLAG_ENUM {
        TSK_FS_BLKLS_NONE = 0x00,
        TSK_FS_BLKLS_CAT = 0x01,
        TSK_FS_BLKLS_LIST = 0x02,
        TSK_FS_BLKLS_SLACK = 0x04,
    };
    typedef enum TSK_FS_BLKLS_FLAG_ENUM TSK_FS_BLKLS_FLAG_ENUM;
    extern uint8_t tsk_fs_blkls(TSK_FS_INFO * fs,
        TSK_FS_BLKLS_FLAG_ENUM lclflags, TSK_DADDR_T bstart,
        TSK_DADDR_T bend, TSK_FS_BLOCK_FLAG_ENUM flags);

    extern uint8_t tsk_fs_blkstat(TSK_FS_INFO * fs, TSK_DADDR_T addr,
        TSK_FS_BLOCK_FLAG_ENUM flags);

    enum TSK_FS_FFIND_FLAG_ENUM {
        TSK_FS_FFIND_ALL = 0x01,
    };
    typedef enum TSK_FS_FFIND_FLAG_ENUM TSK_FS_FFIND_FLAG_ENUM;
    extern uint8_t tsk_fs_ffind(TSK_FS_INFO * fs,
        TSK_FS_FFIND_FLAG_ENUM lclflags, TSK_INUM_T inode,
        TSK_FS_ATTR_TYPE_ENUM type, uint8_t type_used,
        uint16_t id, uint8_t id_used, TSK_FS_DIR_WALK_FLAG_ENUM flags);


    enum TSK_FS_FLS_FLAG_ENUM {
        TSK_FS_FLS_NONE = 0x00,
        TSK_FS_FLS_DOT = 0x01,
        TSK_FS_FLS_LONG = 0x02,
        TSK_FS_FLS_FILE = 0x04,
        TSK_FS_FLS_DIR = 0x08,
        TSK_FS_FLS_FULL = 0x10,
        TSK_FS_FLS_MAC = 0x20,
    };
    typedef enum TSK_FS_FLS_FLAG_ENUM TSK_FS_FLS_FLAG_ENUM;
    extern uint8_t tsk_fs_fls(TSK_FS_INFO * fs,
        TSK_FS_FLS_FLAG_ENUM lclflags, TSK_INUM_T inode,
        TSK_FS_DIR_WALK_FLAG_ENUM flags, TSK_TCHAR * pre, int32_t skew);

    extern uint8_t tsk_fs_icat(TSK_FS_INFO * fs,
        TSK_INUM_T inum,
        TSK_FS_ATTR_TYPE_ENUM type, uint8_t type_used,
        uint16_t id, uint8_t id_used, TSK_FS_FILE_WALK_FLAG_ENUM flags);


    enum TSK_FS_IFIND_FLAG_ENUM {
        TSK_FS_IFIND_NONE = 0x00,
        TSK_FS_IFIND_ALL = 0x01,
        TSK_FS_IFIND_PAR_LONG = 0x02,
    };
    typedef enum TSK_FS_IFIND_FLAG_ENUM TSK_FS_IFIND_FLAG_ENUM;
    extern int8_t tsk_fs_ifind_path(TSK_FS_INFO * fs,
        TSK_TCHAR * path, TSK_INUM_T * result);
    extern uint8_t tsk_fs_ifind_data(TSK_FS_INFO * fs,
        TSK_FS_IFIND_FLAG_ENUM flags, TSK_DADDR_T blk);
    extern uint8_t tsk_fs_ifind_par(TSK_FS_INFO * fs,
        TSK_FS_IFIND_FLAG_ENUM flags, TSK_INUM_T par);


    enum TSK_FS_ILS_FLAG_ENUM {
        TSK_FS_ILS_NONE = 0x00,
        TSK_FS_ILS_OPEN = 0x01,
        TSK_FS_ILS_MAC = 0x02,
        TSK_FS_ILS_LINK = 0x04,
        TSK_FS_ILS_UNLINK = 0x08,
    };
    typedef enum TSK_FS_ILS_FLAG_ENUM TSK_FS_ILS_FLAG_ENUM;
    extern uint8_t tsk_fs_ils(TSK_FS_INFO * fs,
        TSK_FS_ILS_FLAG_ENUM lclflags, TSK_INUM_T istart, TSK_INUM_T ilast,
        TSK_FS_META_FLAG_ENUM flags, int32_t skew, const TSK_TCHAR * img);

    /*
     ** Is this string a "." or ".."
     */
#define TSK_FS_ISDOT(str) ( ((str[0] == '.') && \
    ( ((str[1] == '.') && (str[2] == '\0')) || (str[1] == '\0') ) ) ? 1 : 0 )


    extern int tsk_fs_parse_inum(const TSK_TCHAR * str, TSK_INUM_T *,
        TSK_FS_ATTR_TYPE_ENUM *, uint8_t *, uint16_t *, uint8_t *);

#ifdef __cplusplus
}
#endif
#ifdef __cplusplus
/**
 * \ingroup fslib_cpp
 */ class TskFsJEntry {
  private:
    TSK_FS_JENTRY * m_jEntry;
    TskFsJEntry(const TskFsJEntry & rhs);
     TskFsJEntry & operator=(const TskFsJEntry & rhs);

  public:
     TskFsJEntry(TSK_FS_JENTRY * a_jEntry) {
        m_jEntry = a_jEntry;
    };

    ~TskFsJEntry() {
    };
};

/**
* \ingroup fslib_cpp
* Contains information about a single data run, which has a starting address and length.
* A run describes a consecutive list of blocks that have been allocated to a file. 
* A file may have many such runs and they are stringed together in a linked list.
* The entries in the list must be stored in sequential order (based on offset in file).
* See TSK_FS_ATTR_RUN for more details.
*/
class TskFsAttrRun {
  private:
    TSK_FS_ATTR_RUN * m_fsAttrRun;
    TskFsAttrRun(const TskFsAttrRun & rhs);
     TskFsAttrRun & operator=(const TskFsAttrRun & rhs);

  public:
    /**
        * construct a TskFsAttrRun object.
    * @param a_fsAttrRun pointer of TSK_FS_ATTR_RUN. If NULL, then the 
    * getX() method return values are undefined. 
    */
     TskFsAttrRun(TSK_FS_ATTR_RUN * a_fsAttrRun) {
        m_fsAttrRun = a_fsAttrRun;
    };

    ~TskFsAttrRun() {
    };

    /**
    * get offset (in blocks) of this run in the file
    * @return offset of run
    */
    TSK_DADDR_T getOffset() const {
        if (m_fsAttrRun != NULL)
            return m_fsAttrRun->offset;
        else
            return 0;
    };

    /**
        * get starting block address (in file system) of run
    * @return starting block address
    */
    TSK_DADDR_T getAddr() const {
        if (m_fsAttrRun != NULL)
            return m_fsAttrRun->addr;
        else
            return 0;
    };

    /**
    * get number of blocks in run (0 when entry is not in use)
    * @return offset
    */
    TSK_DADDR_T length() const {
        if (m_fsAttrRun != NULL)
            return m_fsAttrRun->len;
        else
            return 0;
    };

    /**
        * get flags for run
    * @return flags for run
    */
    TSK_FS_ATTR_RUN_FLAG_ENUM getFlags() const {
        if (m_fsAttrRun != NULL)
            return m_fsAttrRun->flags;
        else
            return (TSK_FS_ATTR_RUN_FLAG_ENUM) 0;
    };
};                              //TskFsAttrRun

/**
* \ingroup fslib_cpp
* Stores the file name information that is stored in
* a directory. Most file systems seperate the file name from the metadata, but
* some do not (such as FAT). This structure contains the file name and the 
* address of the  metadata. See TSK_FS_NAME for more details.
*/
class TskFsName {
    friend class TskFsInfo;

  private:
     TSK_FS_NAME * m_fsName;
     TskFsName(const TskFsName & rhs);
     TskFsName & operator=(const TskFsName & rhs);

  public:
    /**
    * construct a TskFsName object
    * @param a_fsName a pointer of TSK_FS_NAME. If NULL, the getX() return values are undefined. 
    */
     TskFsName(TSK_FS_NAME * a_fsName) {
        m_fsName = a_fsName;
    };

    ~TskFsName() {
    };

    /**
    * Return the name of the file (in UTF-8)
    * @return the name of the file
    */
    const char *getName() const {
        if (m_fsName != NULL)
            return m_fsName->name;
        else
            return NULL;
    };
    /**
        * Return the short name of the file or null (in UTF-8)
    * @return the short name of the file
    */
    const char *getShortName() const {
        if (m_fsName != NULL)
            return m_fsName->shrt_name;
        else
            return NULL;
    };

    /**
        * Return the address of the metadata structure that the name points to. 
    * @return address of the metadata structure that the name points to 
    */
    TSK_INUM_T getMetaAddr() const {
        if (m_fsName != NULL)
            return m_fsName->meta_addr;
        else
            return 0;
    };

    /**
        * Return the sequence number for metadata structure (NTFS only) 
    * @return sequence number for metadata structure
    */
    uint32_t getMetaSeq() const {
        if (m_fsName != NULL)
            return m_fsName->meta_seq;
        else
            return 0;
    };

    /**
        * Return the metadata address of the parent directory (equal to meta_addr if this entry is for root directory). 
    * @return metadata address of parent directory 
    */
    TSK_INUM_T getParentAddr() const {
        if (m_fsName != NULL)
            return m_fsName->par_addr;
        else
            return 0;
    };

    /**
        * Return the file type information (directory, file, etc.) 
    * @return file type information 
    */
    TSK_FS_NAME_TYPE_ENUM getType() const {
        if (m_fsName != NULL)
            return m_fsName->type;
        else
            return (TSK_FS_NAME_TYPE_ENUM) 0;
    };

    /**
        * Return flags that describe allocation status etc. 
    * @return flags that describe allocation status 
    */
    TSK_FS_NAME_FLAG_ENUM getFlags() const {
        if (m_fsName != NULL)
            return m_fsName->flags;
        else
            return (TSK_FS_NAME_FLAG_ENUM) 0;
    };
};

class TskFsFile;
/** 
* File walk callback function definition.  This is called for 
* chunks of content in the file being processed.  
* @param a_fs_file Pointer to file being processed
* @param a_off Byte offset in file that this data is for
* @param a_addr Address of data being passed (valid only if a_flags have RAW set)
* @param a_buf Pointer to buffer with file content
* @param a_len Size of data in buffer (in bytes)
* @param a_flags Flags about the file content
* @param a_ptr Pointer that was specified by caller to inode_walk
* @returns Value that tells file walk to continue or stop
*/
typedef TSK_WALK_RET_ENUM(*TSK_FS_FILE_WALK_CPP_CB) (TskFsFile *
    a_fs_file, TSK_OFF_T a_off, TSK_DADDR_T a_addr, char *a_buf,
    size_t a_len, TSK_FS_BLOCK_FLAG_ENUM a_flags, void *a_ptr);

/** \internal
* Internal structure to pass C++ file walk data into C file walk call back.
*/
typedef struct {
    TSK_FS_FILE_WALK_CPP_CB cppAction;  // pointer C++ callback
    void *cPtr;                 // pointer to data that was passed into C++ walk method
} TSK_FS_FILE_WALK_CPP_DATA;

/** \internal
* Internal function used to call C++ file Walk callback from C callback.
*/
extern TSK_WALK_RET_ENUM tsk_fs_file_cpp_c_cb(TSK_FS_FILE * a_file,
    TSK_OFF_T a_off, TSK_DADDR_T a_addr, char *a_buf, size_t a_len,
    TSK_FS_BLOCK_FLAG_ENUM a_flags, void *a_ptr);
/**
* \ingroup fslib_cpp
* Stores information about a file attribute.  File attributes store data for a file.
* Most files have at least one attribute that stores the file content.  See TSK_FS_ATTR for 
* details on attributes. 
*/
class TskFsAttribute {
  private:
    const TSK_FS_ATTR *m_fsAttr;
     TskFsAttribute(const TskFsAttribute & rhs);
     TskFsAttribute & operator=(const TskFsAttribute & rhs);

  public:
    /**
        * construct a TskFsAttribute object
    * @param a_fsAttr a pointer of TSK_FS_ATTR.  If NULL, the getX() return values are undefi
    ned.
    */
     TskFsAttribute(const TSK_FS_ATTR * a_fsAttr) {
        m_fsAttr = a_fsAttr;
    };

    ~TskFsAttribute() {
    };

    /**
        * Process an attribute and call a callback function with its contents. The callback will be 
    * called with chunks of data that are fs->block_size or less.  The address given in the callback
    * will be correct only for raw files (when the raw file contents were stored in the block).  For
    * compressed and sparse attributes, the address may be zero.
    *
    * See tsk_fs_attr_walk() for details
    * @param a_flags Flags to use while processing attribute
    * @param a_action Callback action to call with content
    * @param a_ptr Pointer that will passed to callback
    * @returns 1 on error and 0 on success.
    */
    uint8_t walk(TSK_FS_FILE_WALK_FLAG_ENUM a_flags,
        TSK_FS_FILE_WALK_CPP_CB a_action, void *a_ptr) {
        TSK_FS_FILE_WALK_CPP_DATA fileData;
        fileData.cppAction = a_action;
        fileData.cPtr = a_ptr;
        if (m_fsAttr)
            return tsk_fs_attr_walk(m_fsAttr, a_flags,
                tsk_fs_file_cpp_c_cb, &fileData);
        else
            return 1;
    };

    /**
        * Read the contents of this attribute using a typical read() type interface.
    * 0s are returned for missing runs. 
    * 
    * See tsk_fs_attr_read() for details
    * @param a_offset The byte offset to start reading from.
    * @param a_buf The buffer to read the data into.
    * @param a_len The number of bytes to read from the file.
    * @param a_flags Flags to use while reading
    * @returns The number of bytes read or -1 on error (incl if offset is past end of file).
    */
    ssize_t read(TSK_OFF_T a_offset, char *a_buf, size_t a_len,
        TSK_FS_FILE_READ_FLAG_ENUM a_flags) {
        if (m_fsAttr != NULL)
            return tsk_fs_attr_read(m_fsAttr, a_offset, a_buf, a_len,
                a_flags);
        else
            return -1;
    };

    /**
        * get the attribute's flags 
    * @return flags for attribute
    */
    TSK_FS_ATTR_FLAG_ENUM getFlags() const {
        if (m_fsAttr != NULL)
            return m_fsAttr->flags;
        else
            return (TSK_FS_ATTR_FLAG_ENUM) 0;
    };
    /**
        * get the attributes's name (in UTF-8).  
    * @return name of attribute (or NULL if attribute doesn't have one)
    */
    const char *getName() const {
        if (m_fsAttr != NULL)
            return m_fsAttr->name;
        else
            return NULL;
    };

    /**
        * get type of attribute
    * @return type of attribute
    */
    TSK_FS_ATTR_TYPE_ENUM getType() const {
        if (m_fsAttr != NULL)
            return m_fsAttr->type;
        else
            return (TSK_FS_ATTR_TYPE_ENUM) 0;
    };

    /**
        * get id of attribute
    * @return id of attribute
    */
    uint16_t getId() const {
        if (m_fsAttr != NULL)
            return m_fsAttr->id;
        else
            return 0;
    };

    /**
        * get size in bytes of attribute (does not include skiplen for non-resident)
    * @return size in bytes of attribute
    */
    TSK_OFF_T getSize() const {
        if (m_fsAttr != NULL)
            return m_fsAttr->size;
        else
            return 0;
    };

    /**
        * get a run for a non-resident attribute. 
    * It's caller's responsibility to free memory of TskFsAttrRun
    * @param a_idx The index of the run to return.
    * @return A run in the attribute.
    */
    const TskFsAttrRun *getRun(int a_idx) const {
        if (m_fsAttr != NULL) {
            TSK_FS_ATTR_RUN *run = m_fsAttr->nrd.run;
            int i = 0;
            while (run != NULL) {
                if (i == a_idx)
                    return new TskFsAttrRun(run);
                i++;
                run = run->next;
            }
        }
        return NULL;
    };

    /**
          * gets the number of runs in a non-resident attribute. 
     * @return number of runs.
     */
    int getRunCount() const {
        int size = 0;
        if (m_fsAttr != NULL) {
            TSK_FS_ATTR_RUN *run = m_fsAttr->nrd.run;
            while (run != NULL) {
                size++;
                run = run->next;
            }
        }
        return size;
    }

    /**
        * get number of initial bytes in run to skip before content begins. 
    * The size field does not include this length. 
    * @return number of initial bytes in run to skip before content begins
    */
    uint32_t getSkipLen() const {
        if (m_fsAttr != NULL)
            return m_fsAttr->nrd.skiplen;
        else
            return 0;
    };

    /**
        * get number of bytes that are allocated in all clusters of non-resident run 
    * (will be larger than size - does not include skiplen).  
    * This is defined when the attribute is created and used to determine slack space. 
    * @return number of bytes that are allocated in all clusters of non-resident run
    */
    TSK_OFF_T getAllocSize() const {
        if (m_fsAttr != NULL)
            return m_fsAttr->nrd.allocsize;
        else
            return 0;
    };

    /**
        * get number of bytes (starting from offset 0) that have data 
    * (including FILLER) saved for them (smaller then or equal to size).  
    * This is defined when the attribute is created. 
    * @return number of bytes (starting from offset 0) that have data 
    */
    TSK_OFF_T getInitSize() const {
        if (m_fsAttr != NULL)
            return m_fsAttr->nrd.initsize;
        else
            return 0;
    };

    /**
        * get size of compression units (needed only if NTFS file is compressed)
    * @return size of compression units (needed only if NTFS file is compressed)
    */
    uint32_t getCompSize() const {
        if (m_fsAttr != NULL)
            return m_fsAttr->nrd.compsize;
        return 0;
    };

    /**
        * Pointer to buffer with resident data.  Only getSize() bytes will be valid.
    * @return pointer to buffer with resident data.
    */
    const uint8_t *getBuf() const {
        if (m_fsAttr != NULL)
            return m_fsAttr->rd.buf;
        else
            return NULL;
    };

};                              //TskfsAttr


class TskFsBlock;
class TskFsInfo;
/**
* Function definition used for callback to blockWalk(). 
*
* @param a_block Pointer to TskFsBlock object that holds block content and flags
* @param a_ptr Pointer that was supplied by the caller who called tsk_fs_block_walk
* @returns Value to identify if walk should continue, stop, or stop because of error
*/
typedef TSK_WALK_RET_ENUM(*TSK_FS_BLOCK_WALK_CPP_CB) (const TskFsBlock *
    a_block, void *a_ptr);


/** \internal
* Internal structure to pass C++ block walk data into C block walk call back.
*/
typedef struct {
    TSK_FS_BLOCK_WALK_CPP_CB cppAction; // pointer C++ callback
    void *cPtr;                 // pointer to data that was passed into C++ walk method
} TSK_FS_BLOCK_WALK_CPP_DATA;

/** \internal
* Internal function used to call C++ Block Walk callback from C callback.
*/
extern TSK_WALK_RET_ENUM tsk_fs_block_cpp_c_cb(const TSK_FS_BLOCK *
    a_block, void *a_ptr);
/**
* Function definition for callback in TskFsInfo.jblkWalk(). 
*
* @param a_fsInfo File system being analyzed 
* @param a_string 
* @param a_num 
* @param a_ptr Pointer that was supplied by the caller 
* @returns Value to identify if walk should continue, stop, or stop because of error
*/
typedef TSK_WALK_RET_ENUM(*TSK_FS_JBLK_WALK_CPP_CB) (TskFsInfo * a_fsInfo,
    char *a_string, int a_num, void *a_ptr);

/** \internal
* Internal structure to pass C++ JBLK walk data into C JBLK walk call back.
*/
typedef struct {
    TSK_FS_JBLK_WALK_CPP_CB cppAction;  // pointer C++ callback
    void *cPtr;                 // pointer to data that was passed into C++ walk method
} TSK_FS_JBLK_WALK_CPP_DATA;

/** \internal
* Internal function used to call C++ JBLK Walk callback from C callback.
*/
extern TSK_WALK_RET_ENUM tsk_fs_jblk_walk_cpp_c_cb(TSK_FS_INFO * a_fsInfo,
    char *a_string, int a_num, void *a_ptr);

/**
* Function definition  for callback in TskFsInfo.jentryWalk().
*
* @param a_fsInfo File system being analyzed
* @param a_jentry journal entry
* @param a_num 
* @param a_ptr Pointer that was supplied by the caller. 
* @returns Value to identify if walk should continue, stop, or stop because of error
*/
typedef TSK_WALK_RET_ENUM(*TSK_FS_JENTRY_WALK_CPP_CB) (TskFsInfo *
    a_fsInfo, TskFsJEntry * a_jentry, int a_num, void *a_ptr);

/** \internal
* Internal structure to pass C++ JENTRY walk data into C JENTRY walk call back.
*/
typedef struct {
    TSK_FS_JENTRY_WALK_CPP_CB cppAction;        // pointer C++ callback
    void *cPtr;                 // pointer to data that was passed into C++ walk method
} TSK_FS_JENTRY_WALK_CPP_DATA;

/** \internal
* Internal function used to call C++ JENTRY Walk callback from C callback.
*/
extern TSK_WALK_RET_ENUM tsk_fs_jentry_walk_cpp_c_cb(TSK_FS_INFO *
    a_fsInfo, TSK_FS_JENTRY * a_jentry, int a_num, void *a_ptr);
/** 
* inode walk callback function definition.  This is called for every file
* that meets the critera specified when inode_walk was called. 
* @param a_fs_file Pointer to the current file
* @param a_ptr Pointer that was specified by caller to inode_walk
* @returns Value that tells inode walk to continue or stop
*/
typedef TSK_WALK_RET_ENUM(*TSK_FS_META_WALK_CPP_CB) (TskFsFile *
    a_fs_file, void *a_ptr);
/** \internal
* Internal structure to pass C++ metadata walk data into C metadata walk call back.
*/
typedef struct {
    TSK_FS_META_WALK_CPP_CB cppAction;  // pointer C++ callback
    void *cPtr;                 // pointer to data that was passed into C++ walk method
} TSK_FS_META_WALK_CPP_DATA;

/** \internal
* Internal function used to call C++ Meta Walk callback from C callback.
*/
extern TSK_WALK_RET_ENUM tsk_fs_meta_walk_cpp_c_cb(TSK_FS_FILE * a_file,
    void *a_ptr);
/**
* Definition of callback function that is used by tsk_fs_dir_walk().  This is
* is called for each file in a directory. 
* @param a_fs_file Pointer to the current file in the directory
* @param a_path Path of the file
* @param a_ptr Pointer that was originally passed by caller to tsk_fs_dir_walk.
* @returns Value to signal if tsk_fs_dir_walk should stop or continue. 
*/
typedef TSK_WALK_RET_ENUM(*TSK_FS_DIR_WALK_CPP_CB) (TskFsFile *
    a_fs_file, const char *a_path, void *a_ptr);

/** \internal
* Internal structure to pass C++ dir walk data into C block walk call back.
*/
typedef struct {
    TSK_FS_DIR_WALK_CPP_CB cppAction;   // pointer C++ callback
    void *cPtr;                 // pointer to data that was passed into C++ walk method
} TSK_FS_DIR_WALK_CPP_DATA;

/** \internal
* Internal function used to call C++ Dir Walk callback from C callback.
*/
extern TSK_WALK_RET_ENUM tsk_fs_dir_walk_cpp_c_cb(TSK_FS_FILE * a_file,
    const char *a_path, void *a_ptr);

/**
* \ingroup fslib_cpp
* Stores information about an open file system.  One of the open() 
* commands needs to be used before any of the getX() or read() methods will return
* valid data.  See TSK_FS_INFO for more details.
*/
class TskFsInfo {
    friend class TskFsBlock;
    friend class TskFsFile;
    friend class TskFsDir;

  private:
     TSK_FS_INFO * m_fsInfo;
     TskFsInfo(const TskFsInfo & rhs);
     TskFsInfo & operator=(const TskFsInfo & rhs);

  public:
     TskFsInfo(TSK_FS_INFO * a_fsInfo) {
        m_fsInfo = a_fsInfo;
    };

    TskFsInfo() {
        m_fsInfo = NULL;
    };

    ~TskFsInfo() {
        close();
    }

    /**
    * Read arbitrary data from inside of the file system. 
    * See tsk_fs_block_free() for details
    * @param a_off The byte offset to start reading from (relative to start of file system)
    * @param a_buf The buffer to store the block in.
    * @param a_len The number of bytes to read
    * @return The number of bytes read or -1 on error. 
    */
    ssize_t read(TSK_OFF_T a_off, char *a_buf, size_t a_len) {
        if (m_fsInfo)
            return tsk_fs_read(m_fsInfo, a_off, a_buf, a_len);
        else
            return -1;
    };

    /**
    * Read a file system block.
    * See tsk_fs_read_block() for details
    * @param a_addr The starting block file system address. 
    * @param a_buf The char * buffer to store the block data in.
    * @param a_len The number of bytes to read (must be a multiple of the block size)
    * @return The number of bytes read or -1 on error. 
    */
    ssize_t readBlock(TSK_DADDR_T a_addr, char *a_buf, size_t a_len) {
        if (m_fsInfo)
            return tsk_fs_read_block(m_fsInfo, a_addr, a_buf, a_len);
        else
            return -1;
    };

    /**
    * Walk a range of metadata structures and call a callback for each
    * structure that matches the flags supplied.   For example, it can
    * call the callback on only allocated or unallocated entries. 
    * See tsk_fs_meta_walk() for details
    * @param a_start Metadata address to start walking from
    * @param a_end Metadata address to walk to
    * @param a_flags Flags that specify the desired metadata features
    * @param a_cb Callback function to call
    * @param a_ptr Pointer to pass to the callback
    * @returns 1 on error and 0 on success
    */
    uint8_t metaWalk(TSK_INUM_T a_start,
        TSK_INUM_T a_end, TSK_FS_META_FLAG_ENUM a_flags,
        TSK_FS_META_WALK_CPP_CB a_cb, void *a_ptr) {
        TSK_FS_META_WALK_CPP_DATA metaData;
        metaData.cppAction = a_cb;
        metaData.cPtr = a_ptr;
        if (m_fsInfo)
            return tsk_fs_meta_walk(m_fsInfo, a_start,
                a_end, a_flags, tsk_fs_meta_walk_cpp_c_cb, &metaData);
        else
            return 1;
    };

    /*    * Walk the file names in a directory and obtain the details of the files via a callback. 
     * See tsk_fs_dir_walk() for details
     * @param a_addr Metadata address of the directory to analyze
     * @param a_flags Flags used during analysis
     * @param a_action Callback function that is called for each file name
     * @param a_ptr Pointer to data that is passed to the callback function each time
     * @returns 1 on error and 0 on success
     */
    uint8_t dirWalk(TSK_INUM_T a_addr,
        TSK_FS_DIR_WALK_FLAG_ENUM a_flags, TSK_FS_DIR_WALK_CPP_CB a_action,
        void *a_ptr) {
        TSK_FS_DIR_WALK_CPP_DATA dirData;
        dirData.cppAction = a_action;
        dirData.cPtr = a_ptr;
        if (m_fsInfo != NULL)
            return tsk_fs_dir_walk(m_fsInfo, a_addr,
                a_flags, tsk_fs_dir_walk_cpp_c_cb, &dirData);
        else
            return 1;
    };

    /** 
        *
    * Walk a range of file system blocks and call the callback function
    * with the contents and allocation status of each.
    * See tsk_fs_block_walk() for details.
    * @param a_start_blk Block address to start walking from
    * @param a_end_blk Block address to walk to
    * @param a_flags Flags used during walk to determine which blocks to call callback with
    * @param a_action Callback function
    * @param a_ptr Pointer that will be passed to callback
    * @returns 1 on error and 0 on success
    */
    uint8_t blockWalk(TSK_DADDR_T a_start_blk,
        TSK_DADDR_T a_end_blk, TSK_FS_BLOCK_WALK_FLAG_ENUM a_flags,
        TSK_FS_BLOCK_WALK_CPP_CB a_action, void *a_ptr) {

        TSK_FS_BLOCK_WALK_CPP_DATA blockData;
        blockData.cppAction = a_action;
        blockData.cPtr = a_ptr;

        return tsk_fs_block_walk(m_fsInfo, a_start_blk, a_end_blk, a_flags, tsk_fs_block_cpp_c_cb, &blockData); //tsk_fs_block_walk will check the input data

    };

    /**
        * Opens a file system that is inside of a Volume.
    * Returns a structure that can be used for analysis and reporting. 
    * See tsk_fs_open_vol() for details
    * @param a_part_info Open volume to read from and analyze
    * @param a_ftype Type of file system (or autodetect)
    *
    * @return 1 on error 0 on success.
    */
    uint8_t open(const TskVsPartInfo * a_part_info,
        TSK_FS_TYPE_ENUM a_ftype) {
        if ((m_fsInfo =
                tsk_fs_open_vol(a_part_info->m_vsPartInfo, a_ftype))
            != NULL)
            return 0;
        return 1;
    };

    /**
        * Opens a file system at a given offset in a disk image.
    * Returns a structure that can be used for analysis and reporting. 
    * See tsk_fs_open_img() for details
    * @param a_img_info Disk image to analyze
    * @param a_offset Byte offset to start analyzing from
    * @param a_ftype Type of file system (or autodetect)
    *
    * @return 1 on error 0 on success.
    */
    uint8_t open(TskImgInfo * a_img_info, TSK_OFF_T a_offset,
        TSK_FS_TYPE_ENUM a_ftype) {
        if ((m_fsInfo =
                tsk_fs_open_img(a_img_info->m_imgInfo, a_offset, a_ftype))
            != NULL)
            return 0;
        return 1;
    };



    /**
    * \internal
    */
    uint8_t jopen(TSK_INUM_T a_inum) {
        if (m_fsInfo == NULL)
            return 0;

        return m_fsInfo->jopen(m_fsInfo, a_inum);
    }

    /**
    * \internal 
    */
    uint8_t jblkWalk(TSK_DADDR_T a_addr1, TSK_DADDR_T a_addr2, int a_num,
        TSK_FS_JBLK_WALK_CPP_CB a_action, void *a_ptr) {
        if (m_fsInfo == NULL)
            return 0;
        TSK_FS_JBLK_WALK_CPP_DATA jblkData;
        jblkData.cppAction = a_action;
        jblkData.cPtr = a_ptr;
        return m_fsInfo->jblk_walk(m_fsInfo, a_addr1, a_addr2, a_num,
            tsk_fs_jblk_walk_cpp_c_cb, &jblkData);
    };

    /**
    * \internal
    */
    uint8_t jentryWalk(int a_num, TSK_FS_JENTRY_WALK_CPP_CB a_action,
        void *a_ptr) {
        if (m_fsInfo == NULL)
            return 0;
        TSK_FS_JENTRY_WALK_CPP_DATA jentryData;
        jentryData.cppAction = a_action;
        jentryData.cPtr = a_ptr;
        return m_fsInfo->jentry_walk(m_fsInfo, a_num,
            tsk_fs_jentry_walk_cpp_c_cb, &jentryData);

    };

    /**
        * Parse a string with the file system type and return its internal ID.
    * See tsk_fs_type_toid() for details
    * @param a_str String to parse.
    * @returns ID of string (or unsupported if the name is unknown)
    */
    static TSK_FS_TYPE_ENUM typeToId(const TSK_TCHAR * a_str) {
        return tsk_fs_type_toid(a_str);
    };

    /**
        * Return the string name of a file system type id.
    * See tsk_fs_type_toname() for details
    * @param a_ftype File system type id
    * @returns Name or NULL on error
    */
    static const char *typeToName(TSK_FS_TYPE_ENUM a_ftype) {
        return tsk_fs_type_toname(a_ftype);
    };

    /**
        * Return the supported file system types. 
    * See tsk_fs_type_supported() for details
    * @returns The bit in the return value is 1 if the type is supported.
    */
    static TSK_FS_TYPE_ENUM typeSupported() {
        return tsk_fs_type_supported();
    };

    /**
        * Print the supported file system types to a file handle
    * See tsk_fs_type_print() for details
    * @param a_hFile File handle to print to
    */
    static void typePrint(FILE * a_hFile) {
        tsk_fs_type_print(a_hFile);
    };

    /**
        * 
    * Find the meta data address for a given file name (UTF-8).
    * See tsk_fs_path2inum() for details

    * @param a_path UTF-8 path of file to search for
    * @param [out] a_result Meta data address of file
    * @param [out] a_fs_name Copy of name details (or NULL if details not wanted)
    * @returns -1 on (system) error, 0 if found, and 1 if not found
    */
    int8_t path2INum(const char *a_path,
        TSK_INUM_T * a_result, TskFsName * a_fs_name) {
        if (m_fsInfo != NULL)
            return tsk_fs_path2inum(m_fsInfo, a_path, a_result,
                a_fs_name->m_fsName);
        else
            return -1;
    };

    /**
        * Parse a TSK_TCHAR string of an inode, type, and id pair (not all parts
    * need to be there).  This assumes the string is either:
    * INUM, INUM-TYPE, or INUM-TYPE-ID.  Return the values in integer form. 
    * See tsk_fs_parse_inum() for details
    * @param [in] a_str Input string to parse
    * @param [out] a_inum Pointer to location where inode can be stored.
    * @param [out] a_type Pointer to location where type can be stored (or NULL)
    * @param [out] a_type_used Pointer to location where the value can be set
    * to 1 if the type was set (to differentiate between meanings of 0) (or NULL).
    * @param [out] a_id Pointer to location where id can be stored (or NULL)
    * @param [out] a_id_used Pointer to location where the value can be set
    * to 1 if the id was set (to differentiate between meanings of 0) (or NULL).
    *
    * @return 1 on error or if not an inode and 0 on success
    */
    static int parseINum(const TSK_TCHAR * a_str, TSK_INUM_T * a_inum,
        TSK_FS_ATTR_TYPE_ENUM * a_type, uint8_t * a_type_used,
        uint16_t * a_id, uint8_t * a_id_used) {
        return tsk_fs_parse_inum(a_str, a_inum, a_type, a_type_used, a_id,
            a_id_used);
    };

    /**
        * return byte offset in image that fs starts 
    * @return offset in bytes.
    */
    TSK_OFF_T getOffset() const {
        if (m_fsInfo != NULL)
            return m_fsInfo->offset;
        else
            return 0;
    };

    /**
        * return number of metadata addresses in FS
    * @return number of metatdata addresses 
    */
    TSK_INUM_T getINumCount() const {
        if (m_fsInfo != NULL)
            return m_fsInfo->inum_count;
        else
            return 0;
    };

    /**
        * return metadata address of root directory 
    * @return metadata address of root directory  
    */
    TSK_INUM_T getRootINum() const {
        if (m_fsInfo != NULL)
            return m_fsInfo->root_inum;
        else
            return 0;
    };
    /**
        * return first valid metadata address
    * @return first valid metadata address 
    */
    TSK_INUM_T getFirstINum() const {
        if (m_fsInfo != NULL)
            return m_fsInfo->first_inum;
        else
            return 0;
    };
    /**
        * return last valid metadata address
    * @return last valid metadata address 
    */
    TSK_INUM_T getLastINum() const {
        if (m_fsInfo != NULL)
            return m_fsInfo->last_inum;
        else
            return 0;
    };
    /**
        * return address of journal inode
    * @return address of journal inode 
    */
    TSK_INUM_T getJournalINum() const {
        if (m_fsInfo != NULL)
            return m_fsInfo->journ_inum;
        else
            return 0;
    };

    /**
        * return number of blocks in fs
    * @return number of blocks in fs 
    */
    TSK_DADDR_T getBlockCount() const {
        if (m_fsInfo != NULL)
            return m_fsInfo->block_count;
        else
            return 0;
    };
    /**
        * return address of first block
    * @return address of first block 
    */
    TSK_DADDR_T getFirstBlock() const {
        if (m_fsInfo != NULL)
            return m_fsInfo->first_block;
        else
            return 0;
    };
    /**
        * return address of last block as reported by file system
    * (it is equal to the last block in the image or volume (if image is not complete)
    * @return address of last block 
    */
    TSK_DADDR_T getLastBlockAct() const {
        if (m_fsInfo != NULL)
            return m_fsInfo->last_block_act;
        else
            return 0;
    };
    /**
        * return address of last block that is adjusted so that 
    * (could be larger than last_block in image if end of image does not exist)
    * @return address of last block 
    */
    TSK_DADDR_T getLastBlock() const {
        if (m_fsInfo != NULL)
            return m_fsInfo->last_block;
        else
            return 0;
    };
    /**
        * return size of each file system block (in bytes)
    * @return size of each block 
    */
    unsigned int getBlockSize() const {
        if (m_fsInfo != NULL)
            return m_fsInfo->block_size;
        else
            return 0;
    };
    /**
        * return size of device block (typically always 512)
    * @return size of device block 
    */
    unsigned int getDeviceSize() const {
        if (m_fsInfo != NULL)
            return m_fsInfo->dev_bsize;
        else
            return 0;
    };

    /**
        * return type of file system 
    * @return type of file system 
    */
    TSK_FS_TYPE_ENUM getFsType() const {
        if (m_fsInfo != NULL)
            return m_fsInfo->ftype;
        else
            return (TSK_FS_TYPE_ENUM) 0;
    };
    /**
        * return the "name" of data unit type  as a string ("Cluster", for example)
    * @return string "name" of data unit type 
    */
    const char *getDataUnitName() const {
        if (m_fsInfo != NULL)
            return m_fsInfo->duname;
        else
            return NULL;
    };

    /**
        * return flags for file system
    * @return flags for file system 
    */
    TSK_FS_INFO_FLAG_ENUM getFlags() const {
        if (m_fsInfo != NULL)
            return m_fsInfo->flags;
        else
            return (TSK_FS_INFO_FLAG_ENUM) 0;
    };
    /**
        * return file system id (as reported in boot sector).  Use getFsIdLen() to determine how many byts in buffer are used. 
    * @return Buffer with file system id 
    */
    const uint8_t *getFsId() const {
        if (m_fsInfo != NULL)
            return m_fsInfo->fs_id;
        else
            return 0;
    };

    /**
        * return the number of bytes used in the buffer returned by getFsId().
    * @return number of bytes used.
    */
    size_t getFsIdLen() const {
        if (m_fsInfo == NULL)
            return 0;

        return m_fsInfo->fs_id_used;
    };

    /**
      * Close an open file system. See tsk_fs_close() for details.
     */
    void close() {
        tsk_fs_close(m_fsInfo);
    };


  private:
    const TSK_IMG_INFO *getTskImgInfo() const {
        if (m_fsInfo != NULL)
            return m_fsInfo->img_info;
        else
            return NULL;
    }
};                              //TskFsInfo



/**
* \ingroup fslib_cpp
* Stores information about a file system block.  Must be created by either
* allocating an empty block and opening one or by passing in a TSK_FS_BLOCK struct.
* If NULL is passed to the contstructor and open() is not called, the other methods
* return undefined data. See TSK_FS_BLOCK for more details.
*/
class TskFsBlock {
  private:
    TSK_FS_BLOCK * m_fsBlock;
    bool m_opened;              // true if open() was called and we need to free it

     TskFsBlock(const TskFsBlock & rhs);
     TskFsBlock & operator=(const TskFsBlock & rhs);

  public:
    /**
    * constuct a TskFsBlock using a TSK_FS_BLOCK structure
    * @param a_fsBlock a pointer of TSK_FS_BLOCK.  If NULL, the getX() methods return undefined data. 
    */
     TskFsBlock(const TSK_FS_BLOCK * a_fsBlock) {
        m_fsBlock = const_cast < TSK_FS_BLOCK * >(a_fsBlock);
        m_opened = false;
    };

    /**
    * default constructor to constuct a TskFsBlock.  Must call open() before using other methods.
    */
    TskFsBlock() {
        m_fsBlock = NULL;
    };

    /**
        * Free the memory associated with the TSK_FS_BLOCK structure. 
    * See tsk_fs_block_free() for details
    */
    ~TskFsBlock() {
        if (m_opened)
            tsk_fs_block_free(m_fsBlock);
        m_fsBlock = NULL;
    };

    /**
        * Open a block (use only if created with default constructor).
    *
    * @param a_fs The file system to read the block from.
    * @param a_addr The file system address to read.
    * @return 1 on error and 0 on success.
    */
    uint8_t open(TskFsInfo * a_fs, TSK_DADDR_T a_addr) {
        if (m_fsBlock)
            return 1;

        if ((m_fsBlock =
                tsk_fs_block_get(a_fs->m_fsInfo, m_fsBlock,
                    a_addr)) != NULL) {
            m_opened = true;
            return 0;
        }
        else {
            return 1;
        }
    };

    /**
        * Get buffer with block data (of size TSK_FS_INFO::block_size)
    *
    * @return buffer with block data
    */
    const char *getBuf() const {
        if (m_fsBlock != NULL)
            return m_fsBlock->buf;
        else
            return NULL;
    };

    /**
        * Get address of block
    * @return address of block
    */
    TSK_DADDR_T getAddr() const {
        if (m_fsBlock != NULL)
            return m_fsBlock->addr;
        else
            return 0;
    };

    /**
        * Get flags for block (alloc or unalloc)
    * @return flags for block 
    */
    TSK_FS_BLOCK_FLAG_ENUM getFlags() const {
        if (m_fsBlock != NULL)
            return m_fsBlock->flags;
        else
            return (TSK_FS_BLOCK_FLAG_ENUM) 0;
    };

  private:
    /**
        * Get pointer to file system that block is from
    * @return pointer to file system that block is from
    */
    const TSK_FS_INFO *getFsInfo() const {
        if (m_fsBlock != NULL)
            return m_fsBlock->fs_info;
        else
            return NULL;
    };
};



/**
 * \ingroup fslib_cpp
 * Stores information about names that are located in metadata structures.  See
 * TSK_FS_META_NAME for more details.
 */
class TskFsMetaName {
  private:
    TSK_FS_META_NAME_LIST * m_fsMetaNameList;
    TskFsMetaName(const TskFsMetaName & rhs);
    TskFsMetaName & operator=(const TskFsMetaName & rhs);

  public:
    /**
     * Allocates an object based on a C struct.
     * @param a_fsMetaNameList C struct of name list. If NULL, get() methods return undefined values.
     */
     TskFsMetaName(TSK_FS_META_NAME_LIST * a_fsMetaNameList) {
        m_fsMetaNameList = a_fsMetaNameList;
    };

    /**
     * Get the text name in UTF-8 (does not include parent directory name).
     * @returns name of file.
     */
    const char *getName() const {
        if (m_fsMetaNameList != NULL)
            return m_fsMetaNameList->name;
        else
            return NULL;
    };

    /**
     * Get the parent inode (NTFS Only)
     * @return Address of parent directory.
     */
    TSK_INUM_T getParInode() const {
        if (m_fsMetaNameList != NULL)
            return m_fsMetaNameList->par_inode;
        else
            return 0;
    };

    /** 
     * get the parent sequence (NTFS Only)
     * @return Sequence of parent directory.
     */
    uint32_t getParSeq() const {
        return m_fsMetaNameList->par_seq;
    };
};

/**
 * \ingroup fslib_cpp
 * Stores metadata about a file. See TSK_FS_META for more details.
 */
class TskFsMeta {
  private:
    TSK_FS_META * m_fsMeta;
    TskFsMeta(const TskFsMeta & rhs);
    TskFsMeta & operator=(const TskFsMeta & rhs);

  public:
    /**
          * construct a TskFsMeta object.  If NULL is passed as an argument, the getX() behavior
     * is not defined.
     * @param a_fsMeta a pointer of TSK_FS_META
     */
     TskFsMeta(TSK_FS_META * a_fsMeta) {
        m_fsMeta = a_fsMeta;
#if 0
        if (m_fsMeta != NULL) {
            m_nameList = m_fsMeta->name2;
            size_t numOfList = 0;
            TSK_FS_META_NAME_LIST *nameList = m_nameList;
            while (nameList != NULL) {
                nameList = nameList->next;
                numOfList += 1;
            }
            m_nameListLen = numOfList;
        }
        else {
            m_nameList = NULL;
            m_nameListLen = 0;
        }
#endif
    };

    ~TskFsMeta() {
    };

    /**
          * Makes the "ls -l" permissions string for a file. 
     * See tsk_fs_meta_make_ls() for details
     * @param a_buf [out] Buffer to write results to (must be 12 bytes or longer)
     * @param a_len Length of buffer
     */
    uint8_t getLs(char *a_buf, size_t a_len) const {
        if (m_fsMeta != NULL)
            return tsk_fs_meta_make_ls(m_fsMeta, a_buf, a_len);
        else
            return 0;
    };
    /**
          * get flags for this file for its allocation status etc.
     * @return flags for this file
     */
    TSK_FS_META_FLAG_ENUM getFlags() const {
        if (m_fsMeta != NULL)
            return m_fsMeta->flags;
        else
            return (TSK_FS_META_FLAG_ENUM) 0;
    }
    /**
          * get address of the meta data structure for this file
     * @return address of the meta data structure for this file
     */ TSK_INUM_T getAddr() const {
        if (m_fsMeta != NULL)
            return m_fsMeta->addr;
        else
            return 0;
    };
    /**
          * get file type
     * @return file type
     */
    TSK_FS_META_TYPE_ENUM getType() const {
        if (m_fsMeta != NULL)
            return m_fsMeta->type;
        else
            return (TSK_FS_META_TYPE_ENUM) 0;
    };
    /**
          * get Unix-style permissions
     * @return Unix-style permissions mode
     */
    TSK_FS_META_MODE_ENUM getMode() const {
        if (m_fsMeta != NULL)
            return m_fsMeta->mode;
        else
            return (TSK_FS_META_MODE_ENUM) 0;
    };
    /**
          * get link count (number of file names pointing to this)
     * @return link count
     */
    int getNLink() const {
        if (m_fsMeta != NULL)
            return m_fsMeta->nlink;
        else
            return 0;
    };
    /**
          * get file size (in bytes)
     * @return file size
     */
    TSK_OFF_T getSize() const {
        if (m_fsMeta != NULL)
            return m_fsMeta->size;
        else
            return 0;
    };
    /**
          * get owner id
     * @return owner id
     */
    TSK_UID_T getUid() const {
        if (m_fsMeta != NULL)
            return m_fsMeta->uid;
        else
            return 0;
    };

    /**
          * get group id
     * @return group id
     */
    TSK_GID_T getGid() const {
        if (m_fsMeta != NULL)
            return m_fsMeta->gid;
        else
            return 0;
    };

    /**
          * get last file content modification time (stored in number of seconds since Jan 1, 1970 UTC)
     * @return last file content modification time
     */
    time_t getMTime() const {
        if (m_fsMeta != NULL)
            return m_fsMeta->mtime;
        else
            return 0;
    };

    /**
          * get nano-second resolution of modification time
     * @return nano-second resolution of modification time
     */
    uint32_t getMTimeNano() const {
        if (m_fsMeta != NULL)
            return m_fsMeta->mtime_nano;
        else
            return 0;
    };

    /**
          * get last file content accessed time (stored in number of seconds since Jan 1, 1970 UTC)
     * @return last file content accessed time
     */
    time_t getATime() const {
        if (m_fsMeta != NULL)
            return m_fsMeta->atime;
        else
            return 0;
    };

    /**
          * get nano-second resolution of accessed time
     * @return nano-second resolution of accessed time
     */
    uint32_t getATimeNano() const {
        if (m_fsMeta != NULL)
            return m_fsMeta->atime_nano;
        else
            return 0;
    };

    /**
          * get last file / metadata status change time (stored in number of seconds since Jan 1, 1970 UTC)
     * @return last file / metadata status change time
     */
    time_t getCTime() const {
        if (m_fsMeta != NULL)
            return m_fsMeta->ctime;
        else
            return 0;
    };

    /**
          * get nano-second resolution of change time
     * @return nano-second resolution of change time
     */
    uint32_t getCTimeNano() const {
        if (m_fsMeta != NULL)
            return m_fsMeta->ctime_nano;
        else
            return 0;
    };

    /**
          * get created time (stored in number of seconds since Jan 1, 1970 UTC)
     * @return created time
     */
    time_t getCrTime() const {
        if (m_fsMeta != NULL)
            return m_fsMeta->crtime;
        else
            return 0;
    };

    /**
          * get nano-second resolution of created time
     * @return nano-second resolution of created time
     */
    uint32_t getCrTimeNano() const {
        if (m_fsMeta != NULL)
            return m_fsMeta->crtime_nano;
        else
            return 0;
    };

    /**
          * get linux deletion time
     * @return linux deletion time
     */
    time_t getDTime() const {
        if (m_fsMeta != NULL)
            return m_fsMeta->time2.ext2.dtime;
        else
            return 0;
    };

    /**
          * get nano-second resolution of deletion time
     * @return nano-second resolution of deletion time
     */
    uint32_t getDTimeNano() const {
        if (m_fsMeta != NULL)
            return m_fsMeta->time2.ext2.dtime_nano;
        else
            return 0;
    };

    /**
          * get HFS+ backup time
     * @return HFS+ backup time
     */
    time_t getBackUpTime() const {
        if (m_fsMeta != NULL)
            return m_fsMeta->time2.hfs.bkup_time;
        else
            return 0;
    };

    /**
          * get nano-second resolution of HFS+ backup time
     * @return nano-second resolution of HFS+ backup time
     */
    uint32_t getBackUpTimeNano() const {
        if (m_fsMeta != NULL)
            return m_fsMeta->time2.hfs.bkup_time_nano;
        else
            return 0;
    };

    /**
          * get sequence number for file (NTFS only, is incremented when entry is reallocated) 
     * @return sequence number for file
     */
    uint32_t getSeq() const {
        if (m_fsMeta != NULL)
            return m_fsMeta->seq;
        //zli: should we throw err msg
    };

    /**
          * get name of target file if this is a symbolic link
     * @return name of target file if this is a symbolic link
     */
    const char *getLink() const {
        if (m_fsMeta != NULL)
            return m_fsMeta->link;
        else
            return NULL;
    };

    /**
     * Return the number of names that are stored in the metadata.
     * @returns number of names.
     */
    int getName2Count() const {
        int size = 0;
        if (m_fsMeta != NULL) {
            TSK_FS_META_NAME_LIST *name = m_fsMeta->name2;
            while (name != NULL) {
                size++;
                name = name->next;
            }
        }
        return size;
    };

    /**
     * Return a name that is stored in the metadata.  
     * @param a_idx Index of the name to return
     * @returns NULL on error.  Caller must free this memory.
     */
    const TskFsMetaName *getName2(int a_idx) const {
        if (m_fsMeta != NULL) {
            TSK_FS_META_NAME_LIST *name = m_fsMeta->name2;
            int i = 0;
            while (name != NULL) {
                if (i == a_idx)
                    return new TskFsMetaName(name);
                i++;
                name = name->next;
            }
        }
        return NULL;
    };

  private:
    /**
          * get structure used as the head of an attribute list
     * @return structure used as the head of an attribute list
     */
    const TSK_FS_ATTRLIST *getAttr() const {
        if (m_fsMeta != NULL)
            return m_fsMeta->attr;
        else
            return NULL;
    };
};


/**
 * \ingroup fslib_cpp
* Class that represents an allocated or deleted file. The non-default constructor or
* open method must be called first.  otherwise, the results of the getX() methods are
* undefined. See TSK_FS_FILE for more details. 
*/
class TskFsFile {
  private:
    TSK_FS_FILE * m_fsFile;
    bool m_opened;
     TskFsFile(const TskFsFile & rhs);
     TskFsFile & operator=(const TskFsFile & rhs);

  public:
    /**
        * Construct a TskFsFile object from a C struct
    * @param a_fsFile a pointer of TSK_FS_FILE
    */
     TskFsFile(TSK_FS_FILE * a_fsFile) {
        m_fsFile = a_fsFile;
        m_opened = false;
    };

    /**
        * default constructor to construct a TskFsFile object
    */
    TskFsFile() {
        m_fsFile = NULL;
        m_opened = false;
    };

    /**
        * Close an open file.
    */
    ~TskFsFile() {
        close();
    };

    /**
        * Close an open file.
    * See tsk_fs_file_close() for details.
    */
    void close() {
        if (m_opened)
            tsk_fs_file_close(m_fsFile);
        m_fsFile = NULL;
    };

    /** 
        *
    * Open a file given its metadata address. This function loads the metadata
    * and returns a handle that can be used to read and process the file.   Note
    * that the returned class will not have the file name set because
    * it was not used to load the file and this function does not search the 
    * directory structure to find the name that points to the address.   In general,
    * if you know the metadata address of a file, this function is more effecient 
    * then tsk_fs_file_open, which first maps a file name to the metadata address 
    * and then open the file using this function. 
    * See tsk_fs_file_open_meta() for details
    * @param a_fs File system to analyze
    * @param a_fs_file object to store file data in or NULL to have one allocated. 
    * @param a_addr Metadata address of file to lookup
    * @returns 1 on error and 0 on success.
    */
    uint8_t open(TskFsInfo * a_fs, TskFsFile * a_fs_file,
        TSK_INUM_T a_addr) {
        if ((m_fsFile =
                tsk_fs_file_open_meta(a_fs->m_fsInfo, a_fs_file->m_fsFile,
                    a_addr)) != NULL) {
            m_opened = true;
            return 0;
        }
        else {
            return 1;
        }
    };

    /** 
        * Return the handle structure for a specific file, given its full path. Note that
    * if you have the metadata address fo the file, then tsk_fs_file_open_meta() is a
    * more effecient approach. 
    * See tsk_fs_file_open() for details
    * @param a_fs File system to analyze
    * @param a_fs_file Structure to store file data in or NULL to have one allocated. 
    * @param a_path Path of file to open
    * @returns 1 on error and 0 on success.
    */
    uint8_t open(TskFsInfo * a_fs, TskFsFile * a_fs_file,
        const char *a_path) {
        if ((m_fsFile =
                tsk_fs_file_open(a_fs->m_fsInfo, a_fs_file->m_fsFile,
                    a_path))
            != NULL) {
            m_opened = true;
            return 0;
        }
        else {
            return 1;
        }
    };

    /*    * Return the number of attributes in the file. 
     * See tsk_fs_file_attr_getsize() for details
     * @returns number of attributes in file
     */
    int getAttrSize() {
        return tsk_fs_file_attr_getsize(m_fsFile);      //m_fsFile is checked by this C function
    };

    /*    * Get a file's attribute based on the 0-based index in the list (and not type, id pair).
     * It's caller's responsibility to free TskFsAttribute*
     * See tsk_fs_file_attr_get_idx() for details
     * @param a_idx 0-based index of attribute to return.
     * @returns Pointer to attribute or NULL on error
     */
    const TskFsAttribute *getAttr(int a_idx) {
        TskFsAttribute *fsAttr = new TskFsAttribute(tsk_fs_file_attr_get_idx(m_fsFile, a_idx)); //m_fsFile is checked by this C function
        return fsAttr;
    };

    /*    * Return the default attribute for the file
     * It's caller's responsibility to free TskFsAttribute*
     * See tsk_fs_file_attr_get() for details
     * @returns Pointer to attribute or NULL on error
     */
    const TskFsAttribute *getAttrDefault() {
        TskFsAttribute *fsAttr = new TskFsAttribute(tsk_fs_file_attr_get(m_fsFile));    //m_fsFile is checked by this C function
        return fsAttr;
    };

    /*    * Return a specific type and id attribute for the file.
     * It's caller's responsibility to free TskFsAttribute*
     * See tsk_fs_file_attr_get_type() for details
     * @param a_type Type of attribute to load
     * @param a_id Id of attribute to load 
     * @param a_id_used Set to 1 if ID is actually set or 0 to use default
     * @returns Pointer to attribute or NULL on error
     */
    const TskFsAttribute *getAttr(TSK_FS_ATTR_TYPE_ENUM a_type,
        uint16_t a_id, uint8_t a_id_used) {
        TskFsAttribute *fsAttr = new TskFsAttribute(tsk_fs_file_attr_get_type(m_fsFile, //m_fsFile is checked by this C function
                a_type, a_id, a_id_used));
        return fsAttr;
    };

    /**
        * Process a specific attribute in a file and call a callback function with the file contents. 
    * See tsk_fs_file_walk_type() for details
    * @param a_type Attribute type to process
    * @param a_id Id if attribute to process 
    * @param a_flags Flags to use while processing file
    * @param a_action Callback action to call with content
    * @param a_ptr Pointer that will passed to callback
    * @returns 1 on error and 0 on success.
    */
    uint8_t walk(TSK_FS_ATTR_TYPE_ENUM a_type, uint16_t a_id,
        TSK_FS_FILE_WALK_FLAG_ENUM a_flags,
        TSK_FS_FILE_WALK_CPP_CB a_action, void *a_ptr) {
        TSK_FS_FILE_WALK_CPP_DATA fileData;
        fileData.cppAction = a_action;
        fileData.cPtr = a_ptr;
        return tsk_fs_file_walk_type(m_fsFile, a_type, a_id, a_flags, tsk_fs_file_cpp_c_cb, &fileData); //m_fsFile is checked by this C function
    };

    /**
     * Process the default attribute for the file and call a callback function with the file contents. 
    * See tsk_fs_file_walk_type() for details
    * @param a_flags Flags to use while processing file
    * @param a_action Callback action to call with content
    * @param a_ptr Pointer that will passed to callback
    * @returns 1 on error and 0 on success.
    */
    uint8_t walk(TSK_FS_FILE_WALK_FLAG_ENUM a_flags,
        TSK_FS_FILE_WALK_CPP_CB a_action, void *a_ptr) {
        TSK_FS_FILE_WALK_CPP_DATA fileData;
        fileData.cppAction = a_action;
        fileData.cPtr = a_ptr;
        return tsk_fs_file_walk(m_fsFile, a_flags, tsk_fs_file_cpp_c_cb, &fileData);    //m_fsFile is checked by this C function
    };

    /**
     * Read the contents of a specific attribute of a file using a typical read() type interface.
    * 0s are returned for missing runs of files. 
    * See tsk_fs_file_read_type() for details
    * @param a_type The type of attribute to load
    * @param a_id The id of attribute to load (use 0 and set a_flags if you do not care)
    * @param a_offset The byte offset to start reading from.
    * @param a_buf The buffer to read the data into.
    * @param a_len The number of bytes to read from the file.
    * @param a_flags Flags to use while reading
    * @returns The number of bytes read or -1 on error (incl if offset is past EOF).
    */
    ssize_t read(TSK_FS_ATTR_TYPE_ENUM a_type, uint16_t a_id,
        TSK_OFF_T a_offset, char *a_buf, size_t a_len,
        TSK_FS_FILE_READ_FLAG_ENUM a_flags) {
        return tsk_fs_file_read_type(m_fsFile, a_type, a_id, a_offset, a_buf, a_len, a_flags);  //m_fsFile is checked by this C function
    };
    /**
     * Read the contents of the default attribute of a file using a typical read() type interface.
    * 0s are returned for missing runs of files. 
    * See tsk_fs_file_read() for details
    * @param a_offset The byte offset to start reading from.
    * @param a_buf The buffer to read the data into.
    * @param a_len The number of bytes to read from the file.
    * @param a_flags Flags to use while reading
    * @returns The number of bytes read or -1 on error (incl if offset is past EOF).
    */
    ssize_t read(TSK_OFF_T a_offset, char *a_buf, size_t a_len,
        TSK_FS_FILE_READ_FLAG_ENUM a_flags) {
        return tsk_fs_file_read(m_fsFile, a_offset, a_buf, a_len, a_flags);     //m_fsFile is checked by this C function
    };

    /**
     * Return pointer to the file's name (or NULL if file was opened using metadata address)
    * @returns pointer to name of file.  It is the caller's responsibility to free this.
    */
    TskFsName *getName() {
        if (m_fsFile != NULL)
            return new TskFsName(m_fsFile->name);
        else
            return NULL;
    };

    /**
     * Return pointer to the file's metadata (or NULL if name has invalid metadata address)
    * @returns pointer metadata of file. It is the caller's responsibility to free this.
    */
    TskFsMeta *getMeta() {
        if (m_fsFile != NULL)
            return new TskFsMeta(m_fsFile->meta);
        else
            return NULL;
    };

    /**
    * Return pointer file system that the file is located in.
    * @returns pointer to file system that the file is located in.
    */
    TskFsInfo *getFsInfo() {
        if (m_fsFile != NULL)
            return new TskFsInfo(m_fsFile->fs_info);
        else
            return NULL;
    };
};                              //TskFsFile

/**
 * \ingroup fslib_cpp
* Stores information about a directory in the file system. The open() method
* must be called before any of hte other methods return defined data. See
* TSK_FS_DIR for more details.
*/
class TskFsDir {
  private:
    TSK_FS_DIR * m_fsDir;
    TskFsDir(const TskFsDir & rhs);
    TskFsDir & operator=(const TskFsDir & rhs);

  public:
     TskFsDir() {
        m_fsDir = NULL;
    };
    /*    
     * Close the directory that was opened with tsk_fs_dir_open()
     */
    ~TskFsDir() {
        close();
    }

    /*    
     * Open a directory (using its metadata addr) so that each of the files in it can be accessed.
     * See for tsk_fs_dir_open_meta() details.
     * @param a_fs File system to analyze
     * @param a_addr Metadata address of the directory to open
     * @returns 1 on error and 0 on success
     */
    uint8_t open(TskFsInfo * a_fs, TSK_INUM_T a_addr) {
        if ((m_fsDir =
                tsk_fs_dir_open_meta(a_fs->m_fsInfo, a_addr)) != NULL)
            return 0;
        else
            return 1;
    };

    /*    
     * Open a directory (using its path) so that each of the files in it can be accessed.
     * See for tsk_fs_dir_open() details.
     * @param a_fs File system to analyze
     * @param a_dir Path of the directory to open
     * @returns 1 on error and 0 on success
     */
    uint8_t open(TskFsInfo * a_fs, const char *a_dir) {
        if ((m_fsDir = tsk_fs_dir_open(a_fs->m_fsInfo, a_dir)) != NULL)
            return 0;
        else
            return 1;
    };

    /*    
     * Close the directory that was opened with tsk_fs_dir_open()
     * See tsk_fs_dir_close() for details
     */
    void close() {
        tsk_fs_dir_close(m_fsDir);
    };

    /*    
     * Returns the number of files and subdirectories in a directory.
     * See tsk_fs_dir_getsize() for details
     * @returns Number of files and subdirectories (or 0 on error)
     */
    size_t getSize() const {
        return tsk_fs_dir_getsize(m_fsDir);     //m_fsDir is checked by this C function
    };

    /*    
     * Return a specific file or subdirectory from an open directory. 
     * It's caller's responsibility to free TskFsFile*
     * See tsk_fs_dir_getsize() for details
     * @param a_idx Index of file in directory to open (0-based)
     * @returns NULL on error
     */
    TskFsFile *getFile(size_t a_idx) const {
        TSK_FS_FILE *fs_file = tsk_fs_dir_get(m_fsDir, a_idx);
        if (fs_file != NULL)
             return new TskFsFile(fs_file);
        else
             return NULL;
    };

    /*    
     * Return metadata address of this directory 
     * @returns metadata address of this directory 
     */
    TSK_INUM_T getMetaAddr() const {
        if (m_fsDir != NULL)
            return m_fsDir->addr;
        else
            return 0;
    };

    /*    
     * Return pointer to the file structure for the directory.
     * @returns NULL on error. it is the caller's responsibility to free this object.
     */
    const TskFsFile *getFsFile() const {
        if (m_fsDir != NULL)
            return new TskFsFile(m_fsDir->fs_file);
        else
            return NULL;
    };

  private:

    /*    
     * Return pointer to file system the directory is located in
     * @returns NULL on error
     */
    const TSK_FS_INFO *getFsInfo() const {
        if (m_fsDir != NULL)
            return m_fsDir->fs_info;
        else
            return NULL;
    };
};

#endif
#endif<|MERGE_RESOLUTION|>--- conflicted
+++ resolved
@@ -238,9 +238,7 @@
         TSK_FS_ATTR_TYPE_NTFS_PROP = 0xF0,      //  (NT)
         TSK_FS_ATTR_TYPE_NTFS_LOG = 0x100,      //  (2K)
         TSK_FS_ATTR_TYPE_UNIX_INDIR = 0x1001,   //  Indirect blocks for UFS and ExtX file systems
-<<<<<<< HEAD
-        TSK_FS_ATTR_TYPE_UNIX_EXTENT = 0x1002   //  Extents for Ext4 file system
-=======
+        TSK_FS_ATTR_TYPE_UNIX_EXTENT = 0x1002,   //  Extents for Ext4 file system
 
         // Types for HFS+ File Attributes
         TSK_FS_ATTR_TYPE_HFS_DEFAULT = 0x01,    // 1    Data fork of fs special files and misc
@@ -248,7 +246,6 @@
         TSK_FS_ATTR_TYPE_HFS_RSRC = 0x1101,     // 4353 Resource fork of regular files
         TSK_FS_ATTR_TYPE_HFS_EXT_ATTR = 0x1102, // 4354 Extended Attributes, except compression records
         TSK_FS_ATTR_TYPE_HFS_COMP_REC = 0x1103, // 4355 Compression records
->>>>>>> b7c1676c
     } TSK_FS_ATTR_TYPE_ENUM;
 
 #define TSK_FS_ATTR_ID_DEFAULT  0       ///< Default Data ID used if file system does not assign one.
@@ -756,7 +753,7 @@
         TSK_FS_TYPE_FFS_DETECT = 0x00000070,    ///< UFS auto detection
         TSK_FS_TYPE_EXT2 = 0x00000080,  ///< Ext2 file system
         TSK_FS_TYPE_EXT3 = 0x00000100,  ///< Ext3 file system
-        TSK_FS_TYPE_EXT_DETECT = 0x00002180,    ///< ExtX auto detection
+        TSK_FS_TYPE_EXT_DETECT = 0x00000180,    ///< ExtX auto detection
         TSK_FS_TYPE_SWAP = 0x00000200,  ///< SWAP file system
         TSK_FS_TYPE_SWAP_DETECT = 0x00000200,   ///< SWAP auto detection
         TSK_FS_TYPE_RAW = 0x00000400,   ///< RAW file system
@@ -765,7 +762,7 @@
         TSK_FS_TYPE_ISO9660_DETECT = 0x00000800,        ///< ISO9660 auto detection
         TSK_FS_TYPE_HFS = 0x00001000,   ///< HFS file system
         TSK_FS_TYPE_HFS_DETECT = 0x00001000,    ///< HFS auto detection
-	TSK_FS_TYPE_EXT4 = 0x00002000,  ///< Ext3 file system
+	TSK_FS_TYPE_EXT4 = 0x00002000,  ///< Ext4 file system
         TSK_FS_TYPE_UNSUPP = 0xffffffff,        ///< Unsupported file system
     };
     typedef enum TSK_FS_TYPE_ENUM TSK_FS_TYPE_ENUM;
@@ -831,8 +828,8 @@
     * Flags for the FS_INFO structure 
     */
     enum TSK_FS_INFO_FLAG_ENUM {
-        TSK_FS_INFO_FLAG_NONE        = 0x00,   ///< No Flags
-        TSK_FS_INFO_FLAG_HAVE_SEQ    = 0x01,   ///< File system has sequence numbers in the inode addresses.
+        TSK_FS_INFO_FLAG_NONE = 0x00,   ///< No Flags
+        TSK_FS_INFO_FLAG_HAVE_SEQ = 0x01,   ///< File system has sequence numbers in the inode addresses.
         TSK_FS_INFO_FLAG_HAVE_SUBSEC = 0x02    ///< File system has subsecond time fields 
     };
     typedef enum TSK_FS_INFO_FLAG_ENUM TSK_FS_INFO_FLAG_ENUM;
@@ -867,7 +864,7 @@
         TSK_DADDR_T last_block_act;     ///< Address of last block -- adjusted so that it is equal to the last block in the image or volume (if image is not complete)
         unsigned int block_size;        ///< Size of each block (in bytes)
         unsigned int dev_bsize; ///< Size of device block (typically always 512)
-		unsigned int inode_size;		///< Size of each inode (in bytes)
+        unsigned int inode_size;	///< Size of each inode (in bytes)
 
         /* The following are used for really RAW images that contain data
            before and after the actual user sector. For example, a raw cd
