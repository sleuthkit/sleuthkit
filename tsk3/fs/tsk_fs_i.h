--- conflicted
+++ resolved
@@ -165,12 +165,8 @@
     extern uint8_t tsk_fs_name_copy(TSK_FS_NAME * a_fs_name_to,
         const TSK_FS_NAME * a_fs_name_from);
     extern void tsk_fs_name_reset(TSK_FS_NAME * a_fs_name);
-<<<<<<< HEAD
-    extern char *tsk_fs_time_to_str(time_t, char *);
+    extern char *tsk_fs_time_to_str(time_t, char buf[128]);
     extern char *tsk_fs_time_to_str_subsecs(time_t, unsigned int subsecs, char *);
-=======
-    extern char *tsk_fs_time_to_str(time_t, char buf[128]);
->>>>>>> 9853b598
 
     /* Utilities */
     extern uint8_t tsk_fs_unix_make_data_run(TSK_FS_FILE * fs_file);
