/*
** fcat
** The Sleuth Kit
**
** Brian Carrier [carrier <at> sleuthkit [dot] org]
** Copyright (c) 2012 Brian Carrier, Basis Technology.  All Rights reserved
**
** This software is distributed under the Common Public License 1.0
**/

#include "tsk/tsk_tools_i.h"
#include "tsk/base/tsk_os_cpp.h"

#include <locale.h>

/* usage - explain and terminate */

static TSK_TCHAR *progname;

static void
usage()
{
    TFPRINTF(stderr,
        _TSK_T
        ("usage: %" PRIttocTSK " [-hRsvV] [-f fstype] [-i imgtype] [-b dev_sector_size] [-o imgoffset] [-P pooltype] [-B pool_volume_block] file_path image [images]\n"),
        progname);
    tsk_fprintf(stderr, "\t-h: Do not display holes in sparse files\n");
    tsk_fprintf(stderr,
        "\t-R: Suppress recovery errors\n");
    tsk_fprintf(stderr, "\t-s: Display slack space at end of file\n");
    tsk_fprintf(stderr,
        "\t-i imgtype: The format of the image file (use '-i list' for supported types)\n");
    tsk_fprintf(stderr,
        "\t-b dev_sector_size: The size (in bytes) of the device sectors\n");
    tsk_fprintf(stderr,
        "\t-f fstype: File system type (use '-f list' for supported types)\n");
    tsk_fprintf(stderr,
        "\t-o imgoffset: The offset of the file system in the image (in sectors)\n");
    tsk_fprintf(stderr,
        "\t-P pooltype: Pool container type (use '-p list' for supported types)\n");
    tsk_fprintf(stderr,
        "\t-B pool_volume_block: Starting block (for pool volumes only)\n");
    tsk_fprintf(stderr, "\t-v: verbose to stderr\n");
    tsk_fprintf(stderr, "\t-V: Print version\n");

    exit(1);
}

int
main(int argc, char **argv1)
{
    TSK_IMG_TYPE_ENUM imgtype = TSK_IMG_TYPE_DETECT;
    TSK_IMG_INFO *img;

    TSK_OFF_T imgaddr = 0;
    TSK_FS_TYPE_ENUM fstype = TSK_FS_TYPE_DETECT;
    TSK_FS_INFO *fs;

    TSK_POOL_TYPE_ENUM pooltype = TSK_POOL_TYPE_DETECT;
    TSK_OFF_T pvol_block = 0;
    const char * password = ""; // Not currently used

    TSK_INUM_T inum;
    int fw_flags = 0;
    int ch;
    int retval;
    int suppress_recover_error = 0;
    TSK_TCHAR **argv;
    TSK_TCHAR *cp;
    unsigned int ssize = 0;
    TSK_TSTRING path;

#ifdef TSK_WIN32
    // On Windows, get the wide arguments (mingw doesn't support wmain)
    argv = CommandLineToArgvW(GetCommandLineW(), &argc);
    if (argv == NULL) {
        fprintf(stderr, "Error getting wide arguments\n");
        exit(1);
    }
#else
    argv = (TSK_TCHAR **) argv1;
#endif

    progname = argv[0];
    setlocale(LC_ALL, "");

    while ((ch = GETOPT(argc, argv, _TSK_T("b:B:f:hi:o:P:rRsvV"))) > 0) {
        switch (ch) {
        case _TSK_T('?'):
        default:
            TFPRINTF(stderr, _TSK_T("Invalid argument: %" PRIttocTSK "\n"),
                argv[OPTIND]);
            usage();
            break;
        case _TSK_T('b'):
            ssize = (unsigned int) TSTRTOUL(OPTARG, &cp, 0);
            if (*cp || *cp == *OPTARG || ssize < 1) {
                TFPRINTF(stderr,
                    _TSK_T
                    ("invalid argument: sector size must be positive: %" PRIttocTSK "\n"),
                    OPTARG);
                usage();
            }
            break;
        case _TSK_T('f'):
            if (TSTRCMP(OPTARG, _TSK_T("list")) == 0) {
                tsk_fs_type_print(stderr);
                exit(1);
            }
            fstype = tsk_fs_type_toid(OPTARG);
            if (fstype == TSK_FS_TYPE_UNSUPP) {
                TFPRINTF(stderr,
                    _TSK_T("Unsupported file system type: %" PRIttocTSK "\n"), OPTARG);
                usage();
            }
            break;
        case _TSK_T('h'):
            fw_flags |= TSK_FS_FILE_WALK_FLAG_NOSPARSE;
            break;
        case _TSK_T('i'):
            if (TSTRCMP(OPTARG, _TSK_T("list")) == 0) {
                tsk_img_type_print(stderr);
                exit(1);
            }
            imgtype = tsk_img_type_toid(OPTARG);
            if (imgtype == TSK_IMG_TYPE_UNSUPP) {
                TFPRINTF(stderr, _TSK_T("Unsupported image type: %" PRIttocTSK "\n"),
                    OPTARG);
                usage();
            }
            break;
        case _TSK_T('o'):
            if ((imgaddr = tsk_parse_offset(OPTARG)) == -1) {
                tsk_error_print(stderr);
                exit(1);
            }
            break;
        case _TSK_T('P'):
            if (TSTRCMP(OPTARG, _TSK_T("list")) == 0) {
                tsk_pool_type_print(stderr);
                exit(1);
            }
            pooltype = tsk_pool_type_toid(OPTARG);
            if (pooltype == TSK_POOL_TYPE_UNSUPP) {
                TFPRINTF(stderr,
                    _TSK_T("Unsupported pool container type: %s\n"), OPTARG);
                usage();
            }
            break;
        case _TSK_T('B'):
            if ((pvol_block = tsk_parse_offset(OPTARG)) == -1) {
                tsk_error_print(stderr);
                exit(1);
            }
            break;
        case _TSK_T('R'):
            suppress_recover_error = 1;
            break;
        case _TSK_T('s'):
            fw_flags |= TSK_FS_FILE_WALK_FLAG_SLACK;
            break;
        case _TSK_T('v'):
            tsk_verbose++;
            break;
        case _TSK_T('V'):
            tsk_version_print(stdout);
            exit(0);
        }
    }

    /* We need at least two more arguments */
    if (OPTIND + 1 >= argc) {
        tsk_fprintf(stderr, "Missing image name and/or path\n");
        usage();
    }

    // copy in path
    path = argv[OPTIND];

    if ((img =
            tsk_img_open(argc - OPTIND - 1, &argv[OPTIND+1],
                imgtype, ssize)) == NULL) {
        tsk_error_print(stderr);
        exit(1);
    }
    if ((imgaddr * img->sector_size) >= img->size) {
        tsk_fprintf(stderr,
            "Sector offset supplied is larger than disk image (maximum: %"
            PRIu64 ")\n", img->size / img->sector_size);
        exit(1);
    }

    if (pvol_block == 0) {
        if ((fs = tsk_fs_open_img_decrypt(img, imgaddr * img->sector_size,
            fstype, password)) == NULL) {
            tsk_error_print(stderr);
            if (tsk_error_get_errno() == TSK_ERR_FS_UNSUPTYPE)
                tsk_fs_type_print(stderr);
            tsk_img_close(img);
            exit(1);
        }
    }
    else {
        const TSK_POOL_INFO *pool = tsk_pool_open_img_sing(img, imgaddr * img->sector_size, pooltype);
        if (pool == NULL) {
            tsk_error_print(stderr);
            if (tsk_error_get_errno() == TSK_ERR_FS_UNSUPTYPE)
                tsk_pool_type_print(stderr);
            tsk_img_close(img);
            exit(1);
        }

         TSK_OFF_T offset = imgaddr * img->sector_size;
#if HAVE_LIBVSLVM
        if (pool->ctype == TSK_POOL_TYPE_LVM){
            offset = 0;
        }
#endif /* HAVE_LIBVSLVM */
        img = pool->get_img_info(pool, (TSK_DADDR_T)pvol_block);
        if ((fs = tsk_fs_open_img_decrypt(img, offset, fstype, password)) == NULL) {
            tsk_error_print(stderr);
            if (tsk_error_get_errno() == TSK_ERR_FS_UNSUPTYPE)
                tsk_fs_type_print(stderr);
            tsk_img_close(img);
            exit(1);
        }
    }

    if (-1 == (retval = tsk_fs_ifind_path(fs, &path[0], &inum))) {
        tsk_error_print(stderr);
        tsk_fs_close(fs);
        tsk_img_close(img);
        exit(1);
    }
    else if (retval == 1) {
        tsk_fprintf(stderr, "File not found\n");
        tsk_fs_close(fs);
        tsk_img_close(img);
        exit(1);
    }
<<<<<<< HEAD
    free(path);
=======
>>>>>>> 3ffc140d

    // @@@ Cannot currently get ADS with this approach
    retval =
        tsk_fs_icat(fs, inum, (TSK_FS_ATTR_TYPE_ENUM)0, 0, 0, 0,
        (TSK_FS_FILE_WALK_FLAG_ENUM) fw_flags);
    if (retval) {
        if ((suppress_recover_error == 1)
            && (tsk_error_get_errno() == TSK_ERR_FS_RECOVER)) {
            tsk_error_reset();
        }
        else {
            tsk_error_print(stderr);
            tsk_fs_close(fs);
            tsk_img_close(img);
            exit(1);
        }
    }

    tsk_fs_close(fs);
    tsk_img_close(img);
    exit(0);
}<|MERGE_RESOLUTION|>--- conflicted
+++ resolved
@@ -238,10 +238,6 @@
         tsk_img_close(img);
         exit(1);
     }
-<<<<<<< HEAD
-    free(path);
-=======
->>>>>>> 3ffc140d
 
     // @@@ Cannot currently get ADS with this approach
     retval =
