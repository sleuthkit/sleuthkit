/*
** The Sleuth Kit
**
** Brian Carrier [carrier <at> sleuthkit [dot] org]
** Copyright (c) 2010-2019 Brian Carrier.  All Rights reserved
**
** This software is distributed under the Common Public License 1.0
**
*/

#include <string>
#include <algorithm>
#include <regex>

#include "LogicalImagerPathRule.h"
#include "TskHelper.h"

/* case insensitive user folder prefixes */
<<<<<<< HEAD
static char *userFolderRegexList[] = { 
    "/?(documents and settings|users|home)/.*"
};
=======
static char *userFolderRegex = "/?(documents and settings|users|home)/[^/]+";
>>>>>>> b5a32f9e
static std::string lowerCaseUserFolder;

bool endsWith(const std::string &str, const std::string &suffix) {
    return str.size() >= suffix.size() &&
        str.compare(str.size() - suffix.size(), suffix.size(), suffix) == 0;
}

LogicalImagerPathRule::LogicalImagerPathRule(const std::set<std::string> &paths)
{
    lowerCaseUserFolder = TskHelper::toLower(getUserFolder());
    for (auto it = std::begin(paths); it != std::end(paths); ++it) {
<<<<<<< HEAD
        m_paths.insert(LogicalImagerRuleBase::toLower(*it));
    }
    lowerCaseUserFolder = LogicalImagerRuleBase::toLower(getUserFolder());
=======
        std::string lowerCasePath = TskHelper::toLower(*it);
        if (lowerCasePath.size() >= lowerCaseUserFolder.size() && 
            lowerCasePath.compare(0, lowerCaseUserFolder.size(), lowerCaseUserFolder) == 0) {
            // [USER_FOLDER] must be at the start of path
            // special case, add to regex
            std::string newPattern(lowerCasePath);
            newPattern.replace(newPattern.find(lowerCaseUserFolder), lowerCaseUserFolder.length(), userFolderRegex);
            if (endsWith(lowerCasePath, "/")) {
                newPattern.append(".*");
            } else {
                newPattern.append("/.*");
            }
            std::regex pattern(newPattern);
            m_userFolderRegexes.push_back(pattern);
        } else {
            m_paths.insert(TskHelper::toLower(*it));
        }
    }
>>>>>>> b5a32f9e
}

LogicalImagerPathRule::~LogicalImagerPathRule()
{
}

/**
<<<<<<< HEAD
 * Match all user folder paths using regex_match
 * @param path Path to be matched
 * @returns true if there is a match, false otherwise
 */
bool LogicalImagerPathRule::matchUserFolder(const std::string &rule, std::string path) const {
    for (int i = 0; i < sizeof(userFolderRegexList) / sizeof(userFolderRegexList[0]); ++i) {
        std::string newPattern(rule);
        newPattern.replace(newPattern.find(lowerCaseUserFolder), lowerCaseUserFolder.length(), userFolderRegexList[i]);
        newPattern.append(".*");
        std::regex pattern(newPattern);

        if (std::regex_match(path, pattern)) {
=======
* Match all user folder paths using regex_match
* @param rule Rule specified containing [USER_FOLDER] string
* @param path Path to be matched
* @returns true if there is a match, false otherwise
*/
bool LogicalImagerPathRule::matchUserFolder(const std::string path) const {
    for (auto it = std::begin(m_userFolderRegexes); it != std::end(m_userFolderRegexes); ++it) {
        if (std::regex_match(path, *it)) {
>>>>>>> b5a32f9e
            return true;
        }
    }
    return false;
}

/**
* Match a file's path against the logical imager path set
*
* @param fs_file TSK_FS_FILE containing the filename
* @param path parent path to fs_file
* @returns true if the path is in the rule
*          false otherwise
*/
bool LogicalImagerPathRule::matches(TSK_FS_FILE * /*fs_file*/, const char *path) const
{
    if (path == NULL)
        return false;

    const std::string lowercasePath = TskHelper::toLower(path);

    if (matchUserFolder(lowercasePath)) {
        return true;
    }

    for (auto it = std::begin(m_paths); it != std::end(m_paths); ++it) {
<<<<<<< HEAD
        if (it->find(lowerCaseUserFolder) != std::string::npos) {
            if (matchUserFolder(*it, lowercasePath)) {
                return true;
            }
        }
=======
>>>>>>> b5a32f9e
        if (lowercasePath.find(*it) != std::string::npos) {
            return true;
        }
    }
    return false;
}<|MERGE_RESOLUTION|>--- conflicted
+++ resolved
@@ -16,13 +16,7 @@
 #include "TskHelper.h"
 
 /* case insensitive user folder prefixes */
-<<<<<<< HEAD
-static char *userFolderRegexList[] = { 
-    "/?(documents and settings|users|home)/.*"
-};
-=======
 static char *userFolderRegex = "/?(documents and settings|users|home)/[^/]+";
->>>>>>> b5a32f9e
 static std::string lowerCaseUserFolder;
 
 bool endsWith(const std::string &str, const std::string &suffix) {
@@ -34,11 +28,6 @@
 {
     lowerCaseUserFolder = TskHelper::toLower(getUserFolder());
     for (auto it = std::begin(paths); it != std::end(paths); ++it) {
-<<<<<<< HEAD
-        m_paths.insert(LogicalImagerRuleBase::toLower(*it));
-    }
-    lowerCaseUserFolder = LogicalImagerRuleBase::toLower(getUserFolder());
-=======
         std::string lowerCasePath = TskHelper::toLower(*it);
         if (lowerCasePath.size() >= lowerCaseUserFolder.size() && 
             lowerCasePath.compare(0, lowerCaseUserFolder.size(), lowerCaseUserFolder) == 0) {
@@ -57,7 +46,6 @@
             m_paths.insert(TskHelper::toLower(*it));
         }
     }
->>>>>>> b5a32f9e
 }
 
 LogicalImagerPathRule::~LogicalImagerPathRule()
@@ -65,20 +53,6 @@
 }
 
 /**
-<<<<<<< HEAD
- * Match all user folder paths using regex_match
- * @param path Path to be matched
- * @returns true if there is a match, false otherwise
- */
-bool LogicalImagerPathRule::matchUserFolder(const std::string &rule, std::string path) const {
-    for (int i = 0; i < sizeof(userFolderRegexList) / sizeof(userFolderRegexList[0]); ++i) {
-        std::string newPattern(rule);
-        newPattern.replace(newPattern.find(lowerCaseUserFolder), lowerCaseUserFolder.length(), userFolderRegexList[i]);
-        newPattern.append(".*");
-        std::regex pattern(newPattern);
-
-        if (std::regex_match(path, pattern)) {
-=======
 * Match all user folder paths using regex_match
 * @param rule Rule specified containing [USER_FOLDER] string
 * @param path Path to be matched
@@ -87,7 +61,6 @@
 bool LogicalImagerPathRule::matchUserFolder(const std::string path) const {
     for (auto it = std::begin(m_userFolderRegexes); it != std::end(m_userFolderRegexes); ++it) {
         if (std::regex_match(path, *it)) {
->>>>>>> b5a32f9e
             return true;
         }
     }
@@ -114,14 +87,6 @@
     }
 
     for (auto it = std::begin(m_paths); it != std::end(m_paths); ++it) {
-<<<<<<< HEAD
-        if (it->find(lowerCaseUserFolder) != std::string::npos) {
-            if (matchUserFolder(*it, lowercasePath)) {
-                return true;
-            }
-        }
-=======
->>>>>>> b5a32f9e
         if (lowercasePath.find(*it) != std::string::npos) {
             return true;
         }
