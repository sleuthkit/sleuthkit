--- conflicted
+++ resolved
@@ -408,19 +408,10 @@
 TskRecover::findFiles(TSK_INUM_T a_dirInum)
 {
     uint8_t retval;
-<<<<<<< HEAD
-    if (a_dirInum){
-        retval = findFilesInFs(a_soffset * m_img_info->sector_size, a_ftype, a_dirInum);
-    }
-    else{
-        retval = findFilesInFs(a_soffset * m_img_info->sector_size, a_ftype);
-    }
-=======
     if (a_dirInum)
         retval = findFilesInFs(m_fs_info, a_dirInum);
     else
         retval = findFilesInFs(m_fs_info);
->>>>>>> bbad55df
 
     printf("Files Recovered: %d\n", m_fileCount);
     return retval;
@@ -573,9 +564,6 @@
         tsk_error_print(stderr);
         exit(1);
     }
-<<<<<<< HEAD
-    if (tskRecover.findFiles(soffset, fstype, dirInum)) {
-=======
 
     if (tskRecover.openFs(soffset, fstype, pooltype, (TSK_DADDR_T)pvol_block)) {
         // Errors were already logged
@@ -583,7 +571,6 @@
     }
 
     if (tskRecover.findFiles(dirInum)) {
->>>>>>> bbad55df
         // errors were already logged
         exit(1);
     }
