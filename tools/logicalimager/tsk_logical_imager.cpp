/*
 ** tsk_logical_imager
 ** The Sleuth Kit
 **
 ** Brian Carrier [carrier <at> sleuthkit [dot] org]
 ** Copyright (c) 2010-2011 Brian Carrier.  All Rights reserved
 **
 ** This software is distributed under the Common Public License 1.0
 **
 */

#include <iostream>
#include <string>
#include <list>
#include <algorithm>
#include <locale>
#include <codecvt>
#include <direct.h>
#include <winsock2.h>
#include <locale.h>
#include <Wbemidl.h>
#include <shlwapi.h>

#pragma comment(lib, "wbemuuid.lib")

#include <comutil.h>

#include "tsk/tsk_tools_i.h"
#include "tsk/auto/tsk_case_db.h"
#include "tsk/img/img_writer.h"
#include "LogicalImagerRuleSet.h"
#include "TskFindFiles.h"
#include "TskHelper.h"
#include "RegistryAnalyzer.h"

std::wstring GetLastErrorStdStrW();
std::string GetErrorStdStr(DWORD err);
std::wstring GetErrorStdStrW(DWORD err);

static TSK_TCHAR *progname;

static std::wstring_convert<std::codecvt_utf8_utf16<wchar_t>> converter;

/**
* GetErrorStdStr - returns readable error message for the given error code
*
* @param err error code
* @returns error message string
*/
string GetErrorStdStr(DWORD err) {
    return TskHelper::toNarrow(GetErrorStdStrW(err));
}

/**
* GetLastErrorStdStrW - returns readable widestring error message for the last error code as reported by GetLastError()
*
* @returns error message wide string
*/
std::wstring GetLastErrorStdStrW() {
    DWORD error = GetLastError();
    return GetErrorStdStrW(error);
}

/**
* GetErrorStdStrW - returns readable widestring error message for the given error code
*
* @param err error code
* @returns error message wide string
*/
std::wstring GetErrorStdStrW(DWORD a_err) {
    if (ERROR_SUCCESS != a_err) {
        LPVOID lpMsgBuf;
        DWORD bufLen = FormatMessageW(
            FORMAT_MESSAGE_ALLOCATE_BUFFER |
            FORMAT_MESSAGE_FROM_SYSTEM |
            FORMAT_MESSAGE_IGNORE_INSERTS,
            NULL,
            a_err,
            MAKELANGID(LANG_NEUTRAL, SUBLANG_DEFAULT),
            (LPWSTR)&lpMsgBuf,
            0, NULL);
        if (bufLen) {
            LPCWSTR lpMsgStr = (LPCWSTR)lpMsgBuf;

            /***
            LPWSTR p = const_cast<LPWSTR>(_tcschr(lpMsgStr, _T('\r')));
            if(p != NULL) { // lose CRLF
            *p = _T('\0');
            }
            ****/

            std::wstring result(lpMsgStr, lpMsgStr + bufLen);

            size_t pos = result.find_last_not_of(L"\r\n");
            if (pos != std::wstring::npos) {
                result.resize(pos);
            }


            LocalFree(lpMsgBuf);

            return result;
        }
    }
    return std::wstring(L"no error");
}

/**
* isWinXPOrOlder: Determine if we are on Windows XP or older OS
*
* @returns  TRUE if running on Windows XP or older
*           FALSE otherwise
*
*/
BOOL isWinXPOrOlder() {
    OSVERSIONINFO vi;
    memset(&vi, 0, sizeof vi);
    vi.dwOSVersionInfoSize = sizeof vi;
    GetVersionEx(&vi);
    unsigned int m_winntVerMajor = vi.dwMajorVersion;
    unsigned int m_winntVerMinor = vi.dwMinorVersion;

    return((m_winntVerMajor <= 5));
}

/**
* isProcessElevated: Determine if this process as admin privs.
*
* https://stackoverflow.com/questions/8046097/how-to-check-if-a-process-has-the-administrative-rights
*
* @returns  TRUE if process is elevated
*           FALSE otherwise
*
*/
static BOOL isProcessElevated() {
    static BOOL fRet = FALSE;
    HANDLE hToken = NULL;

    // the below logic doesn't work on XP, so lie and say
    // yes.  It will eventually fail with an uglier message
    // is Windows XP or older?
    if (isWinXPOrOlder()) {
        return TRUE;
    }

    if (OpenProcessToken(GetCurrentProcess(), TOKEN_QUERY, &hToken)) {
        TOKEN_ELEVATION Elevation;
        DWORD cbSize = sizeof(TOKEN_ELEVATION);
        if (GetTokenInformation(hToken, TokenElevation, &Elevation, sizeof(Elevation), &cbSize)) {
            fRet = Elevation.TokenIsElevated;
        }
    }
    if (hToken) {
        CloseHandle(hToken);
    }
    return fRet;
}

/**
* getLocalHost: Get the localhost name
*
* @param a_hostName - the localhost name
* @returns  0 on success
*           -1 if error
*
*/
int getLocalHost(string &a_hostName) {

    // Initialize Winsock
    WSADATA wsaData;
    int iResult = WSAStartup(MAKEWORD(2, 2), &wsaData);
    if (iResult != 0) {
        fprintf(stderr, "WSAStartup failed with error = %d\n", iResult);
        return -1;
    }

    char buf[MAX_PATH];
    if (gethostname(buf, sizeof(buf)) == SOCKET_ERROR) {
        fprintf(stderr, "Error getting host name. Error =  %d\n", WSAGetLastError());
        return -1;
    }
    a_hostName = string(buf);

    WSACleanup();
    return 0;
}

/**
* createDirectory: Create a directory to store sparse_image.vhd
*
* @param directoryPathname - the directory pathname created
* @returns  0 on success
*           -1 if error
*
*/
int createDirectory(string &directoryPathname) {
    time_t now;
    struct tm localTime;

    time(&now);
    gmtime_s(&localTime, &now);

    char timeStr[32];
    strftime(timeStr, sizeof timeStr, "%Y%m%d_%H_%M_%S", &localTime);

    string outDirName;
    string hostName;
    if (0 == getLocalHost(hostName)) {
        outDirName = "Logical_Imager_" + hostName + "_" + timeStr;
    }

    struct stat st;
    if (stat(outDirName.c_str(), &st) != 0) {
        int rc = _mkdir(outDirName.c_str());
        if (rc != 0) {
            fprintf(stderr, "Failed to create output folder = %s Error: %d\n", outDirName.c_str(), rc);
            return -1;
        }
    }
    directoryPathname = outDirName;
    return 0;
}

/**
* wmi_init: Initialize WMN
*
* @param input wmiNamespace - wmi namespace to open
* @returns  0 on success
*                        WBEM_E_INVALID_NAMESPACE, if namespace is not found
*           -1 if error
*
* Ref: https://msdn.microsoft.com/en-us/library/aa390423(VS.85).aspx
*
*/

long wmi_init(const std::wstring& wmiNamespace, IWbemLocator **ppWbemLocator, IWbemServices **ppWbemServices) {
    HRESULT hres;

    // Step 1: Initialize COM.

    hres = CoInitializeEx(0, COINIT_MULTITHREADED);
    if (FAILED(hres)) {
        fprintf(stderr, "wmi_init: Failed to initialize COM library. Error code = %#X\n", hres);
        return -1;                  // Program has failed.
    }

    // Step 2: Set general COM security levels
    hres = CoInitializeSecurity(
        NULL,
        -1,                          // COM authentication
        NULL,                        // Authentication services
        NULL,                        // Reserved
        RPC_C_AUTHN_LEVEL_DEFAULT,   // Default authentication 
        RPC_C_IMP_LEVEL_IMPERSONATE, // Default Impersonation  
        NULL,                        // Authentication info
        EOAC_NONE,                   // Additional capabilities 
        NULL                         // Reserved
    );

    if (FAILED(hres)) {
        fprintf(stderr, "wmi_init: Failed to initialize security. Error code = %#X\n", hres);
        CoUninitialize();
        return -1;                    // Program has failed.
    }

    // Step 3: Obtain the initial locator to WMI
    hres = CoCreateInstance(
        CLSID_WbemLocator,
        0,
        CLSCTX_INPROC_SERVER,
        IID_IWbemLocator, (LPVOID *)ppWbemLocator);

    if (FAILED(hres))
    {
        fprintf(stderr, "wmi_init: Failed to create IWbemLocator object. Err code = %#X\n", hres);
        CoUninitialize();
        return -1;                 // Program has failed.
    }

    // Step 4: Connect to WMI through the IWbemLocator::ConnectServer method
    // Connect to the given namespace with
    // the current user and obtain pointer pSvc
    // to make IWbemServices calls.
    hres = (*ppWbemLocator)->ConnectServer(
        _bstr_t(wmiNamespace.c_str()), // Object path of WMI namespace
        NULL,                    // User name. NULL = current user
        NULL,                    // User password. NULL = current
        0,                       // Locale. NULL indicates current
        NULL,                    // Security flags.
        0,                       // Authority (e.g. Kerberos)
        0,                       // Context object 
        ppWbemServices                    // pointer to IWbemServices proxy
    );

    if (FAILED(hres)) {
        if (WBEM_E_INVALID_NAMESPACE != hres) {
            fprintf(stderr, "wmi_init: Could not connect to namespace %s, Error = %s\n",
                TskHelper::toNarrow(wmiNamespace).c_str(), GetErrorStdStr(hres).c_str());
        }

        (*ppWbemLocator)->Release();
        CoUninitialize();

        return (WBEM_E_INVALID_NAMESPACE == hres) ? hres : -1;
    }

    // Step 5: Set security levels on the proxy
    hres = CoSetProxyBlanket(
        *ppWbemServices,                        // Indicates the proxy to set
        RPC_C_AUTHN_WINNT,           // RPC_C_AUTHN_xxx
        RPC_C_AUTHZ_NONE,            // RPC_C_AUTHZ_xxx
        NULL,                        // Server principal name 
        RPC_C_AUTHN_LEVEL_CALL,      // RPC_C_AUTHN_LEVEL_xxx 
        RPC_C_IMP_LEVEL_IMPERSONATE, // RPC_C_IMP_LEVEL_xxx
        NULL,                        // client identity
        EOAC_NONE                    // proxy capabilities 
    );

    if (FAILED(hres)) {
        fprintf(stderr, "wmi_init: Could not set proxy blanket. Error code = %#X\n", hres);
        (*ppWbemServices)->Release();
        (*ppWbemLocator)->Release();
        CoUninitialize();
        return -1;               // Program has failed.
    }
    return 0;
}

/**
* wmi_close: closes WMI
*
* @returns  0 on success
*           -1 if error
*
*/
int wmi_close(IWbemLocator **ppWbemLocator, IWbemServices **ppWbemServices) {
    // Cleanup
    // ========

    (*ppWbemServices)->Release();
    (*ppWbemLocator)->Release();
    CoUninitialize();

    (*ppWbemServices) = NULL;
    (*ppWbemLocator) = NULL;

    return 0;
}

/**
* checkDriveForLDM: checks if the given drive is an LDM disk
*
* @param input driveLetter drive to check
*
* @returns  0 if the drive is NOT an LDM disk
*           1 if the drive IS an LDM disk
*           -1 if error, or if drive not found
*
*/
int checkDriveForLDM(const string& driveLetter) {

    IWbemLocator *pWbemLocator = NULL;
    IWbemServices *pWbemServices = NULL;

    if (0 != wmi_init(L"ROOT\\CIMV2", &pWbemLocator, &pWbemServices)) {
        return -1;
    }


    // Use the IWbemServices pointer to make requests of WMI. 
    // Make requests here:
    HRESULT hres;
    IEnumWbemClassObject* pEnumerator = NULL;
    bool bDriveFound = false;
    int isLDM = 0;

    std::wstring wstrQuery = L"ASSOCIATORS OF {Win32_LogicalDisk.DeviceID='";
    wstrQuery += TskHelper::toWide(driveLetter);
    wstrQuery += L"'} where AssocClass=Win32_LogicalDiskToPartition";

    // Run WMI query
    hres = pWbemServices->ExecQuery(
        bstr_t("WQL"),
        bstr_t(wstrQuery.c_str()),
        WBEM_FLAG_FORWARD_ONLY | WBEM_FLAG_RETURN_IMMEDIATELY,
        NULL,
        &pEnumerator);

    if (FAILED(hres)) {
        std::cerr << "WMI Query for partition type failed. "
            << "Error code = 0x"
            << std::hex << hres << std::endl;
        wmi_close(&pWbemLocator, &pWbemServices);
        return -1;

    } else {

        IWbemClassObject *pclsObj;
        ULONG uReturn = 0;
        while (pEnumerator) {
            hres = pEnumerator->Next(WBEM_INFINITE, 1, &pclsObj, &uReturn);
            if (0 == uReturn) break;

            VARIANT vtProp, vtProp2;

            hres = pclsObj->Get(_bstr_t(L"Type"), 0, &vtProp, 0, 0);
            std::wstring partitionType = vtProp.bstrVal;

            hres = pclsObj->Get(_bstr_t(L"DeviceID"), 0, &vtProp2, 0, 0);
            std::wstring deviceID = vtProp2.bstrVal;

            VariantClear(&vtProp);
            VariantClear(&vtProp2);

            bDriveFound = true;

            //wcout << L"Drive: " << toWide(driveLetter) << ", DeviceID:  " << deviceID << ", Type: " << partitionType << endl;
            if (string::npos != TskHelper::toLower(TskHelper::toNarrow(partitionType)).find("logical disk manager")) {
                std::cerr << "Found Logical Disk Manager disk for drive =   " << driveLetter << std::endl;

                isLDM = 1;
            }
        }
    }
    pEnumerator->Release();

    wmi_close(&pWbemLocator, &pWbemServices);

    if (!bDriveFound) {
        std::cerr << "Drive =  " << driveLetter << " not found in Win32_LogicalDiskToPartition" << std::endl;
    }

    return bDriveFound ? isLDM : -1;
}

/**
* checkDriveForBitlocker: checks if the given drive has BitLocker encrypted
*
* @param input driveLetter drive to check
*
* @returns  0  if the drive is not encrypted
*           1  if the drive is Bitlocker encrypted
*           -1 if error
*
*/
int checkDriveForBitlocker(const string& driveLetter) {

    IWbemLocator *pWbemLocator = NULL;
    IWbemServices *pWbemServices = NULL;

    long rc = 0;

    std::wstring wsBitLockerNamespace = L"ROOT\\CIMV2\\security\\MicrosoftVolumeEncryption";


    // Init WMI with the requisite namespace. This may fail on some versions of Windows, if Bitlocker in not installed.
    rc = wmi_init(wsBitLockerNamespace, &pWbemLocator, &pWbemServices);
    if (0 != rc) {

        if ((WBEM_E_INVALID_NAMESPACE == rc)) {
            std::cerr << " Bitlocker is not installed." << std::endl;
            return 0;
        } else {
            std::cerr << "Failed to connect to WMI namespace = " << TskHelper::toNarrow(wsBitLockerNamespace) << std::endl;
            return -1;
        }
    }

    // Use the IWbemServices pointer to make requests of WMI. 
    // Make requests here:
    HRESULT hres;
    IEnumWbemClassObject* pEnumerator = NULL;

    unsigned int bitLockerStatus = 0; // assume no Bitlocker

                                                                      // WMI query
    std::wstring wstrQuery = L"SELECT * FROM Win32_EncryptableVolume where driveletter = '";
    wstrQuery += TskHelper::toWide(driveLetter);
    wstrQuery += L"'";

    // Run WMI query
    hres = pWbemServices->ExecQuery(
        bstr_t("WQL"),
        bstr_t(wstrQuery.c_str()),
        WBEM_FLAG_FORWARD_ONLY | WBEM_FLAG_RETURN_IMMEDIATELY,
        NULL,
        &pEnumerator);

    if (FAILED(hres)) {
        std::cerr << "WMI Query for Win32_EncryptableVolume failed. "
            << "Error code = 0x"
            << std::hex << hres << std::endl;
        wmi_close(&pWbemLocator, &pWbemServices);
        return -1;
    } else {
        IWbemClassObject *pclsObj;
        ULONG uReturn = 0;
        while (pEnumerator) {
            hres = pEnumerator->Next(WBEM_INFINITE, 1, &pclsObj, &uReturn);
            if (0 == uReturn) break;

            VARIANT vtProp;
            hres = pclsObj->Get(_bstr_t(L"EncryptionMethod"), 0, &vtProp, 0, 0);

            if (WBEM_E_NOT_FOUND == hres) { // Means Bitlocker is not installed
                bitLockerStatus = 0;
            } else {
                unsigned int encryptionMethod = vtProp.uintVal;
                std::cerr << "Drive: " << driveLetter << ",  found in Win32_EncryptableVolume.  EncryptionMethod:  " 
                    << encryptionMethod << std::endl;
                bitLockerStatus = (0 == encryptionMethod) ? 0 : 1;
            }
            VariantClear(&vtProp);
        }
    }
    pEnumerator->Release();

    wmi_close(&pWbemLocator, &pWbemServices);

    return bitLockerStatus;
}

/**
* getDriveToProcess() - returns the drive to process
*          By default we process PhysicalDrive0, unless
*          C: is paritioned with LDM or has Bitlocker enabled, in which case we process 'C:'
*
* @param output driveToProcess
*
* @returns  TRUE on success or FALSE in case of failure.
*
*/
BOOL getDriveToProcess(string& driveToProcess) {

    // check if they are admin before we give them some ugly error messages
    if (isProcessElevated() == FALSE) {
        return FALSE;
    }

    int checkLDMStatus = 0;
    int checkBitlockerStatus = 0;

    // By default, cast a wide net
    driveToProcess = "PhysicalDrive0";

    const string systemDriveLetter = "C:";

    // if C: is part of LDM, then we'll just analyze C:
    checkLDMStatus = checkDriveForLDM(systemDriveLetter);
    if (1 == checkLDMStatus) {
        fprintf(stderr, "System drive %s is an LDM disk\n", systemDriveLetter.c_str());
        driveToProcess = systemDriveLetter;
        return TRUE;
    }

    // If bitlocker protection is enabled, then analyze C: and not full drive
    checkBitlockerStatus = checkDriveForBitlocker(systemDriveLetter);
    if (1 == checkBitlockerStatus) {
        fprintf(stderr, "System drive %s is BitLocker encrypted\n", systemDriveLetter.c_str());
        driveToProcess = systemDriveLetter;
        return TRUE;
    }

    if (0 == checkLDMStatus && 0 == checkBitlockerStatus) {
        return TRUE;        // neither LDM nor BitLocker detected on C:
    } else { // an error happened  in determining LDM or ProtectionStatus
        if (-1 == checkLDMStatus) {
            fprintf(stderr, "Error in checking LDM disk\n");
        }
        if (-1 == checkBitlockerStatus) {
            fprintf(stderr, "Error in checking BitLocker protection status\n");
        }

        // Take a chance and go after PhysicalDrive0,  few systems have LDM or Bitlocker 
        return TRUE;
    }
}

void openFs(TSK_IMG_INFO *img, TSK_OFF_T byteOffset) {
    TSK_FS_INFO *fs_info;
    if ((fs_info = tsk_fs_open_img(img, byteOffset, TSK_FS_TYPE_DETECT)) != NULL) {
        // Tell TSKHelper about this FS
        TskHelper::getInstance().addFSInfo(fs_info);
    }
    else {
        // check if it is bitlocker - POC effort 
        char buffer[32];
        tsk_img_read(img, byteOffset, buffer, 32);
        if ((buffer[3] == '-') && (buffer[4] == 'F') &&
            (buffer[5] == 'V') && (buffer[6] == 'E') &&
            (buffer[7] == '-') && (buffer[8] == 'F') &&
            (buffer[9] == 'S') && (buffer[10] == '-'))
        {
            std::cerr << "Volume is encrypted with BitLocker." << std::endl
                << "Volume did not have a file system and has a BitLocker signature" << std::endl;
        }

        std::cerr << "Volume does not contain a file system" << std::endl;
        tsk_error_reset();
    }
}

static void usage() {
    TFPRINTF(stderr,
        _TSK_T
        ("usage: %s [-i imgPath] -c configPath\n"),
        progname);
    tsk_fprintf(stderr, "\t-i imgPath: The image file\n");
    tsk_fprintf(stderr, "\t-c configPath: The configuration file\n");
    tsk_fprintf(stderr, "\t-v: verbose output to stderr\n");
    tsk_fprintf(stderr, "\t-V: Print version\n");
    exit(1);
}

int
main(int argc, char **argv1)
{
    TSK_IMG_INFO *img;
    TSK_IMG_TYPE_ENUM imgtype = TSK_IMG_TYPE_DETECT;

    int ch;
    TSK_TCHAR **argv;
    unsigned int ssize = 0;
    const TSK_TCHAR *imgPath[1];
    BOOL iFlagUsed = FALSE;
    TSK_TCHAR *configFilename = (TSK_TCHAR *) NULL;
    LogicalImagerRuleSet *ruleSet = NULL;

    // NOTE: The following 2 calls are required to print non-ASCII UTF-8 strings to the Console.
    // fprintf works, std::cout does not. Also change the font in the Console to SimSun-ExtB to 
    // display most non-ASCII characters (tested with European, Japanese, Chinese, Korean, Greek,
    // Arabic, Hebrew and Cyrillic strings).
    SetConsoleOutputCP(65001); // Set the CMD Console to Unicode codepage
    setlocale(LC_ALL, "en_US.UTF-8"); // Set locale to English and UTF-8 encoding.

#ifdef TSK_WIN32
    // On Windows, get the wide arguments (mingw doesn't support wmain)
    argv = CommandLineToArgvW(GetCommandLineW(), &argc);
    if (argv == NULL) {
        fprintf(stderr, "Error getting wide arguments\n");
        exit(1);
    }
#else
    argv = (TSK_TCHAR **)argv1;
#endif
    progname = argv[0];

    while ((ch = GETOPT(argc, argv, _TSK_T("c:i:vV"))) > 0) {
        switch (ch) {
        case _TSK_T('?'):
        default:
            TFPRINTF(stderr, _TSK_T("Invalid argument: %s\n"),
                argv[OPTIND]);
            usage();

        case _TSK_T('c'):
            configFilename = OPTARG;
            break;

        case _TSK_T('v'):
            tsk_verbose++;
            break;

        case _TSK_T('V'):
            tsk_version_print(stdout);
            exit(0);

        case _TSK_T('i'):
            imgPath[0] = OPTARG;
            iFlagUsed = TRUE;
            break;
        }
    }

    if (configFilename == NULL) {
        TFPRINTF(stderr, _TSK_T("-c configPath is required\n"));
        exit(1);
    }

    std::wstring wImgPathName;

    if (!iFlagUsed) {
        std::string driveToProcess;
        if (getDriveToProcess(driveToProcess)) {
            wImgPathName = _TSK_T("\\\\.\\") + TskHelper::toWide(driveToProcess);
            imgPath[0] = (TSK_TCHAR *)wImgPathName.c_str();
        }
        else {
            fprintf(stderr, "Process is not running in elevated mode\n");
            exit(1);
        }
    }
    TFPRINTF(stdout, _TSK_T("logical image path = %s\n"), imgPath[0]);

    // create a directory with hostname_timestamp
    std::string directoryPath;
    if (createDirectory(directoryPath) == -1) {
        exit(1);
    }
    fprintf(stdout, "Created directory %s\n", directoryPath.c_str());

    std::string outputFileName = directoryPath + "/sparse_image.vhd";
    std::wstring outputFileNameW = TskHelper::toWide(outputFileName);
    std::string alertFileName = directoryPath + "/alert.txt";

    try {
        ruleSet = new LogicalImagerRuleSet(TskHelper::toNarrow(configFilename), alertFileName);
    }
    catch (const std::exception &e) {
        std::cerr << e.what() << std::endl;
        exit(1);
    }

    if ((img = tsk_img_open(1, imgPath, imgtype, ssize)) == NULL) {
        tsk_error_print(stderr);
        exit(1);
    }

    if (img->itype == TSK_IMG_TYPE_RAW) {
        if (tsk_img_writer_create(img, (TSK_TCHAR *)outputFileNameW.c_str()) == TSK_ERR) {
            tsk_error_print(stderr);
            fprintf(stderr, "tsk_img_writer_create returns TSK_ERR\n");
            tsk_img_close(img);
            exit(1);
        }
    } else {
        fprintf(stderr, "Image is not a RAW image, sparse_image.vhd will not be created\n");
    }

    TskFindFiles findFiles(ruleSet);

    TskHelper::getInstance().reset();
    TskHelper::getInstance().setImgInfo(img);
    TSK_VS_INFO *vs_info;
    try {
        if ((vs_info = tsk_vs_open(img, 0, TSK_VS_TYPE_DETECT)) == NULL) {
            std::cout << "No volume system found. Looking for file system" << std::endl;
            openFs(img, 0);
        } else {
            // process the volume system
            for (TSK_PNUM_T i = 0; i < vs_info->part_count; i++) {
                const TSK_VS_PART_INFO *vs_part = tsk_vs_part_get(vs_info, i);
                std::cout << "Partition: " + string(vs_part->desc) + "    Start: " + std::to_string(vs_part->start) << std::endl;
                if ((vs_part->flags & TSK_VS_PART_FLAG_UNALLOC) || (vs_part->flags & TSK_VS_PART_FLAG_META)) {
                    continue;
                }
                openFs(img, vs_part->start * vs_part->vs->block_size);
            }
            tsk_vs_close(vs_info);
        }
    }
    catch (const std::exception &e) {
        fprintf(stderr, "tsk_vs_open exception: %s\n", e.what());
    }

    const std::list<TSK_FS_INFO *> fsList = TskHelper::getInstance().getFSInfoList();
    TSKFileNameInfo filenameInfo;
    const std::pair<const RuleMatchResult *, std::list<std::string>> fullFilePathsRule = ruleSet->getFullFilePaths();
    const RuleMatchResult *ruleConfig = fullFilePathsRule.first;
    const std::list<std::string> filePaths = fullFilePathsRule.second;
    TSK_FS_FILE *fs_file;
    for (std::list<TSK_FS_INFO *>::const_iterator fsListIter = fsList.begin(); fsListIter != fsList.end(); ++fsListIter) {
        for (std::list<std::string>::const_iterator iter = filePaths.begin(); iter != filePaths.end(); ++iter) {
            int retval = TskHelper::getInstance().path2Inum(*fsListIter, iter->c_str(), false, filenameInfo, NULL, &fs_file);
            if (retval == 0 && fs_file != NULL) {
                TSK_RETVAL_ENUM extractStatus = TSK_ERR;
                if (ruleConfig->isShouldSave()) {
                    extractStatus = ruleSet->extractFile(fs_file);
                }
                if (ruleConfig->isShouldAlert()) {
                    // create a TSK_FS_NAME for alert purpose
                    fs_file->name = new TSK_FS_NAME();
                    fs_file->name->name = (char *)tsk_malloc(strlen(iter->c_str()) + 1);
                    strcpy(fs_file->name->name, iter->c_str());
                    ruleSet->alert(extractStatus, ruleConfig->getDescription(), fs_file, "");
                }
                tsk_fs_file_close(fs_file);
            }
        }
    }

    string usersFileName = directoryPath + "/users.txt";

    // Enumerate Users with RegistryAnalyzer
    RegistryAnalyzer registryAnalyzer(usersFileName);
    registryAnalyzer.analyzeSAMUsers();

    TskHelper::getInstance().reset();

    if (findFiles.openImageHandle(img)) {
        tsk_error_print(stderr);
        if (ruleSet) {
            delete ruleSet;
        }
        fprintf(stderr, "openImageHandle failed\n");
        tsk_img_close(img);
        exit(1);
    }

    try {
        if (findFiles.findFilesInImg()) {
            // we already logged the errors in findFiles.handleError()
            // Don't exit, just let it continue
            fprintf(stderr, "findFilesInImg returns TSK_ERR\n");
        }
    }
    catch (const std::exception &e) {
        fprintf(stderr, "findFilesInImg exception: %s\n", e.what());
    }

    // close alert file before tsk_img_writer_finish, which may take a long time. 
    findFiles.closeAlert();

    if (img->itype == TSK_IMG_TYPE_RAW) {
        if (ruleSet->getFinalizeImagerWriter()) {
<<<<<<< HEAD
            try {
                if (tsk_img_writer_finish(img) == TSK_ERR) {
        	        fprintf(stderr, "tsk_img_writer_finish returns TSK_ERR\n");
        	        // not exiting, findFiles.closeImage() will call tsk_img_close
                }
            }
            catch (const std::exception &e) {
                fprintf(stderr, "tsk_img_writer_finish exception: %s\n", e.what());
=======
            if (tsk_img_writer_finish(img) == TSK_ERR) {
        	    fprintf(stderr, "tsk_img_writer_finish returns TSK_ERR\n");
                // not exiting, should call tsk_img_close.
>>>>>>> a1996e37
            }
        }
    }

    if (ruleSet) {
        delete ruleSet;
    }
    findFiles.closeImage();
    TFPRINTF(stdout, _TSK_T("Created VHD file %s\n"), (TSK_TCHAR *)outputFileNameW.c_str());
    exit(0);
}<|MERGE_RESOLUTION|>--- conflicted
+++ resolved
@@ -813,7 +813,6 @@
 
     if (img->itype == TSK_IMG_TYPE_RAW) {
         if (ruleSet->getFinalizeImagerWriter()) {
-<<<<<<< HEAD
             try {
                 if (tsk_img_writer_finish(img) == TSK_ERR) {
         	        fprintf(stderr, "tsk_img_writer_finish returns TSK_ERR\n");
@@ -822,11 +821,6 @@
             }
             catch (const std::exception &e) {
                 fprintf(stderr, "tsk_img_writer_finish exception: %s\n", e.what());
-=======
-            if (tsk_img_writer_finish(img) == TSK_ERR) {
-        	    fprintf(stderr, "tsk_img_writer_finish returns TSK_ERR\n");
-                // not exiting, should call tsk_img_close.
->>>>>>> a1996e37
             }
         }
     }
