--- conflicted
+++ resolved
@@ -130,11 +130,7 @@
 }
 
 /**
-<<<<<<< HEAD
-* createDirectory: Create a directory to store sparse_image.vhd
-=======
 * createDirectory: Create a directory relative to current working directory for host.
->>>>>>> 194b6d74
 *
 * @param [out] directoryPathname - the directory pathname created
 * @returns  0 on success
@@ -319,8 +315,6 @@
     return "";
 }
 
-<<<<<<< HEAD
-=======
 /**
 * Search for files that were specified by full path.
 * @param config Configuration that contains rules and other settings
@@ -404,7 +398,6 @@
 
 
 
->>>>>>> 194b6d74
 static void usage() {
     TFPRINTF(stderr,
         _TSK_T
@@ -560,15 +553,10 @@
             continue;
         }
 
-<<<<<<< HEAD
-        if (driveToProcess.back() == ':') {
-            driveToProcess = driveToProcess.substr(0, driveToProcess.size() - 1);
-=======
         TSK_IMG_INFO *img;
         img = TskHelper::addFSFromImage(imagePath);
         if (img == NULL) {
             continue;
->>>>>>> 194b6d74
         }
 
         if (hasTskLogicalImager(image)) {
@@ -587,13 +575,10 @@
         if (!createVHD) {
             fileExtractor->initializePerImage(subDirForFiles);
         }
-<<<<<<< HEAD
-=======
         fileExtractor->initializePerImage(subDirForFiles);
 
         // @@@ SHould probably rename outputLocation for non-VHD files
         outputLocation = subDirForFiles + (createVHD ? ".vhd" : "");
->>>>>>> 194b6d74
 
         bool closeImgNow = true;
 
@@ -616,32 +601,8 @@
 
         TskFindFiles findFiles(config, driveToProcess);
 
-<<<<<<< HEAD
-        TskHelper::getInstance().reset();
-        TskHelper::getInstance().setImgInfo(img);
-        TSK_VS_INFO *vs_info;
-        if ((vs_info = tsk_vs_open(img, 0, TSK_VS_TYPE_DETECT)) == NULL) {
-            ReportUtil::printDebug("No volume system found. Looking for file system");
-            DriveUtil::openFs(img, 0);
-        }
-        else {
-            // process the volume system
-            //fprintf(stdout, "Partition:\n");
-            for (TSK_PNUM_T i = 0; i < vs_info->part_count; i++) {
-                const TSK_VS_PART_INFO *vs_part = tsk_vs_part_get(vs_info, i);
-                //fprintf(stdout, "#%i: %s Start: %s Length: %s\n",
-                //    i, vs_part->desc, std::to_string(vs_part->start).c_str(), std::to_string(vs_part->len).c_str());
-                if ((vs_part->flags & TSK_VS_PART_FLAG_UNALLOC) || (vs_part->flags & TSK_VS_PART_FLAG_META)) {
-                    continue;
-                }
-                DriveUtil::openFs(img, vs_part->start * vs_part->vs->block_size);
-            }
-            tsk_vs_close(vs_info);
-        }
-=======
         ////////////////////////////////////////////////////////
         // do the work
->>>>>>> 194b6d74
 
         ReportUtil::consoleOutput(stdout, "%s - Searching for full path files\n", driveToProcess.c_str());
         SetConsoleTitleA(std::string("Analyzing drive " + driveToProcess + " - Searching for full path files").c_str());
@@ -685,24 +646,8 @@
 
         TskHelper::getInstance().reset();
 
-<<<<<<< HEAD
-        if (findFiles.openImageHandle(img)) {
-            tsk_error_print(stderr);
-            ReportUtil::consoleOutput(stderr, "Failed to open image\n");
-            ReportUtil::handleExit(1);
-        }
-
-        ReportUtil::consoleOutput(stdout, "%s - Searching for files by attribute\n", driveToProcess.c_str());
-        SetConsoleTitleA(std::string("Analyzing drive " + driveToProcess + " - Searching for files by attribute").c_str());
-
-        if (findFiles.findFilesInImg()) {
-            // we already logged the errors in findFiles.handleError()
-            // Don't exit, just let it continue
-        }
-=======
         // Full scan of drive for files based on extension, etc.
         searchFilesByAttribute(config, imageShortName, img);
->>>>>>> 194b6d74
 
         if (closeImgNow) {
             // close the image, if not creating VHD.
