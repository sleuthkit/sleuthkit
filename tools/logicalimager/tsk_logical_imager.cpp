--- conflicted
+++ resolved
@@ -453,7 +453,7 @@
 
     std::string reportFilename = directoryPath + "/SearchResults.txt";
     ReportUtil::openReport(reportFilename);
-    
+
     std::list<std::pair<TSK_IMG_INFO *, std::string>> imgFinalizePending;
     fileExtractor = new FileExtractor(createVHD, cwd, directoryPath);
 
@@ -592,7 +592,7 @@
         }
 
         if (closeImgNow) {
-            // close the image, if not creating VHD. 
+            // close the image, if not creating VHD.
             img->close(img);
         }
     }
@@ -620,13 +620,10 @@
     if (config) {
         delete config;
     }
-<<<<<<< HEAD
     if (fileExtractor) {
         delete fileExtractor;
     }
     tsk_error_win32_thread_cleanup();
-=======
->>>>>>> b6d9a718
     ReportUtil::printDebug("Exiting");
     ReportUtil::handleExit(0);
 }