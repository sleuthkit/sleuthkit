--- conflicted
+++ resolved
@@ -25,11 +25,7 @@
 {
     TFPRINTF(stderr,
         _TSK_T
-<<<<<<< HEAD
-        ("usage: %" PRIttocTSK " [-i imgtype] [-b dev_sector_size] [-o imgoffset] [-BrcvV] [-aAmM] [-t vstype] image [images]\n"),
-=======
         ("usage: %" PRIttocTSK " [-i imgtype] [-b dev_sector_size] [-o imgoffset] [-BrvV] [-aAmM] [-t vstype] image [images]\n"),
->>>>>>> 8e6cce95
         progname);
     tsk_fprintf(stderr,
         "\t-t vstype: The type of volume system (use '-t list' for list of supported types)\n");
