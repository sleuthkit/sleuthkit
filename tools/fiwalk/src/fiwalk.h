--- conflicted
+++ resolved
@@ -202,11 +202,7 @@
              opt_debug(0),
              file_count(0),
              file_count_max(0),
-<<<<<<< HEAD
-             next_id(0),
-=======
              next_id(1),
->>>>>>> 3ffc140d
              opt_M(0),
              opt_k(0),
              opt_maxgig(0),
