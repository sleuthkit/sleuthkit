/**
 * fiwalk.cpp:
 * File and Inode Walk.
 *
 * This application uses SleuthKit to generate a report of all of the files
 * and orphaned inodes found in a disk image. It can optionally compute the
 * MD5 of any objects, save those objects into a directory, or both.
 *
 * Algorithm:
 * 1 - Find all of the partitions on the disk.
 * 2 - For each partition, walk the files.
 * 3 - For each file, print the requested information.
 * 4 - For each partition, walk the indoes
 * 5 - For each inode, print the requested information.
 *
 * @author Simson Garfinkel
 *
 *
 * The software provided here is released by the Naval Postgraduate
 * School, an agency of the U.S. Department of Navy.  The software
 * bears no warranty, either expressed or implied. NPS does not assume
 * legal liability nor responsibility for a User's use of the software
 * or the results of such use.
 *
 * Please note that within the United States, copyright protection,
 * under Section 105 of the United States Code, Title 17, is not
 * available for any work of the United States Government and/or for
 * any works created by United States Government employees. User
 * acknowledges that this software contains work which was created by
 * NPS government employees and is therefore in the public domain and
 * not subject to copyright.
 */


/* config.h must be first */
#include "tsk/tsk_tools_i.h"


#include <stdio.h>
#include "fiwalk.h"
#include "content.h"

/* Bring in our headers */
#include "arff.h"
#include "plugin.h"

#include "utils.h"

#ifdef _MSC_VER
#include <direct.h>
#include <crtdefs.h>
#include <windows.h>
#define _CRT_SECURE_NO_WARNINGS
//#define mkdir _mkdir
#endif


#ifdef HAVE_SYS_RESOURCE_H
#include <sys/resource.h>
#endif

<<<<<<< HEAD
/* Configurable options */

/* Runtime options */
#if 0
string save_outdir = ".";
int  opt_debug    = 0;
int  opt_maxgig   = 2;
bool opt_md5      = true;		// calculate the MD5 for every file?
bool opt_sha1     = true;		// calculate the SHA1 for every file?
bool opt_save     = false;
bool opt_get_fragments = true;// get byte runs even if data is not otherwise accessed
bool opt_no_data  = false;		// don't get the data
bool opt_allocated_only = false;
bool opt_body_file = false;
bool opt_ignore_ntfs_system_files = false;
bool opt_parent_tracking = false;
bool opt_sector_hash = false;

const char *config_file = 0;
int  file_count_max = 0;
int  file_count = 0;
int  next_id = 1;

int  opt_M = 30;
int  opt_k = 4;

bool opt_magic = false;		// don't get the output of the file command



/****************************************************************
 ** Current information.
 ****************************************************************/
int      current_partition_num=0;
int64_t  current_partition_start=0;	// in bytes
#endif

=======
>>>>>>> 3ffc140d
/* Individual 'state' variables */
string  plugin_filename;


/****************************************************************
 ** Support routines
 ****************************************************************/
static const char *cstr(const string &str){
    return str.c_str();
}

static string fw_empty("");


/****************************************************************
 ** XML output
 ****************************************************************/

/****************************************************************
 ** Metadata Output
 ****************************************************************/

/**
 * output a comment in the current file format
 */
void fiwalk::comment(const char *format,...)
{
    if(opt_body_file) return;           // no comments in body file

    char buf[1024];
    va_list ap;
    va_start(ap, format);
    vsnprintf(buf,sizeof(buf),format,ap);
    va_end(ap);

    if(t) fprintf(t,"# %s\n",buf);
    if(x) x->xmlcomment(buf);
    if(a) a->add_comment(buf);
}

/**
 * output a name/format/value for the current partition.
 * This information is simply printed as comments for ARFF files.
 *
 * @param name - the name of the thing being output
 * @param format - the format for the thing
 * @param ... - the value
 * This will output as a comment in the ARFF file
 */
void fiwalk::partition_info(const string &name,const string &value,const string &attribute)
{

    if(name.find(" ")!=string::npos) err(1,"partition_info(%s) has a space in it",cstr(name));
    if(a) a->add_comment(name + ": " + value);
    if(t && !opt_body_file) fputs(cstr(name + ": " + value + "\n"),t);
    if(x) x->xmlout(name,value,attribute,true);
}

void fiwalk::partition_info(const string &name,const string &value)
{
    partition_info(name,value,fw_empty);
}

void fiwalk::partition_info(const string &name,long i)
{
    char buf[1024];
    snprintf(buf,sizeof(buf),"%ld",i);
    partition_info(name,buf,fw_empty);
}

void fiwalk::partition_info(const string &name, const struct timeval &ts)
{
    char buf[64];
    snprintf(buf, sizeof(buf), "%d.%06d",(int)ts.tv_sec, (int)ts.tv_usec);
    partition_info(name,buf,fw_empty);
}

/****************************************************************
 * These file_info(name,value) are called for each extracted attribute
 * for each file.  Some of the class are made by metadata extraction
 * in this module; others are called from the plugin system.
 */
void fiwalk::file_info_xml(const string &name,const string &value)
{
    if(x){
	x->push(name);
	x->puts(value);
	x->pop();
    }
}

void fiwalk::file_info_xml2(const string &name,const string &attrib,const string &value)
{
    if(x){
	x->push(name,attrib);
	x->puts(value);
	x->pop();
    }
}


/* Process a string value */
void fiwalk::file_info(const string &name,const string &value)
{
    if(a) a->add_value(name,value);
    if(t && !opt_body_file) fputs(cstr(name + ": " + value + "\n"),t);
    if(x) x->xmlout(name,value,std::string(),true); // escape the XML
}

/* this file_info is for sending through a hash. */
void fiwalk::file_info(const md5_t &h)
{
    if(a) a->add_value("md5",h.hexdigest());
    if(t && !opt_body_file) fputs(cstr("md5: " + h.hexdigest() + "\n"),t);
    if(x) x->xmlout("hashdigest",h.hexdigest(),"type='md5'",false);
}

void fiwalk::file_info(const sha1_t &h)
{
    if(a) a->add_value("sha1",h.hexdigest());
    if(t && !opt_body_file) fputs(cstr("sha1: " + h.hexdigest() + "\n"),t);
    if(x) x->xmlout("hashdigest",h.hexdigest(),"type='sha1'",false);
}

void fiwalk::file_info(const sha256_t &h)
{
    if(a) a->add_value("sha256",h.hexdigest());
    if(t && !opt_body_file) fputs(cstr("sha256: " + h.hexdigest() + "\n"),t);
    if(x) x->xmlout("hashdigest",h.hexdigest(),"type='sha256'",false);
}


/* Process a numeric value */
void fiwalk::file_info(const string name, int64_t value)
{
    if(a) a->add_value(name,value);
    if(t || x){
	if(t) fprintf(t,"%s: %" PRId64 "\n",cstr(name),value);
	if(x) x->xmlprintf(name,"","%" PRId64,value);
    }
}

/* Process a temporal value */
void fiwalk::file_infot(const string name,time_t t0, TSK_FS_TYPE_ENUM ftype)
{
    const char * tm_format = NULL;

    if(TSK_FS_TYPE_ISFAT(ftype))
    {
#ifdef _MSC_VER
        tm_format="%Y-%m-%dT%H:%M:%S";
#else
        tm_format="%FT%T";
#endif
    }
    else
    {
#ifdef _MSC_VER
        tm_format="%Y-%m-%dT%H:%M:%SZ";
#else
        tm_format="%FT%TZ";
#endif
    }

    if(a) a->add_valuet(name,t0);
//	struct tm *temp_time = gmtime(&t0);
    if(x){
	char buf[32];
	strftime(buf,sizeof(buf),tm_format,gmtime(&t0));
<<<<<<< HEAD
	if(TSK_FS_TYPE_ISFAT(ftype))
	{
=======
	if (TSK_FS_TYPE_ISFAT(ftype)) {
>>>>>>> 3ffc140d
            if (!name.compare("atime"))
                x->xmlout(name,buf,"prec=\"86400\"", false);
            if (!name.compare("mtime"))
                x->xmlout(name,buf,"prec=\"2\"", false);
            if (!name.compare("crtime"))
                x->xmlout(name,buf,"prec=\"2\"", false);
	}
	else
            x->xmlout(name,buf);
    }
    if(t) {
	char buf[64];
	fprintf(t,"%s: %ld\n",name.c_str(),(long)t0);
	strftime(buf,sizeof(buf),tm_format,gmtime(&t0));
	fprintf(t,"%s_txt: %s\n",name.c_str(),buf);
    }
}

void fiwalk::file_infot(const string name,time_t t0)
{
#ifdef _MSC_VER
#define TM_FORMAT "%Y-%m-%dT%H:%M:%SZ"
#else
#define TM_FORMAT "%FT%TZ"
#endif

    if(a) a->add_valuet(name,t0);
//	struct tm *temp_time = gmtime(&t0);
    if(x){
	char buf[32];
	strftime(buf,sizeof(buf),TM_FORMAT,gmtime(&t0));
	x->xmlout(name,buf);
    }
    if(t) {
	char buf[64];
	fprintf(t,"%s: %ld\n",name.c_str(),(long)t0);
	strftime(buf,sizeof(buf),TM_FORMAT,gmtime(&t0));
	fprintf(t,"%s_txt: %s\n",name.c_str(),buf);
    }
}

/****************************************************************/
string mytime()
{
    time_t t = time(0);
    char *buf = ctime(&t);
    buf[24] = 0;
    return string(buf);
}

bool has_unprintable(const u_char *buf,int buflen)
{
    while(buflen>0){
	if(!isprint(*buf)) return true;
	buf++;
	buflen--;
    }
    return false;
}


#if defined(HAVE_LIBAFFLIB) && defined(HAVE_AF_DISPLAY_AS_QUAD)
static const char *quads[] = {
    AF_IMAGESIZE,
    AF_BADSECTORS,
    AF_BLANKSECTORS,
    AF_DEVICE_SECTORS,
    0
};


int af_display_as_quad(const char *segname)
{
    for(int i=0;quads[i];i++){
	if(strcmp(segname,quads[i])==0) return true;
    }
    return false;
}


int af_display_as_hex(const char *segname)
{
    if(strcmp(segname,AF_MD5)==0) return 1;
    if(strcmp(segname,AF_SHA1)==0) return 1;
    if(strcmp(segname,AF_SHA256)==0) return 1;
    if(strcmp(segname,AF_IMAGE_GID)==0) return 1;
    return 0;
}
#endif

int fiwalk::run()
{
    gettimeofday(&tv0,0);
    std::ofstream xout;
    if (opt_no_data && (opt_md5 || opt_sha1 || opt_save || opt_magic)) {
        errx(1, "-g conflicts with options requiring data access (-z may be needed)");
    }

    if (opt_save){
	if (access(save_outdir.c_str(),F_OK)){
	    if (mkdir(save_outdir.c_str()
#ifdef WIN32
#else
                     ,0777
#endif
                   )){
                err(1,"Cannot make directory: %s",save_outdir.c_str());
            }
        }
        if (access(save_outdir.c_str(),R_OK)){
            err(1,"Cannot access directory: %s",save_outdir.c_str());
        }
<<<<<<< HEAD
    }

    if (text_fn){
        if (access(text_fn,F_OK)==0) errx(1,"%s: file exists",text_fn);
        t = fopen(text_fn,"w");
        if (!t) err(1,"%s",text_fn);
    }

=======
    }

    if (text_fn){
        if (access(text_fn,F_OK)==0) errx(1,"%s: file exists",text_fn);
        t = fopen(text_fn,"w");
        if (!t) err(1,"%s",text_fn);
    }

>>>>>>> 3ffc140d
    if (arff_fn){
        if (access(arff_fn,F_OK)==0) errx(1,"%s: file exists",arff_fn);
        a = new arff("fiwalk");		// the ARFF output object
        a->set_outfile(arff_fn);
    }

    /* XML initialization */
    x = nullptr;

    if (opt_x){
        x = new xml(std::cout, false);			// default to stdout
    }

    if (xml_fn.size()>0){
        if (x) errx(1,"Cannot write XML to stdout and file at same time\n");
        if (xml_fn == "0"){              // special case of -X0
            string newfn = filename;
            xml_fn = newfn.substr(0,newfn.rfind(".")) + ".xml";
        }
        if (access(xml_fn.c_str(),F_OK)==0){
            if (opt_zap){
                if (unlink(xml_fn.c_str())){
                    err(1,"%s: file exists and cannot unlink",xml_fn.c_str());
                }
            }
            else{
                errx(1,"%s: file exists",xml_fn.c_str());
            }
        }
        xout = std::ofstream(xml_fn.c_str());
        if (!xout.is_open()){
            errx(1,"Cannot open %s: %s",xml_fn.c_str(),strerror(errno));
        }
        delete x;
        x = new xml(xout,true);	// we will make DTD going to a file
    }

    /* If no output file has been specified, output text to stdout */
    if (a==0 && x==0 && t==0){
        t = stdout;
    }

    if (strstr(filename,".aff") || strstr(filename,".afd") || strstr(filename,".afm")){
#ifndef HAVE_LIBAFFLIB
        fprintf(stderr,"ERROR: fiwalk was compiled without AFF support.\n");
        exit(0);
#else
#endif
    }

    /* If we are outputing ARFF, create the ARFF object and set the file types for the file system metadata */
    if (a){
        a->add_attribute("id",arff::NUMERIC);
        a->add_attribute("partition",arff::NUMERIC);
        a->add_attribute("filesize",arff::NUMERIC);
        a->add_attribute("mtime",arff::DATE);
        a->add_attribute("ctime",arff::DATE);
        a->add_attribute("atime",arff::DATE);
        a->add_attribute("fragments",arff::NUMERIC);
        a->add_attribute("frag1startsector",arff::NUMERIC);
        a->add_attribute("frag2startsector",arff::NUMERIC);
        a->add_attribute("filename",arff::STRING);
        if (opt_md5) a->add_attribute("md5",arff::STRING);
        if (opt_sha1) a->add_attribute("sha1",arff::STRING);
    }

    /* output per-run metadata for XML output */
    if (x){
        /* Output Dublin Core information */
        x->push("dfxml",
                "\n  xmlns='http://www.forensicswiki.org/wiki/Category:Digital_Forensics_XML'"
                "\n  xmlns:xsi='http://www.w3.org/2001/XMLSchema-instance'"
                "\n  xmlns:dc='http://purl.org/dc/elements/1.1/'"
                "\n  version='1.1.0+'" );
        x->push("metadata", "");
        x->xmlout("dc:type","Disk Image",fw_empty,false);
        x->pop();

        if (opt_variable) {
            x->add_DFXML_creator("fiwalk",tsk_version_get_str(),command_line);
        }
    }

    /* Can't use comment until after here... */
    if (config_file){
        comment("Reading configuration file %s",config_file);
        config_read(config_file);    /* Read the configuration file */
    }

    /* Check that we have a valid file format */
    if (x) x->push("source");
    partition_info("image_filename",filename);

    if (!x){
        partition_info("fiwalk_version",tsk_version_get_str());
        partition_info("start_time",mytime());
        partition_info("tsk_version",tsk_version_get_str());
    }
    if (x) x->pop();                     // source

    if (opt_debug) printf("calling tsk_img_open(%s)\n",filename);

    int count = process_image_file(argc, argv, audit_file, sector_size);
    if (count<=0 || sector_size!=512){
        comment("Retrying with 512 byte sector size.");
        count = process_image_file(argc, argv, audit_file, 512);
    }

    /* Calculate time elapsed (reported as a comment and with rusage) */
    struct timeval tv;
    char tvbuf[64];
    gettimeofday(&tv1,0);
    tv.tv_sec = tv1.tv_sec - tv0.tv_sec;
    if (tv1.tv_usec > tv0.tv_usec){
        tv.tv_usec = tv1.tv_usec - tv0.tv_usec;
    } else {
        tv.tv_sec--;
        tv.tv_usec = (tv1.tv_usec+1000000) - tv0.tv_usec;
    }
    snprintf(tvbuf, sizeof(tvbuf), "%d.%06d",(int)tv.tv_sec, (int)tv.tv_usec);

    if (opt_variable) {
        comment("clock: %s",tvbuf);
    }

#ifdef HAVE_SYS_RESOURCE_H
#ifdef HAVE_GETRUSAGE
    /* Print usage information */
    struct rusage ru;
    memset(&ru,0,sizeof(ru));
    if (getrusage(RUSAGE_SELF,&ru)==0 && opt_variable){
        if (x) x->push("rusage");
        partition_info("utime",ru.ru_utime);
        partition_info("stime",ru.ru_stime);
        partition_info("maxrss",ru.ru_maxrss);
        partition_info("minflt",ru.ru_minflt);
        partition_info("majflt",ru.ru_majflt);
        partition_info("nswap",ru.ru_nswap);
        partition_info("inblock",ru.ru_inblock);
        partition_info("oublock",ru.ru_oublock);
        partition_info("clocktime",tv);
        comment("stop_time: %s",cstr(mytime()));
        if (x) x->pop();
    }
#endif
#endif


    // *** Added <finished time="(time_t)" duration="<seconds>" />

    if (a){
        a->write();
        delete a;
    }


    if (t) comment("=EOF=");
    if (x) {
        x->pop();			// <dfxml>
    }
    delete(x);
    return 0;
}<|MERGE_RESOLUTION|>--- conflicted
+++ resolved
@@ -59,46 +59,6 @@
 #include <sys/resource.h>
 #endif
 
-<<<<<<< HEAD
-/* Configurable options */
-
-/* Runtime options */
-#if 0
-string save_outdir = ".";
-int  opt_debug    = 0;
-int  opt_maxgig   = 2;
-bool opt_md5      = true;		// calculate the MD5 for every file?
-bool opt_sha1     = true;		// calculate the SHA1 for every file?
-bool opt_save     = false;
-bool opt_get_fragments = true;// get byte runs even if data is not otherwise accessed
-bool opt_no_data  = false;		// don't get the data
-bool opt_allocated_only = false;
-bool opt_body_file = false;
-bool opt_ignore_ntfs_system_files = false;
-bool opt_parent_tracking = false;
-bool opt_sector_hash = false;
-
-const char *config_file = 0;
-int  file_count_max = 0;
-int  file_count = 0;
-int  next_id = 1;
-
-int  opt_M = 30;
-int  opt_k = 4;
-
-bool opt_magic = false;		// don't get the output of the file command
-
-
-
-/****************************************************************
- ** Current information.
- ****************************************************************/
-int      current_partition_num=0;
-int64_t  current_partition_start=0;	// in bytes
-#endif
-
-=======
->>>>>>> 3ffc140d
 /* Individual 'state' variables */
 string  plugin_filename;
 
@@ -268,12 +228,7 @@
     if(x){
 	char buf[32];
 	strftime(buf,sizeof(buf),tm_format,gmtime(&t0));
-<<<<<<< HEAD
-	if(TSK_FS_TYPE_ISFAT(ftype))
-	{
-=======
 	if (TSK_FS_TYPE_ISFAT(ftype)) {
->>>>>>> 3ffc140d
             if (!name.compare("atime"))
                 x->xmlout(name,buf,"prec=\"86400\"", false);
             if (!name.compare("mtime"))
@@ -386,7 +341,6 @@
         if (access(save_outdir.c_str(),R_OK)){
             err(1,"Cannot access directory: %s",save_outdir.c_str());
         }
-<<<<<<< HEAD
     }
 
     if (text_fn){
@@ -395,16 +349,6 @@
         if (!t) err(1,"%s",text_fn);
     }
 
-=======
-    }
-
-    if (text_fn){
-        if (access(text_fn,F_OK)==0) errx(1,"%s: file exists",text_fn);
-        t = fopen(text_fn,"w");
-        if (!t) err(1,"%s",text_fn);
-    }
-
->>>>>>> 3ffc140d
     if (arff_fn){
         if (access(arff_fn,F_OK)==0) errx(1,"%s: file exists",arff_fn);
         a = new arff("fiwalk");		// the ARFF output object
