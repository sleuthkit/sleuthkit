--- conflicted
+++ resolved
@@ -188,8 +188,8 @@
     }
     if(fs_file->name != NULL)
     {
-        if(fs_file->name->flags & TSK_FS_META_FLAG_ALLOC)   file_info("alloc_name",1);
-        if(fs_file->name->flags & TSK_FS_META_FLAG_UNALLOC) file_info("alloc_name",0);
+        if(fs_file->name->flags & TSK_FS_NAME_FLAG_ALLOC)   file_info("alloc_name",1);
+        if(fs_file->name->flags & TSK_FS_NAME_FLAG_UNALLOC) file_info("alloc_name",0);
     }
 
     
@@ -241,20 +241,9 @@
     	}
         }
     }
-<<<<<<< HEAD
+
     // fs_file->meta == NULL)
     else {
-        if(fs_file->name->flags & TSK_FS_NAME_FLAG_ALLOC)   file_info("alloc",1);
-        if(fs_file->name->flags & TSK_FS_NAME_FLAG_UNALLOC) file_info("unalloc",1);
-=======
-
-    if(fs_file->meta == NULL)
-    {
-        if(fs_file->name->flags & TSK_FS_META_FLAG_USED)    file_info("used",1);
-        if(fs_file->name->flags & TSK_FS_META_FLAG_UNUSED)  file_info("unused",1);
-        if(fs_file->name->flags & TSK_FS_META_FLAG_ORPHAN)  file_info("orphan",1);
-        if(fs_file->name->flags & TSK_FS_META_FLAG_COMP)    file_info("compressed",1);
->>>>>>> ef158802
     
         // @@@ BC: This is a bit confusing.  It seems to be cramming NAME-level info 
         // into places that typically has META-level info. 
