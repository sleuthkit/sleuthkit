/*
 * Brian Carrier [carrier <at> sleuthkit [dot] org]
 * Copyright (c) 2006-2016 Brian Carrier, Basis Technology.  All rights reserved
 * Copyright (c) 2005 Brian Carrier.  All rights reserved
 *
 * This software is distributed under the Common Public License 1.0
 *
 */

/** \file vmdk.c
 * Internal code for TSK to interface with libvmdk.
 */

#include "tsk_img_i.h"

#if HAVE_LIBVMDK
#include "vmdk.h"

#define TSK_VMDK_ERROR_STRING_SIZE 512


/**
 * Get error string from libvmdk and make buffer empty if that didn't work.
 * @returns 1 if error message was not set
*/
static uint8_t
getError(libvmdk_error_t * vmdk_error,
    char error_string[TSK_VMDK_ERROR_STRING_SIZE])
{
    int retval;
    error_string[0] = '\0';
    retval = libvmdk_error_backtrace_sprint(vmdk_error,
        error_string, TSK_VMDK_ERROR_STRING_SIZE);
    libvmdk_error_free(&vmdk_error);
    return retval != 0;
<<<<<<< HEAD
} 
=======
}
>>>>>>> 3ffc140d


static ssize_t
vmdk_image_read(TSK_IMG_INFO * img_info, TSK_OFF_T offset, char *buf,
    size_t len)
{
    char error_string[TSK_VMDK_ERROR_STRING_SIZE];
    libvmdk_error_t *vmdk_error = NULL;

    ssize_t cnt;
    IMG_VMDK_INFO *vmdk_info = (IMG_VMDK_INFO *) img_info;

    if (tsk_verbose)
        tsk_fprintf(stderr,
            "vmdk_image_read: byte offset: %" PRIdOFF " len: %" PRIuSIZE
            "\n", offset, len);

    if (offset > img_info->size) {
        tsk_error_reset();
        tsk_error_set_errno(TSK_ERR_IMG_READ_OFF);
        tsk_error_set_errstr("vmdk_image_read - %" PRIdOFF, offset);
        return -1;
    }

    tsk_take_lock(&(vmdk_info->read_lock));

    cnt = libvmdk_handle_read_buffer_at_offset(vmdk_info->handle,
        buf, len, offset, &vmdk_error);
    if (cnt < 0) {
        char *errmsg = NULL;
        tsk_error_reset();
        tsk_error_set_errno(TSK_ERR_IMG_READ);
        if (getError(vmdk_error, error_string))
            errmsg = strerror(errno);
        else
            errmsg = error_string;

        tsk_error_set_errstr("vmdk_image_read - offset: %" PRIdOFF
            " - len: %" PRIuSIZE " - %s", offset, len, errmsg);
        tsk_release_lock(&(vmdk_info->read_lock));
        return -1;
    }

    tsk_release_lock(&(vmdk_info->read_lock));

    return cnt;
}

static void
vmdk_image_imgstat(TSK_IMG_INFO * img_info, FILE * hFile)
{
    tsk_fprintf(hFile, "IMAGE FILE INFORMATION\n");
    tsk_fprintf(hFile, "--------------------------------------------\n");
    tsk_fprintf(hFile, "Image Type:\t\tvmdk\n");
    tsk_fprintf(hFile, "\nSize of data in bytes:\t%" PRIdOFF "\n",
        img_info->size);
    tsk_fprintf(hFile, "Sector size:\t%d\n", img_info->sector_size);

    return;
}


static void
    vmdk_image_close(TSK_IMG_INFO * img_info)
{
    char error_string[TSK_VMDK_ERROR_STRING_SIZE];
    libvmdk_error_t *vmdk_error = NULL;
    char *errmsg = NULL;
    IMG_VMDK_INFO *vmdk_info = (IMG_VMDK_INFO *) img_info;

    if (libvmdk_handle_close(vmdk_info->handle, &vmdk_error) != 0) {
        tsk_error_reset();
        tsk_error_set_errno(TSK_ERR_AUX_GENERIC);
        if (getError(vmdk_error, error_string))
            errmsg = strerror(errno);
        else
            errmsg = error_string;

        tsk_error_set_errstr("vmdk_image_close: unable to close handle - %s", errmsg);
    }

    if (libvmdk_handle_free(&(vmdk_info->handle), &vmdk_error) != 1) {
        tsk_error_reset();
        tsk_error_set_errno(TSK_ERR_AUX_GENERIC);
        if (getError(vmdk_error, error_string))
            errmsg = strerror(errno);
        else
            errmsg = error_string;

        tsk_error_set_errstr("vmdk_image_close: unable to free handle - %s", errmsg);
    }

    tsk_deinit_lock(&(vmdk_info->read_lock));
    tsk_img_free(img_info);
}

TSK_IMG_INFO *
vmdk_open(int a_num_img,
    const TSK_TCHAR * const a_images[], unsigned int a_ssize)
{
    if (a_num_img != 1) {
        tsk_error_set_errstr("vmdk_open file: %" PRIttocTSK
            ": expected one image filename, was given %d", a_images[0], a_num_img);

        if (tsk_verbose) {
            tsk_fprintf(stderr, "vmdk requires exactly 1 image filename for opening\n");
        }
        return NULL;
    }

    char error_string[TSK_VMDK_ERROR_STRING_SIZE];
    libvmdk_error_t *vmdk_error = NULL;

    IMG_VMDK_INFO *vmdk_info = NULL;
    TSK_IMG_INFO *img_info = NULL;

    if (tsk_verbose) {
        libvmdk_notify_set_verbose(1);
        libvmdk_notify_set_stream(stderr, NULL);
    }

    if ((vmdk_info =
            (IMG_VMDK_INFO *) tsk_img_malloc(sizeof(IMG_VMDK_INFO))) ==
        NULL) {
        return NULL;
    }
    vmdk_info->handle = NULL;
    img_info = (TSK_IMG_INFO *) vmdk_info;

    if (!tsk_img_copy_image_names(img_info, a_images, a_num_img)) {
        goto on_error;
    }

    if (libvmdk_handle_initialize(&(vmdk_info->handle), &vmdk_error) != 1) {
        tsk_error_reset();
        tsk_error_set_errno(TSK_ERR_IMG_OPEN);

        getError(vmdk_error, error_string);
        tsk_error_set_errstr("vmdk_open file: %" PRIttocTSK
            ": Error initializing handle (%s)", a_images[0], error_string);

        if (tsk_verbose) {
            tsk_fprintf(stderr, "Unable to create vmdk handle\n");
        }
        goto on_error;
    }
#if defined( TSK_WIN32 )
    if (libvmdk_handle_open_wide(vmdk_info->handle,
            (const wchar_t *) vmdk_info->img_info.images[0],
            LIBVMDK_OPEN_READ, &vmdk_error) != 1)
#else
    if (libvmdk_handle_open(vmdk_info->handle,
            (const char *) vmdk_info->img_info.images[0],
            LIBVMDK_OPEN_READ, &vmdk_error) != 1)
#endif
    {
        tsk_error_reset();
        tsk_error_set_errno(TSK_ERR_IMG_OPEN);

        getError(vmdk_error, error_string);
        tsk_error_set_errstr("vmdk_open file: %" PRIttocTSK
            ": Error opening (%s)", a_images[0], error_string);

        if (tsk_verbose) {
            tsk_fprintf(stderr, "Error opening vmdk file\n");
        }
        goto on_error;
    }

    if (libvmdk_handle_open_extent_data_files(vmdk_info->handle, &vmdk_error) != 1) {
        tsk_error_reset();
        tsk_error_set_errno(TSK_ERR_IMG_OPEN);

        getError(vmdk_error, error_string);
        tsk_error_set_errstr("vmdk_open file: %" PRIttocTSK
            ": Error opening extent data files for image (%s)", a_images[0],
            error_string);

        if (tsk_verbose) {
            tsk_fprintf(stderr, "Error opening vmdk extent data files\n");
        }
        goto on_error;
    }
    if (libvmdk_handle_get_media_size(vmdk_info->handle,
            (size64_t *) & (img_info->size), &vmdk_error) != 1) {
        tsk_error_reset();
        tsk_error_set_errno(TSK_ERR_IMG_OPEN);

        getError(vmdk_error, error_string);
        tsk_error_set_errstr("vmdk_open file: %" PRIttocTSK
            ": Error getting size of image (%s)", a_images[0],
            error_string);

        if (tsk_verbose) {
            tsk_fprintf(stderr, "Error getting size of vmdk file\n");
        }
        goto on_error;
    }

    if (a_ssize != 0) {
        img_info->sector_size = a_ssize;
    }
    else {
        img_info->sector_size = 512;
    }
    img_info->itype = TSK_IMG_TYPE_VMDK_VMDK;
    img_info->read = &vmdk_image_read;
    img_info->close = &vmdk_image_close;
    img_info->imgstat = &vmdk_image_imgstat;

    // initialize the read lock
    tsk_init_lock(&(vmdk_info->read_lock));

    return img_info;

on_error:
    if (vmdk_info->handle) {
        libvmdk_handle_close(vmdk_info->handle, NULL);
    }
    libvmdk_handle_free(&(vmdk_info->handle), NULL);
    tsk_img_free(vmdk_info);
    return NULL;
}

#endif /* HAVE_LIBVMDK */<|MERGE_RESOLUTION|>--- conflicted
+++ resolved
@@ -33,11 +33,7 @@
         error_string, TSK_VMDK_ERROR_STRING_SIZE);
     libvmdk_error_free(&vmdk_error);
     return retval != 0;
-<<<<<<< HEAD
-} 
-=======
-}
->>>>>>> 3ffc140d
+}
 
 
 static ssize_t
