--- conflicted
+++ resolved
@@ -82,15 +82,12 @@
 #ifndef CM_DONE
 #define CM_DONE
 
-<<<<<<< HEAD
 #include <stdbool.h>
-=======
+
 #ifdef __cplusplus
 extern "C" {
 #endif
 
-
->>>>>>> 484a7e8e
 
 /******************************************************************************/
 
