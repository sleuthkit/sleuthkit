--- conflicted
+++ resolved
@@ -39,11 +39,7 @@
 }
 
 
-<<<<<<< HEAD
-/** 
-=======
 /**
->>>>>>> 8e6cce95
  * @param num_vols Number of volumes in parts array
  * @param parts List of Volume partitions to review
  * @type Type of pool to open (or auto detect)
