--- conflicted
+++ resolved
@@ -121,14 +121,9 @@
                                 if (tsk_verbose)
                                     tsk_fprintf(stderr,
                                         "mm_open: Ignoring DOS Safety GPT Partition\n");
-<<<<<<< HEAD
                                 prev_type = NULL;
+                                prev_vs->close(prev_vs);
                                 prev_vs = NULL;
-=======
-                                set = NULL;
-                                vs_set->close(vs_set);
-                                vs_set = NULL;
->>>>>>> 1f254d93
                                 break;
                             }
                         }
