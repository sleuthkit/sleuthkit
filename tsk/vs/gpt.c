/*
 * The Sleuth Kit
 *
 * Brian Carrier [carrier <at> sleuthkit [dot] org]
 * Copyright (c) 2006-2011 Brian Carrier, Basis Technology.  All rights reserved
 * Copyright (c) 2004-2005 Brian Carrier.  All rights reserved
 *
 * This software is distributed under the Common Public License 1.0
 */

/** \file gpt.c
 * The internal functions required to process the GPT GUID Partiition Table.
 */
#include "tsk_vs_i.h"
#include "tsk_gpt.h"
#include "tsk_dos.h"


<<<<<<< HEAD
/*
 * Process the partition table at the sector address
 *
 * It is loaded into the internal sorted list
=======
/**
 * Check if GUID matches a given value.
 *
 * @param g The GUID to match.
 * @param d1 First 4 bytes of the given value. 
 * @param d2 Next 2 bytes of the given value following d1.
 * @param d3 Next 2 bytes of the given value following d2.
 * @param d4 Next 8 bytes of the given value following d3.
 * @returns 1 if they match, 0 if they do not.
 *
 */
static int
gpt_guid_match(gpt_guid * g, uint32_t d1, uint16_t d2, uint16_t d3, uint64_t d4)
{
    if(g->data_1 != d1 || g->data_2 != d2 || g->data_3 != d3)
        return 0;
        
    uint64_t p4 = (uint64_t)g->data_4[0];
    int i;
    for(i=1; i<8; ++i){
        p4 = p4 << 8;
        p4 += (uint64_t)g->data_4[i];
    }
    
    if(p4 != d4)
        return 0;
    else
        return 1;
}



/**
 *
 * Get partition type by reading GUID value.
 * Source: https://en.wikipedia.org/wiki/GUID_Partition_Table
 *
 * @param desc C-string to store the description.
 * @param g Type GUID to compare.
 * @returns 1 if matched type found, 0 if not.
 *
 */
static int
gpt_guid_type(char * desc, gpt_guid * g)
{
    if(gpt_guid_match(g, 0, 0, 0, 0))
        snprintf(desc, GUID_DESC_LEN, "Unused entry");
    else if(gpt_guid_match(g, 0x024DEE41, 0x33E7, 0x11D3, 0x9D690008C781F39F))
        snprintf(desc, GUID_DESC_LEN, "MBR partition scheme");
    else if(gpt_guid_match(g, 0xC12A7328, 0xF81F, 0x11D2, 0xBA4B00A0C93EC93B))
        snprintf(desc, GUID_DESC_LEN, "EFI System partition");
    else if(gpt_guid_match(g, 0x21686148, 0x6449, 0x6E6F, 0x744E656564454649))
        snprintf(desc, GUID_DESC_LEN, "BIOS Boot partition");
    else if(gpt_guid_match(g, 0xD3BFE2DE, 0x3DAF, 0x11DF, 0xBA40E3A556D89593))
        snprintf(desc, GUID_DESC_LEN, "Intel Fast Flash partition");
    else if(gpt_guid_match(g, 0xF4019732, 0x066E, 0x4E12, 0x8273346C5641494F))
        snprintf(desc, GUID_DESC_LEN, "Sony boot partition");
    else if(gpt_guid_match(g, 0xBFBFAFE7, 0xA34F, 0x448A, 0x9A5B6213EB736C22))
        snprintf(desc, GUID_DESC_LEN, "Lenovo boot partition");

    else if(gpt_guid_match(g, 0xE3C9E316, 0x0B5C, 0x4DB8, 0x817DF92DF00215AE))
        snprintf(desc, GUID_DESC_LEN, "Microsoft Reserved Partition");
    else if(gpt_guid_match(g, 0xDE94BBA4, 0x06D1, 0x4D40, 0xA16ABFD50179D6AC))
        snprintf(desc, GUID_DESC_LEN, "Windows Recovery Environment");
    else if(gpt_guid_match(g, 0xEBD0A0A2, 0xB9E5, 0x4433, 0x87C068B6B72699C7))
        snprintf(desc, GUID_DESC_LEN, "Basic data partition");
    else if(gpt_guid_match(g, 0x5808C8AA, 0x7E8F, 0x42E0, 0x85D2E1E90434CFB3))
        snprintf(desc, GUID_DESC_LEN, "Logical Disk Manager metadata partition");
    else if(gpt_guid_match(g, 0xAF9B60A0, 0x1431, 0x4F62, 0xBC683311714A69AD))
        snprintf(desc, GUID_DESC_LEN, "Logical Disk Manager data partition");
    else if(gpt_guid_match(g, 0x37AFFC90, 0xEF7D, 0x4E96, 0x91C32D7AE055B174))
        snprintf(desc, GUID_DESC_LEN, "GPFS partition");
    else if(gpt_guid_match(g, 0xE75CAF8F, 0xF680, 0x4CEE, 0xAFA3B001E56EFC2D))
        snprintf(desc, GUID_DESC_LEN, "Storage Spaces partition");
    
    else if(gpt_guid_match(g, 0x75894C1E, 0x3AEB, 0x11D3, 0xB7C17B03A0000000))
        snprintf(desc, GUID_DESC_LEN, "HP-UX Data partition");
    else if(gpt_guid_match(g, 0xE2A1E728, 0x32E3, 0x11D6, 0xA6827B03A0000000))
        snprintf(desc, GUID_DESC_LEN, "HP-UX Data partition");

    else if(gpt_guid_match(g, 0x0FC63DAF, 0x8483, 0x4772, 0x8E793D69D8477DE4))
        snprintf(desc, GUID_DESC_LEN, "Linux filesystem data");
    else if(gpt_guid_match(g, 0xA19D880F, 0x05FC, 0x4D3B, 0xA006743F0F84911E))
        snprintf(desc, GUID_DESC_LEN, "Linux RAID partition");
    else if(gpt_guid_match(g, 0x44479540, 0xF297, 0x41B2, 0x9AF7D131D5F0458A))
        snprintf(desc, GUID_DESC_LEN, "Linux Root partition (x86)");
    else if(gpt_guid_match(g, 0x4F68BCE3, 0xE8CD, 0x4DB1, 0x96E7FBCAF984B709))
        snprintf(desc, GUID_DESC_LEN, "Linux Root partition (x86-64)");
    else if(gpt_guid_match(g, 0x69DAD710, 0x2CE4, 0x4E3C, 0xB16C21A1D49ABED3))
        snprintf(desc, GUID_DESC_LEN, "Linux Root partition (32-bit ARM)");
    else if(gpt_guid_match(g, 0x0657FD6D, 0xA4AB, 0x43C4, 0x84E50933C84B4F4F))
        snprintf(desc, GUID_DESC_LEN, "Linux swap partition");
    else if(gpt_guid_match(g, 0x933AC7E1, 0x2EB4, 0x4F13, 0xB8440E14E2AEF915))
        snprintf(desc, GUID_DESC_LEN, "Linux /home partition");
    else if(gpt_guid_match(g, 0x3B8F8425, 0x20E0, 0x4F3B, 0x907F1A25A76F98E8))
        snprintf(desc, GUID_DESC_LEN, "/srv (server data) partition");
    else if(gpt_guid_match(g, 0x7FFEC5C9, 0x2D00, 0x49B7, 0x89413EA10A5586B7))
        snprintf(desc, GUID_DESC_LEN, "Plain dm-crypt partition");
    else if(gpt_guid_match(g, 0xCA7D7CCB, 0x63ED, 0x4C53, 0x861C1742536059CC))
        snprintf(desc, GUID_DESC_LEN, "LUKS partition");
    else if(gpt_guid_match(g, 0x8DA63339, 0x0007, 0x60C0, 0xC436083AC8230908))
        snprintf(desc, GUID_DESC_LEN, "Reserved");

    else if(gpt_guid_match(g, 0x83BD6B9D, 0x7F41, 0x11DC, 0xBE0B001560B84F0F))
        snprintf(desc, GUID_DESC_LEN, "FreeBSD Boot partition");
    else if(gpt_guid_match(g, 0x516E7CB4, 0x6ECF, 0x11D6, 0x8FF800022D09712B))
        snprintf(desc, GUID_DESC_LEN, "FreeBSD Data partition");
    else if(gpt_guid_match(g, 0x516E7CB5, 0x6ECF, 0x11D6, 0x8FF800022D09712B))
        snprintf(desc, GUID_DESC_LEN, "FreeBSD Swap partition");
    else if(gpt_guid_match(g, 0x516E7CB6, 0x6ECF, 0x11D6, 0x8FF800022D09712B))
        snprintf(desc, GUID_DESC_LEN, "FreeBSD Unix File System (UFS) partition");
    else if(gpt_guid_match(g, 0x516E7CB8, 0x6ECF, 0x11D6, 0x8FF800022D09712B))
        snprintf(desc, GUID_DESC_LEN, "FreeBSD Vinum volume manager partition");
    else if(gpt_guid_match(g, 0x516E7CBA, 0x6ECF, 0x11D6, 0x8FF800022D09712B))
        snprintf(desc, GUID_DESC_LEN, "FreeBSD ZFS partition");

    else if(gpt_guid_match(g, 0x48465300, 0x0000, 0x11AA, 0xAA1100306543ECAC))
        snprintf(desc, GUID_DESC_LEN, "OS X Hierarchical File System Plus (HFS+) partition");
    else if(gpt_guid_match(g, 0x55465300, 0x0000, 0x11AA, 0xAA1100306543ECAC))
        snprintf(desc, GUID_DESC_LEN, "OS X Apple UFS");
    else if(gpt_guid_match(g, 0x6A898CC3, 0x1DD2, 0x11B2, 0x99A6080020736631))
        snprintf(desc, GUID_DESC_LEN, "OS X ZFS");
    else if(gpt_guid_match(g, 0x52414944, 0x0000, 0x11AA, 0xAA1100306543ECAC))
        snprintf(desc, GUID_DESC_LEN, "OS X Apple RAID partition");
    else if(gpt_guid_match(g, 0x52414944, 0x5F4F, 0x11AA, 0xAA1100306543ECAC))
        snprintf(desc, GUID_DESC_LEN, "OS X Apple RAID partition, offline");
    else if(gpt_guid_match(g, 0x426F6F74, 0x0000, 0x11AA, 0xAA1100306543ECAC))
        snprintf(desc, GUID_DESC_LEN, "OS X Apple Boot partition (Recovery HD)");
    else if(gpt_guid_match(g, 0x4C616265, 0x6C00, 0x11AA, 0xAA1100306543ECAC))
        snprintf(desc, GUID_DESC_LEN, "OS X Apple Label");
    else if(gpt_guid_match(g, 0x5265636F, 0x7665, 0x11AA, 0xAA1100306543ECAC))
        snprintf(desc, GUID_DESC_LEN, "OS X Apple TV Recovery partition");
    else if(gpt_guid_match(g, 0x53746F72, 0x6167, 0x11AA, 0xAA1100306543ECAC))
        snprintf(desc, GUID_DESC_LEN, "OS X Apple Core Storage (i.e. Lion FileVault) partition");
    else if(gpt_guid_match(g, 0x6A82CB45, 0x1DD2, 0x11B2, 0x99A6080020736631))

        snprintf(desc, GUID_DESC_LEN, "Solaris Boot partition");
    else if(gpt_guid_match(g, 0x6A85CF4D, 0x1DD2, 0x11B2, 0x99A6080020736631))
        snprintf(desc, GUID_DESC_LEN, "Solaris Root partition");
    else if(gpt_guid_match(g, 0x6A87C46F, 0x1DD2, 0x11B2, 0x99A6080020736631))
        snprintf(desc, GUID_DESC_LEN, "Solaris Swap partition");
    else if(gpt_guid_match(g, 0x6A8B642B, 0x1DD2, 0x11B2, 0x99A6080020736631))
        snprintf(desc, GUID_DESC_LEN, "Solaris Backup partition");
    else if(gpt_guid_match(g, 0x6A898CC3, 0x1DD2, 0x11B2, 0x99A6080020736631))
        snprintf(desc, GUID_DESC_LEN, "Solaris /usr partition");
    else if(gpt_guid_match(g, 0x6A8EF2E9, 0x1DD2, 0x11B2, 0x99A6080020736631))
        snprintf(desc, GUID_DESC_LEN, "Solaris /var partition");
    else if(gpt_guid_match(g, 0x6A90BA39, 0x1DD2, 0x11B2, 0x99A6080020736631))
        snprintf(desc, GUID_DESC_LEN, "Solaris /home partition");
    else if(gpt_guid_match(g, 0x6A9283A5, 0x1DD2, 0x11B2, 0x99A6080020736631))
        snprintf(desc, GUID_DESC_LEN, "Solaris Alternate sector");
    else if(gpt_guid_match(g, 0x6A945A3B, 0x1DD2, 0x11B2, 0x99A6080020736631))
        snprintf(desc, GUID_DESC_LEN, "Solaris Reserved partition");
    else if(gpt_guid_match(g, 0x6A9630D1, 0x1DD2, 0x11B2, 0x99A6080020736631))
        snprintf(desc, GUID_DESC_LEN, "Solaris Reserved partition");
    else if(gpt_guid_match(g, 0x6A980767, 0x1DD2, 0x11B2, 0x99A6080020736631))
        snprintf(desc, GUID_DESC_LEN, "Solaris Reserved partition");
    else if(gpt_guid_match(g, 0x6A96237F, 0x1DD2, 0x11B2, 0x99A6080020736631))
        snprintf(desc, GUID_DESC_LEN, "Solaris Reserved partition");
    else if(gpt_guid_match(g, 0x6A8D2AC7, 0x1DD2, 0x11B2, 0x99A6080020736631))
        snprintf(desc, GUID_DESC_LEN, "Solaris Reserved partition");

    else if(gpt_guid_match(g, 0x49F48D32, 0xB10E, 0x11DC, 0xB99B0019D1879648))
        snprintf(desc, GUID_DESC_LEN, "NetBSD Swap partition");
    else if(gpt_guid_match(g, 0x49F48D5A, 0xB10E, 0x11DC, 0xB99B0019D1879648))
        snprintf(desc, GUID_DESC_LEN, "NetBSD FFS partition");
    else if(gpt_guid_match(g, 0x49F48D82, 0xB10E, 0x11DC, 0xB99B0019D1879648))
        snprintf(desc, GUID_DESC_LEN, "NetBSD LFS partition");
    else if(gpt_guid_match(g, 0x49F48DAA, 0xB10E, 0x11DC, 0xB99B0019D1879648))
        snprintf(desc, GUID_DESC_LEN, "NetBSD RAID partition");
    else if(gpt_guid_match(g, 0x2DB519C4, 0xB10F, 0x11DC, 0xB99B0019D1879648))
        snprintf(desc, GUID_DESC_LEN, "NetBSD Concatenated partition");
    else if(gpt_guid_match(g, 0x2DB519EC, 0xB10F, 0x11DC, 0xB99B0019D1879648))
        snprintf(desc, GUID_DESC_LEN, "NetBSD Encrypted partition");

    else if(gpt_guid_match(g, 0xFE3A2A5D, 0x4F32, 0x41A7, 0xB725ACCC3285A309))
        snprintf(desc, GUID_DESC_LEN, "ChromeOS kernel");
    else if(gpt_guid_match(g, 0x3CB8E202, 0x3B7E, 0x47DD, 0x8A3C7FF2A13CFCEC))
        snprintf(desc, GUID_DESC_LEN, "ChromeOS rootfs");
    else if(gpt_guid_match(g, 0x2E0A753D, 0x9E48, 0x43B0, 0x8337B15192CB1B5E))
        snprintf(desc, GUID_DESC_LEN, "ChromeOS future use");

    else if(gpt_guid_match(g, 0x42465331, 0x3BA3, 0x10F1, 0x802A4861696B7521))
        snprintf(desc, GUID_DESC_LEN, "Haiku BFS");

    else if(gpt_guid_match(g, 0x85D5E45E, 0x237C, 0x11E1, 0xB4B3E89A8F7FC3A7))
        snprintf(desc, GUID_DESC_LEN, "MidnightBSD Boot partition");
    else if(gpt_guid_match(g, 0x85D5E45A, 0x237C, 0x11E1, 0xB4B3E89A8F7FC3A7))
        snprintf(desc, GUID_DESC_LEN, "MidnightBSD Data partition");
    else if(gpt_guid_match(g, 0x85D5E45B, 0x237C, 0x11E1, 0xB4B3E89A8F7FC3A7))
        snprintf(desc, GUID_DESC_LEN, "MidnightBSD Swap partition");
    else if(gpt_guid_match(g, 0x0394EF8B, 0x237E, 0x11E1, 0xB4B3E89A8F7FC3A7))
        snprintf(desc, GUID_DESC_LEN, "MidnightBSD Unix File System (UFS) partition");
    else if(gpt_guid_match(g, 0x85D5E45C, 0x237C, 0x11E1, 0xB4B3E89A8F7FC3A7))
        snprintf(desc, GUID_DESC_LEN, "MidnightBSD Vinum volume manager partition");
    else if(gpt_guid_match(g, 0x85D5E45D, 0x237C, 0x11E1, 0xB4B3E89A8F7FC3A7))
        snprintf(desc, GUID_DESC_LEN, "MidnightBSD ZFS partition");

    else if(gpt_guid_match(g, 0x45B0969E, 0x9B03, 0x4F30, 0xB4C6B4B80CEFF106))
        snprintf(desc, GUID_DESC_LEN, "Ceph Journal");
    else if(gpt_guid_match(g, 0x45B0969E, 0x9B03, 0x4F30, 0xB4C65EC00CEFF106))
        snprintf(desc, GUID_DESC_LEN, "Ceph dm-crypt Encrypted Journal");
    else if(gpt_guid_match(g, 0x4FBD7E29, 0x9D25, 0x41B8, 0xAFD0062C0CEFF05D))
        snprintf(desc, GUID_DESC_LEN, "Ceph OSD");
    else if(gpt_guid_match(g, 0x4FBD7E29, 0x9D25, 0x41B8, 0xAFD05EC00CEFF05D))
        snprintf(desc, GUID_DESC_LEN, "Ceph dm-crypt OSD");
    else if(gpt_guid_match(g, 0x89C57F98, 0x2FE5, 0x4DC0, 0x89C1F3AD0CEFF2BE))
        snprintf(desc, GUID_DESC_LEN, "Ceph disk in creation");
    else if(gpt_guid_match(g, 0x89C57F98, 0x2FE5, 0x4DC0, 0x89C15EC00CEFF2BE))
        snprintf(desc, GUID_DESC_LEN, "Ceph dm-crypt disk in creation");

    else if(gpt_guid_match(g, 0x824CC7A0, 0x36A8, 0x11E3, 0x890A952519AD3F61))
        snprintf(desc, GUID_DESC_LEN, "OpenBSD Data partition");

    else if(gpt_guid_match(g, 0xCEF5A9AD, 0x73BC, 0x4601, 0x89F3CDEEEEE321A1))
        snprintf(desc, GUID_DESC_LEN, "QNX Power-safe (QNX6) file system");

    else if(gpt_guid_match(g, 0xC91818F9, 0x8025, 0x47AF, 0x89D2F030D7000C2C))
        snprintf(desc, GUID_DESC_LEN, "Plan 9 partition");
    else if(gpt_guid_match(g, 0x9D275380, 0x40AD, 0x11DB, 0xBF97000C2911D1B8))
        snprintf(desc, GUID_DESC_LEN, "vmkcore (coredump partition)");
    else if(gpt_guid_match(g, 0xAA31E02A, 0x400F, 0x11DB, 0x9590000C2911D1B8))
        snprintf(desc, GUID_DESC_LEN, "VMFS filesystem partition");
    else if(gpt_guid_match(g, 0x9198EFFC, 0x31C0, 0x11DB, 0x8F78000C2911D1B8))
        snprintf(desc, GUID_DESC_LEN, "VMware Reserved");

    else if(gpt_guid_match(g, 0x2568845D, 0x2332, 0x4675, 0xBC398FA5A4748D15))
        snprintf(desc, GUID_DESC_LEN, "Android-IA Bootloader");
    else if(gpt_guid_match(g, 0x114EAFFE, 0x1552, 0x4022, 0xB26E9B053604CF84))
        snprintf(desc, GUID_DESC_LEN, "Android-IA Bootloader2");
    else if(gpt_guid_match(g, 0x49A4D17F, 0x93A3, 0x45C1, 0xA0DEF50B2EBE2599))
        snprintf(desc, GUID_DESC_LEN, "Android-IA Boot");
    else if(gpt_guid_match(g, 0x4177C722, 0x9E92, 0x4AAB, 0x864443502BFD5506))
        snprintf(desc, GUID_DESC_LEN, "Android-IA Recovery");
    else if(gpt_guid_match(g, 0xEF32A33B, 0xA409, 0x486C, 0x91419FFB711F6266))
        snprintf(desc, GUID_DESC_LEN, "Android-IA Misc");
    else if(gpt_guid_match(g, 0x20AC26BE, 0x20B7, 0x11E3, 0x84C56CFDB94711E9))
        snprintf(desc, GUID_DESC_LEN, "Android-IA Metadata");
    else if(gpt_guid_match(g, 0x38F428E6, 0xD326, 0x425D, 0x91406E0EA133647C))
        snprintf(desc, GUID_DESC_LEN, "Android-IA System");
    else if(gpt_guid_match(g, 0xA893EF21, 0xE428, 0x470A, 0x9E550668FD91A2D9))
        snprintf(desc, GUID_DESC_LEN, "Android-IA Cache");
    else if(gpt_guid_match(g, 0xDC76DDA9, 0x5AC1, 0x491C, 0xAF42A82591580C0D))
        snprintf(desc, GUID_DESC_LEN, "Android-IA Data");
    else if(gpt_guid_match(g, 0xEBC597D0, 0x2053, 0x4B15, 0x8B64E0AAC75F4DB1))
        snprintf(desc, GUID_DESC_LEN, "Android-IA Persistent");
    else if(gpt_guid_match(g, 0x8F68CC74, 0xC5E5, 0x48DA, 0xBE91A0C8C15E9C80))
        snprintf(desc, GUID_DESC_LEN, "Android-IA Factory");
    else if(gpt_guid_match(g, 0x767941D0, 0x2085, 0x11E3, 0xAD3B6CFDB94711E9))
        snprintf(desc, GUID_DESC_LEN, "Android-IA Fastboot / Tertiary");
    else if(gpt_guid_match(g, 0xAC6D7924, 0xEB71, 0x4DF8, 0xB48DE267B27148FF))
        snprintf(desc, GUID_DESC_LEN, "Android-IA OEM");

    else if(gpt_guid_match(g, 0x7412F7D5, 0xA156, 0x4B13, 0x81DC867174929325))
        snprintf(desc, GUID_DESC_LEN, "ONIE Boot");
    else if(gpt_guid_match(g, 0xD4E6E2CD, 0x4469, 0x46F3, 0xB5CB1BFF57AFC149))
        snprintf(desc, GUID_DESC_LEN, "ONIE Config");

    else if(gpt_guid_match(g, 0x9E1A2D38, 0xC612, 0x4316, 0xAA268B49521E5A8B))
        snprintf(desc, GUID_DESC_LEN, "PowerPC PReP boot");

    else if(gpt_guid_match(g, 0xBC13C2FF, 0x59E6, 0x4262, 0xA352B275FD6F7172))
        snprintf(desc, GUID_DESC_LEN, "Freedesktop Extended Boot Partition ($BOOT)");
        
    else {
        snprintf(desc, GUID_DESC_LEN, "[Unkown type]");
        return 0;
    }

    return 1;
}


/* 
 * Process the partition table at the sector address 
 * 
 * It is loaded into the internal sorted list 
>>>>>>> 875fc5c7
 */
static uint8_t
gpt_load_table(TSK_VS_INFO * vs, GPT_LOCATION_ENUM gpt_type)
{
    gpt_head *head;
    gpt_entry *ent;
    dos_sect *dos_part;
    unsigned int i, a;
    uint32_t ent_size;
    char *safe_str, *head_str, *tab_str, *ent_buf;
    ssize_t cnt;
    char *sect_buf;
    TSK_DADDR_T max_addr = (vs->img_info->size - vs->offset) / vs->block_size;  // max sector
    TSK_DADDR_T gpt_relative_addr;
    TSK_DADDR_T gpt_absolute_addr;

    if(gpt_type == PRIMARY_TABLE){
        gpt_relative_addr = GPT_PART_SOFFSET + 1;
        gpt_absolute_addr = vs->offset / vs->block_size + GPT_PART_SOFFSET + 1;
    } else {
        gpt_relative_addr = ((vs->img_info->size - vs->offset) / vs->block_size) - 1;
        gpt_absolute_addr = (vs->img_info->size / vs->block_size) - 1;
    }

    if (tsk_verbose)
        tsk_fprintf(stderr, "gpt_load_table: Sector: %" PRIuDADDR "\n",
            gpt_absolute_addr);

    if ((sect_buf = tsk_malloc(vs->block_size)) == NULL)
        return 1;

    if(gpt_type == PRIMARY_TABLE){
        TSK_DADDR_T dos_sect_relative_addr = GPT_PART_SOFFSET;
        TSK_DADDR_T dos_sect_absolute_addr = vs->offset / vs->block_size + GPT_PART_SOFFSET;
        dos_part = (dos_sect *) sect_buf;

        cnt = tsk_vs_read_block
            (vs, dos_sect_relative_addr, sect_buf, vs->block_size);
        /* if -1, then tsk_errno is already set */
        if (cnt != vs->block_size) {
            if (cnt >= 0) {
                tsk_error_reset();
                tsk_error_set_errno(TSK_ERR_VS_READ);
            }
            tsk_error_set_errstr2
                ("Error reading DOS safety partition table in Sector: %"
                PRIuDADDR, dos_sect_absolute_addr);
            free(sect_buf);
            return 1;
        }

        /* Sanity Check */
        if (tsk_vs_guessu16(vs, dos_part->magic, DOS_MAGIC)) {
            tsk_error_reset();
            tsk_error_set_errno(TSK_ERR_VS_MAGIC);
            tsk_error_set_errstr
                ("Missing DOS safety partition (invalid magic) (Sector: %"
                PRIuDADDR ")", dos_sect_absolute_addr);
            free(sect_buf);
            return 1;
        }

        if (dos_part->ptable[0].ptype != GPT_DOS_TYPE) {
            tsk_error_reset();
            tsk_error_set_errno(TSK_ERR_VS_MAGIC);
            tsk_error_set_errstr
                ("Missing DOS safety partition (invalid type in table: %d)",
                dos_part->ptable[0].ptype);
            free(sect_buf);
            return 1;
        }
    }

    /* Read the GPT header */
    head = (gpt_head *) sect_buf;
    cnt = tsk_vs_read_block
        (vs, gpt_relative_addr, sect_buf, vs->block_size);
    if (cnt != vs->block_size) {
        if (cnt >= 0) {
            tsk_error_reset();
            tsk_error_set_errno(TSK_ERR_VS_READ);
        }
        tsk_error_set_errstr2("GPT Header structure in Sector: %"
            PRIuDADDR, gpt_absolute_addr);
        free(sect_buf);
        return 1;
    }

    /* Do the endianness test for the secondary table since the test in the dos safety table was skipped */
    if(gpt_type == SECONDARY_TABLE){
        if (tsk_vs_guessu64(vs, head->signature, GPT_HEAD_SIG)) {
            tsk_error_reset();
            tsk_error_set_errno(TSK_ERR_VS_MAGIC);
            tsk_error_set_errstr("GPT Header: %" PRIx64, tsk_getu64(vs->endian,
                &head->signature));
            free(sect_buf);
            return 1;
        }
    }

    if (tsk_getu64(vs->endian, &head->signature) != GPT_HEAD_SIG) {
        tsk_error_reset();
        tsk_error_set_errno(TSK_ERR_VS_MAGIC);
        tsk_error_set_errstr("GPT Header: %" PRIx64, tsk_getu64(vs->endian,
                &head->signature));
        free(sect_buf);
        return 1;
    }

    // now that we checked the sig, lets make the meta  entries
    if (gpt_type == PRIMARY_TABLE) {
        if ((safe_str = tsk_malloc(16)) == NULL) {
            free(sect_buf);
            return 1;
        }
        snprintf(safe_str, 16, "Safety Table");
        if (NULL == tsk_vs_part_add(vs, (TSK_DADDR_T) 0, (TSK_DADDR_T) 1,
                TSK_VS_PART_FLAG_META, safe_str, -1, -1)) {
            free(sect_buf);
            return 1;
        }
    }

    if ((head_str = tsk_malloc(16)) == NULL) {
        free(sect_buf);
        return 1;
    }

    snprintf(head_str, 16, "GPT Header");
    if (NULL == tsk_vs_part_add(vs, gpt_relative_addr,
            (TSK_DADDR_T) ((tsk_getu32(vs->endian,
                        &head->head_size_b) + (vs->block_size -
                        1)) / vs->block_size), TSK_VS_PART_FLAG_META,
            head_str, -1, -1)) {
        free(sect_buf);
        return 1;
    }

    /* Allocate a buffer for each table entry */
    ent_size = tsk_getu32(vs->endian, &head->tab_size_b);
    if (ent_size < sizeof(gpt_entry)) {
        tsk_error_reset();
        tsk_error_set_errno(TSK_ERR_VS_MAGIC);
        tsk_error_set_errstr("Header reports partition entry size of %"
            PRIu32 " and not %" PRIuSIZE "", ent_size, sizeof(gpt_entry));
        free(sect_buf);
        return 1;
    }

    if ((tab_str = tsk_malloc(20)) == NULL) {
        free(sect_buf);
        return 1;
    }

    snprintf(tab_str, 20, "Partition Table");
    if (NULL == tsk_vs_part_add(vs, (TSK_DADDR_T) tsk_getu64(vs->endian,
                &head->tab_start_lba),
            (TSK_DADDR_T) ((ent_size * tsk_getu32(vs->endian,
                        &head->tab_num_ent) + (vs->block_size -
                        1)) / vs->block_size), TSK_VS_PART_FLAG_META,
            tab_str, -1, -1)) {
        free(sect_buf);
        return 1;
    }


    /* Process the partition table */
    if ((ent_buf = tsk_malloc(vs->block_size)) == NULL) {
        free(sect_buf);
        return 1;
    }

    i = 0;
    for (a = 0; i < tsk_getu32(vs->endian, &head->tab_num_ent); a++) {
        char *name;

        /* Read a sector */
        cnt = tsk_vs_read_block(vs,
            tsk_getu64(vs->endian, &head->tab_start_lba) + a,
            ent_buf, vs->block_size);
        if (cnt != vs->block_size) {
            if (cnt >= 0) {
                tsk_error_reset();
                tsk_error_set_errno(TSK_ERR_VS_READ);
            }
            tsk_error_set_errstr2
                ("Error reading GPT partition table sector : %" PRIuDADDR,
                tsk_getu64(vs->endian, &head->tab_start_lba) + a);
            free(ent_buf);
            free(sect_buf);
            return 1;
        }

        /* Process the sector */
        ent = (gpt_entry *) ent_buf;
        for (; (uintptr_t) ent < (uintptr_t) ent_buf + vs->block_size &&
            i < tsk_getu32(vs->endian, &head->tab_num_ent); i++) {

            UTF16 *name16;
            UTF8 *name8;
            int retVal;

            if (tsk_verbose)
                tsk_fprintf(stderr,
                    "gpt_load: %d  Starting Sector: %" PRIu64
                    "  End: %" PRIu64 " Flag: %" PRIx64 "\n", i,
                    tsk_getu64(vs->endian, ent->start_lba),
                    tsk_getu64(vs->endian, ent->end_lba),
                    tsk_getu64(vs->endian, ent->flags));


            if (tsk_getu64(vs->endian, ent->start_lba) == 0) {
                ent++;
                continue;
            }

            // make sure the first couple are in the image bounds
            if ((i < 2)
                && (tsk_getu64(vs->endian, ent->start_lba) > max_addr)) {
                tsk_error_reset();
                tsk_error_set_errno(TSK_ERR_VS_BLK_NUM);
                tsk_error_set_errstr
                    ("gpt_load_table: Starting sector too large for image");
                free(sect_buf);
                free(ent_buf);
                return 1;
            }


            if ((name = tsk_malloc(GUID_DESC_LEN)) == NULL) {
                free(sect_buf);
                free(ent_buf);
                return 1;
            }

            
            /*Find GUID partition type and use as description.*/
            /*If GUID type is unknown, use description stored in gpt entry.*/
            if( ! gpt_guid_type(name, &(ent->type_guid))) {
                name16 = (UTF16 *) ((uintptr_t) ent->name);
                name8 = (UTF8 *) name;

                retVal =
                    tsk_UTF16toUTF8(vs->endian, (const UTF16 **) &name16,
                    (UTF16 *) ((uintptr_t) name16 + sizeof(ent->name)),
                    &name8,
                    (UTF8 *) ((uintptr_t) name8 + 256), TSKlenientConversion);

                if (retVal != TSKconversionOK) {
                    if (tsk_verbose)
                        tsk_fprintf(stderr,
                            "gpt_load_table: Error converting name to UTF8: %d\n",
                            retVal);
                    *name = '\0';
                }
            }


            if (NULL == tsk_vs_part_add(vs,
                    (TSK_DADDR_T) tsk_getu64(vs->endian, ent->start_lba),
                    (TSK_DADDR_T) (tsk_getu64(vs->endian,
                            ent->end_lba) - tsk_getu64(vs->endian,
                            ent->start_lba) + 1), TSK_VS_PART_FLAG_ALLOC,
                    name, -1, i)) {
                free(sect_buf);
                free(ent_buf);
                return 1;
            }

            ent++;
        }
    }

    free(sect_buf);
    free(ent_buf);
    return 0;
}

static void
gpt_close(TSK_VS_INFO * vs)
{
    vs->tag = 0;
    tsk_vs_part_free(vs);
    free(vs);
}

TSK_VS_INFO *
tsk_vs_gpt_open(TSK_IMG_INFO * img_info, TSK_DADDR_T offset)
{
    TSK_VS_INFO *vs;

    // clean up any errors that are lying around
    tsk_error_reset();

    if (img_info->sector_size == 0) {
        tsk_error_reset();
        tsk_error_set_errno(TSK_ERR_VS_ARG);
        tsk_error_set_errstr("tsk_vs_gpt_open: sector size is 0");
        return NULL;
    }

    vs = (TSK_VS_INFO *) tsk_malloc(sizeof(*vs));
    if (vs == NULL)
        return NULL;

    vs->img_info = img_info;
    vs->vstype = TSK_VS_TYPE_GPT;
    vs->tag = TSK_VS_INFO_TAG;

    /* If an offset was given, then use that too */
    vs->offset = offset;

    /* initialize settings */
    vs->part_list = NULL;
    vs->part_count = 0;
    vs->endian = 0;
    vs->block_size = img_info->sector_size;
    vs->is_backup = 0;

    /* Assign functions */
    vs->close = gpt_close;

    /* Load the partitions into the sorted list */
    if (gpt_load_table(vs, PRIMARY_TABLE)) {
        tsk_vs_part_free(vs);
        int found = 0;
        if (tsk_verbose)
            tsk_fprintf(stderr, "gpt_open: Trying other sector sizes\n");

        /* Before we give up, lets try some other sector sizes */
        vs->block_size = 512;
        while (vs->block_size <= 8192) {
            if (tsk_verbose)
                tsk_fprintf(stderr, "gpt_open: Trying sector size: %d\n",
                    vs->block_size);

            if (gpt_load_table(vs, PRIMARY_TABLE)) {
                tsk_vs_part_free(vs);
                vs->block_size *= 2;
                continue;
            }
            found = 1;
            break;
        }

        if (found == 0) {
            /* Look for the secondary GPT at the end of the image */
            if (tsk_verbose)
                tsk_fprintf(stderr, "gpt_open: Trying secondary table\n");
            vs->block_size = img_info->sector_size;
            vs->is_backup = 1;
            if(gpt_load_table(vs, SECONDARY_TABLE)){

                /* Try other sector sizes again */
                tsk_vs_part_free(vs);
                vs->block_size = 512;
                while (vs->block_size <= 8192) {
                    if (tsk_verbose)
                        tsk_fprintf(stderr, "gpt_open: Trying secondary table sector size: %d\n",
                            vs->block_size);

                    if (gpt_load_table(vs, SECONDARY_TABLE)) {
                        tsk_vs_part_free(vs);
                        vs->block_size *= 2;
                        continue;
                    }
                    found = 1;
                    break;
                }

                if(found == 0){
                    gpt_close(vs);
                    return NULL;
                }
            }

        }
    }


    /* fill in the sorted list with the 'unknown' values */
    if (tsk_vs_part_unused(vs)) {
        gpt_close(vs);
        return NULL;
    }

    return vs;
}<|MERGE_RESOLUTION|>--- conflicted
+++ resolved
@@ -16,17 +16,11 @@
 #include "tsk_dos.h"
 
 
-<<<<<<< HEAD
-/*
- * Process the partition table at the sector address
- *
- * It is loaded into the internal sorted list
-=======
 /**
  * Check if GUID matches a given value.
  *
  * @param g The GUID to match.
- * @param d1 First 4 bytes of the given value. 
+ * @param d1 First 4 bytes of the given value.
  * @param d2 Next 2 bytes of the given value following d1.
  * @param d3 Next 2 bytes of the given value following d2.
  * @param d4 Next 8 bytes of the given value following d3.
@@ -38,14 +32,14 @@
 {
     if(g->data_1 != d1 || g->data_2 != d2 || g->data_3 != d3)
         return 0;
-        
+
     uint64_t p4 = (uint64_t)g->data_4[0];
     int i;
     for(i=1; i<8; ++i){
         p4 = p4 << 8;
         p4 += (uint64_t)g->data_4[i];
     }
-    
+
     if(p4 != d4)
         return 0;
     else
@@ -96,7 +90,7 @@
         snprintf(desc, GUID_DESC_LEN, "GPFS partition");
     else if(gpt_guid_match(g, 0xE75CAF8F, 0xF680, 0x4CEE, 0xAFA3B001E56EFC2D))
         snprintf(desc, GUID_DESC_LEN, "Storage Spaces partition");
-    
+
     else if(gpt_guid_match(g, 0x75894C1E, 0x3AEB, 0x11D3, 0xB7C17B03A0000000))
         snprintf(desc, GUID_DESC_LEN, "HP-UX Data partition");
     else if(gpt_guid_match(g, 0xE2A1E728, 0x32E3, 0x11D6, 0xA6827B03A0000000))
@@ -285,7 +279,7 @@
 
     else if(gpt_guid_match(g, 0xBC13C2FF, 0x59E6, 0x4262, 0xA352B275FD6F7172))
         snprintf(desc, GUID_DESC_LEN, "Freedesktop Extended Boot Partition ($BOOT)");
-        
+
     else {
         snprintf(desc, GUID_DESC_LEN, "[Unkown type]");
         return 0;
@@ -295,11 +289,10 @@
 }
 
 
-/* 
- * Process the partition table at the sector address 
- * 
- * It is loaded into the internal sorted list 
->>>>>>> 875fc5c7
+/*
+ * Process the partition table at the sector address
+ *
+ * It is loaded into the internal sorted list
  */
 static uint8_t
 gpt_load_table(TSK_VS_INFO * vs, GPT_LOCATION_ENUM gpt_type)
@@ -535,7 +528,7 @@
                 return 1;
             }
 
-            
+
             /*Find GUID partition type and use as description.*/
             /*If GUID type is unknown, use description stored in gpt entry.*/
             if( ! gpt_guid_type(name, &(ent->type_guid))) {
