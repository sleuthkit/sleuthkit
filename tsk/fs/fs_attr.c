--- conflicted
+++ resolved
@@ -200,12 +200,8 @@
 
 /**
  * \internal
-<<<<<<< HEAD
  * Copy resident data to an attribute including the offset when available. 
  * Overrides the old function tsk_fs_attr_set_str to make implementation optional.
-=======
- * Copy resident data to an attribute.
->>>>>>> ee699006
  *
  * @param a_fs_attr Attribute to add data to (cannot be NULL)
  * @param name Name of the attribute to set
