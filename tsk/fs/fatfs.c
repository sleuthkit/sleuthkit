--- conflicted
+++ resolved
@@ -70,11 +70,7 @@
 
     // Check for any volume encryption and initialize if found.
     // A non-zero value will only be returned if we are very confident encryption was found
-<<<<<<< HEAD
-    // but encountered an error and should not continue trying to open the volume. 
-=======
     // but encountered an error and should not continue trying to open the volume.
->>>>>>> 3ffc140d
     // In this case we should also have a specific error to get back to the user, such as reporting an incorrect password.
     if (0 != handleVolumeEncryption(fs, a_pass)) {
         tsk_fs_free((TSK_FS_INFO*)fatfs);
