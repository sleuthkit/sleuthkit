--- conflicted
+++ resolved
@@ -296,11 +296,7 @@
 
     extern void fatfs_cleanup_ascii(char *);
 
-<<<<<<< HEAD
-	extern TSK_FS_INFO 
-=======
 	extern TSK_FS_INFO
->>>>>>> 3ffc140d
     *fatfs_open(TSK_IMG_INFO *a_img_info, TSK_OFF_T a_offset, TSK_FS_TYPE_ENUM a_ftype, const char* a_pass, uint8_t a_test);
 
     extern uint8_t
