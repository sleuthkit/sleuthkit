/*
** The Sleuth Kit
**
** Brian Carrier [carrier <at> sleuthkit [dot] org]
** Copyright (c) 2010-2013 Brian Carrier.  All Rights reserved
**
** This software is distributed under the Common Public License 1.0
**
*/

/**
* \file db_sqlite.cpp
* Contains code to perform operations against SQLite database. 
*/

#include "tsk_db_sqlite.h"
#include "guid.h"
#include <string.h>
#include <sstream>
#include <algorithm>

using std::stringstream;
using std::sort;
using std::for_each;

/**
* Set the locations and logging object.  Must call
* open() before the object can be used.
*/
TskDbSqlite::TskDbSqlite(const char* a_dbFilePathUtf8, bool a_blkMapFlag)
    : TskDb(a_dbFilePathUtf8, a_blkMapFlag)
{
    strncpy(m_dbFilePathUtf8, a_dbFilePathUtf8, 1024);
    m_utf8 = true;
    m_blkMapFlag = a_blkMapFlag;
    m_db = NULL;
    m_selectFilePreparedStmt = NULL;
    m_insertObjectPreparedStmt = NULL;
}

#ifdef TSK_WIN32
//@@@@
TskDbSqlite::TskDbSqlite(const TSK_TCHAR* a_dbFilePath, bool a_blkMapFlag)
    : TskDb(a_dbFilePath, a_blkMapFlag)
{
    wcsncpy(m_dbFilePath, a_dbFilePath, 1024);
    m_utf8 = false;
    m_blkMapFlag = a_blkMapFlag;
    m_db = NULL;
    m_selectFilePreparedStmt = NULL;
    m_insertObjectPreparedStmt = NULL;

    strcpy(m_dbFilePathUtf8, "");
}
#endif

TskDbSqlite::~TskDbSqlite()
{
    (void)close();
}

/*
* Close the Sqlite database.
* Return 0 on success, 1 on failure
*/
int
TskDbSqlite::close()
{
    if (m_db)
    {
        cleanupFilePreparedStmt();
        sqlite3_close(m_db);
        m_db = NULL;
    }
    return 0;
}


int
TskDbSqlite::attempt(int resultCode, int expectedResultCode,
                     const char* errfmt)
{
    if (resultCode != expectedResultCode)
    {
        tsk_error_reset();
        tsk_error_set_errno(TSK_ERR_AUTO_DB);
        tsk_error_set_errstr(errfmt, sqlite3_errmsg(m_db), resultCode);
        return 1;
    }
    return 0;
}


int
TskDbSqlite::attempt(int resultCode, const char* errfmt)
{
    return attempt(resultCode, SQLITE_OK, errfmt);
}


/**
* Execute a statement and sets TSK error values on error 
* @returns 1 on error, 0 on success
*/
int
TskDbSqlite::attempt_exec(const char* sql, int (*callback)(void*, int,
                                                           char**, char**), void* callback_arg, const char* errfmt)
{
    char*
        errmsg;

    if (m_db == NULL)
    {
        return 1;
    }

    if (sqlite3_exec(m_db, sql, callback, callback_arg,
                     &errmsg) != SQLITE_OK)
    {
        tsk_error_reset();
        tsk_error_set_errno(TSK_ERR_AUTO_DB);
        tsk_error_set_errstr(errfmt, errmsg);
        sqlite3_free(errmsg);
        return 1;
    }
    return 0;
}

/**
* Execute a statement.  
* @returns 1 on error, 0 on success
*/
int
TskDbSqlite::attempt_exec(const char* sql, const char* errfmt)
{
    return attempt_exec(sql, NULL, NULL, errfmt);
}


/**
* @returns 1 on error, 0 on success
*/
int
TskDbSqlite::prepare_stmt(const char* sql, sqlite3_stmt** ppStmt)
{
    if (sqlite3_prepare_v2(m_db, sql, -1, ppStmt, NULL) != SQLITE_OK)
    {
        tsk_error_reset();
        tsk_error_set_errno(TSK_ERR_AUTO_DB);
        tsk_error_set_errstr("Error preparing SQL statement: %s\n", sql);
        tsk_error_print(stderr);
        return 1;
    }
    return 0;
}


/**
* @returns 1 on error, 0 on success
*/
uint8_t
TskDbSqlite::addObject(TSK_DB_OBJECT_TYPE_ENUM type, int64_t parObjId,
                       int64_t& objId)
{
    if (attempt(sqlite3_bind_int64(m_insertObjectPreparedStmt, 1, parObjId),
                "TskDbSqlite::addObj: Error binding parent to statement: %s (result code %d)\n")
        || attempt(sqlite3_bind_int(m_insertObjectPreparedStmt, 2, type),
                   "TskDbSqlite::addObj: Error binding type to statement: %s (result code %d)\n")
        || attempt(sqlite3_step(m_insertObjectPreparedStmt), SQLITE_DONE,
                   "TskDbSqlite::addObj: Error adding object to row: %s (result code %d)\n"))
    {
        // Statement may be used again, even after error
        sqlite3_reset(m_insertObjectPreparedStmt);
        return 1;
    }

    objId = sqlite3_last_insert_rowid(m_db);

    if (attempt(sqlite3_reset(m_insertObjectPreparedStmt),
                "TskDbSqlite::addObj: Error resetting 'insert object' statement: %s\n"))
    {
        return 1;
    }

    return 0;
}


/** 
* Initialize the open DB: set PRAGMAs, create tables and indexes
* @returns 1 on error
*/
int
TskDbSqlite::initialize()
{
    char
        foo[1024];

    // disable synchronous for loading the DB since we have no crash recovery anyway...
    if (attempt_exec("PRAGMA synchronous =  OFF;",
                     "Error setting PRAGMA synchronous: %s\n"))
    {
        return 1;
    }

    // allow to read while in transaction
    if (attempt_exec("PRAGMA read_uncommitted = True;",
                     "Error setting PRAGMA read_uncommitted: %s\n"))
    {
        return 1;
    }

    if (attempt_exec("PRAGMA encoding = \"UTF-8\";",
                     "Error setting PRAGMA encoding UTF-8: %s\n"))
    {
        return 1;
    }

    if (attempt_exec("PRAGMA page_size = 4096;",
                     "Error setting PRAGMA page_size: %s\n"))
    {
        return 1;
    }

    if (attempt_exec("PRAGMA foreign_keys = ON;",
                     "Error setting PRAGMA foreign_keys: %s\n"))
    {
        return 1;
    }

    // increase the DB by 1MB at a time -- supposed to help performance when populating
    int chunkSize = 1024 * 1024;
    if (sqlite3_file_control(m_db, NULL, SQLITE_FCNTL_CHUNK_SIZE, &chunkSize) != SQLITE_OK)
    {
        tsk_error_reset();
        tsk_error_set_errno(TSK_ERR_AUTO_DB);
        tsk_error_set_errstr("TskDbSqlite::initialize: error setting chunk size %s", sqlite3_errmsg(m_db));
        return 1;
    }

    if (attempt_exec
        ("CREATE TABLE tsk_db_info (schema_ver INTEGER, tsk_ver INTEGER, schema_minor_ver INTEGER);",
         "Error creating tsk_db_info table: %s\n"))
    {
        return 1;
    }

    snprintf(foo, 1024,
             "INSERT INTO tsk_db_info (schema_ver, tsk_ver, schema_minor_Ver) VALUES (%d, %d, %d);",
             TSK_SCHEMA_VER, TSK_VERSION_NUM, TSK_SCHEMA_MINOR_VER);
    if (attempt_exec(foo, "Error adding data to tsk_db_info table: %s\n"))
    {
        return 1;
    }

    if (attempt_exec
        ("CREATE TABLE tsk_objects (obj_id INTEGER PRIMARY KEY, par_obj_id INTEGER, type INTEGER NOT NULL);",
        "Error creating tsk_objects table: %s\n")
        ||
        attempt_exec
        ("CREATE TABLE tsk_image_info (obj_id INTEGER PRIMARY KEY, type INTEGER, ssize INTEGER, tzone TEXT, size INTEGER, md5 TEXT, display_name TEXT, FOREIGN KEY(obj_id) REFERENCES tsk_objects(obj_id));",
            "Error creating tsk_image_info table: %s\n")
        ||
        attempt_exec
        ("CREATE TABLE tsk_image_names (obj_id INTEGER NOT NULL, name TEXT NOT NULL, sequence INTEGER NOT NULL, FOREIGN KEY(obj_id) REFERENCES tsk_objects(obj_id));",
            "Error creating tsk_image_names table: %s\n")
        ||
        attempt_exec
        ("CREATE TABLE tsk_vs_info (obj_id INTEGER PRIMARY KEY, vs_type INTEGER NOT NULL, img_offset INTEGER NOT NULL, block_size INTEGER NOT NULL, FOREIGN KEY(obj_id) REFERENCES tsk_objects(obj_id));",
            "Error creating tsk_vs_info table: %s\n")
        ||
        attempt_exec
        ("CREATE TABLE tsk_vs_parts (obj_id INTEGER PRIMARY KEY, addr INTEGER NOT NULL, start INTEGER NOT NULL, length INTEGER NOT NULL, desc TEXT, flags INTEGER NOT NULL, FOREIGN KEY(obj_id) REFERENCES tsk_objects(obj_id));",
            "Error creating tsk_vol_info table: %s\n")
        ||
        attempt_exec
        ("CREATE TABLE tsk_fs_info (obj_id INTEGER PRIMARY KEY, img_offset INTEGER NOT NULL, fs_type INTEGER NOT NULL, block_size INTEGER NOT NULL, block_count INTEGER NOT NULL, root_inum INTEGER NOT NULL, first_inum INTEGER NOT NULL, last_inum INTEGER NOT NULL, display_name TEXT, FOREIGN KEY(obj_id) REFERENCES tsk_objects(obj_id));",
            "Error creating tsk_fs_info table: %s\n")
        ||
        attempt_exec
        ("CREATE TABLE data_source_info (obj_id INTEGER PRIMARY KEY, device_id TEXT NOT NULL,  time_zone TEXT NOT NULL, FOREIGN KEY(obj_id) REFERENCES tsk_objects(obj_id));",
            "Error creating data_source_info table: %s\n")
        ||
        attempt_exec
        ("CREATE TABLE tsk_files (obj_id INTEGER PRIMARY KEY, fs_obj_id INTEGER, data_source_obj_id INTEGER NOT NULL, attr_type INTEGER, attr_id INTEGER, name TEXT NOT NULL, meta_addr INTEGER, meta_seq INTEGER, type INTEGER, has_layout INTEGER, has_path INTEGER, dir_type INTEGER, meta_type INTEGER, dir_flags INTEGER, meta_flags INTEGER, size INTEGER, ctime INTEGER, crtime INTEGER, atime INTEGER, mtime INTEGER, mode INTEGER, uid INTEGER, gid INTEGER, md5 TEXT, known INTEGER, parent_path TEXT, mime_type TEXT, extension TEXT , "
            "FOREIGN KEY(obj_id) REFERENCES tsk_objects(obj_id), FOREIGN KEY(fs_obj_id) REFERENCES tsk_fs_info(obj_id), FOREIGN KEY(data_source_obj_id) REFERENCES data_source_info(obj_id));",
            "Error creating tsk_files table: %s\n")
        ||
        attempt_exec
        ("CREATE TABLE file_encoding_types (encoding_type INTEGER PRIMARY KEY, name TEXT NOT NULL);",
            "Error creating file_encoding_types table: %s\n")
        ||
        attempt_exec(
            "CREATE TABLE tsk_files_path (obj_id INTEGER PRIMARY KEY, path TEXT NOT NULL, encoding_type INTEGER NOT NULL, FOREIGN KEY(encoding_type) references file_encoding_types(encoding_type), FOREIGN KEY(obj_id) REFERENCES tsk_objects(obj_id))",
            "Error creating tsk_files_path table: %s\n")
        ||
        attempt_exec
        ("CREATE TABLE tsk_files_derived (obj_id INTEGER PRIMARY KEY, derived_id INTEGER NOT NULL, rederive TEXT, FOREIGN KEY(obj_id) REFERENCES tsk_objects(obj_id))",
            "Error creating tsk_files_derived table: %s\n")
        ||
        attempt_exec
        ("CREATE TABLE tsk_files_derived_method (derived_id INTEGER PRIMARY KEY, tool_name TEXT NOT NULL, tool_version TEXT NOT NULL, other TEXT)",
            "Error creating tsk_files_derived_method table: %s\n")
        ||
        attempt_exec
        ("CREATE TABLE tag_names (tag_name_id INTEGER PRIMARY KEY, display_name TEXT UNIQUE, description TEXT NOT NULL, color TEXT NOT NULL, knownStatus INTEGER NOT NULL)",
            "Error creating tag_names table: %s\n")
        ||
<<<<<<< HEAD
        attempt_exec
        ("CREATE TABLE content_tags (tag_id INTEGER PRIMARY KEY, obj_id INTEGER NOT NULL, tag_name_id INTEGER NOT NULL, comment TEXT NOT NULL, begin_byte_offset INTEGER NOT NULL, end_byte_offset INTEGER NOT NULL, user_name TEXT, "
            "FOREIGN KEY(obj_id) REFERENCES tsk_objects(obj_id), FOREIGN KEY(tag_name_id) REFERENCES tag_names(tag_name_id))",
            "Error creating content_tags table: %s\n")
        ||
        attempt_exec
        ("CREATE TABLE blackboard_artifact_tags (tag_id INTEGER PRIMARY KEY, artifact_id INTEGER NOT NULL, tag_name_id INTEGER NOT NULL, comment TEXT NOT NULL, user_name TEXT, "
            "FOREIGN KEY(artifact_id) REFERENCES blackboard_artifacts(artifact_id), FOREIGN KEY(tag_name_id) REFERENCES tag_names(tag_name_id))",
            "Error creating blackboard_artifact_tags table: %s\n")
        ||
        attempt_exec("CREATE TABLE review_statuses (review_status_id INTEGER PRIMARY KEY, "
            "review_status_name TEXT NOT NULL, "
            "display_name TEXT NOT NULL)",
            "Error creating review_statuses table: %s\n")
=======
		attempt_exec("CREATE TABLE review_statuses (review_status_id INTEGER PRIMARY KEY, "
		"review_status_name TEXT NOT NULL, "
		"display_name TEXT NOT NULL)",
		"Error creating review_statuses table: %s\n")
>>>>>>> 708ad0fb
        ||
        attempt_exec
        ("CREATE TABLE blackboard_artifacts (artifact_id INTEGER PRIMARY KEY, "
            "obj_id INTEGER NOT NULL, "
            "artifact_obj_id INTEGER NOT NULL, "
            "data_source_obj_id INTEGER NOT NULL, "
            "artifact_type_id INTEGER NOT NULL, "
            "review_status_id INTEGER NOT NULL, "
            "FOREIGN KEY(obj_id) REFERENCES tsk_objects(obj_id), "
            "FOREIGN KEY(artifact_obj_id) REFERENCES tsk_objects(obj_id), "
            "FOREIGN KEY(data_source_obj_id) REFERENCES tsk_objects(obj_id), "
            "FOREIGN KEY(artifact_type_id) REFERENCES blackboard_artifact_types(artifact_type_id), "
            "FOREIGN KEY(review_status_id) REFERENCES review_statuses(review_status_id))",
            "Error creating blackboard_artifact table: %s\n")
        ||
        attempt_exec
        ("CREATE TABLE blackboard_attributes (artifact_id INTEGER NOT NULL, artifact_type_id INTEGER NOT NULL, source TEXT, context TEXT, attribute_type_id INTEGER NOT NULL, value_type INTEGER NOT NULL, "
            "value_byte BLOB, value_text TEXT, value_int32 INTEGER, value_int64 INTEGER, value_double NUMERIC(20, 10), "
            "FOREIGN KEY(artifact_id) REFERENCES blackboard_artifacts(artifact_id), FOREIGN KEY(artifact_type_id) REFERENCES blackboard_artifact_types(artifact_type_id), FOREIGN KEY(attribute_type_id) REFERENCES blackboard_attribute_types(attribute_type_id))",
            "Error creating blackboard_attribute table: %s\n")
        ||
        attempt_exec
        ("CREATE TABLE blackboard_artifact_types (artifact_type_id INTEGER PRIMARY KEY, type_name TEXT NOT NULL, display_name TEXT)",
            "Error creating blackboard_artifact_types table: %s\n")
        ||
        attempt_exec
        ("CREATE TABLE blackboard_attribute_types (attribute_type_id INTEGER PRIMARY KEY, type_name TEXT NOT NULL, display_name TEXT, value_type INTEGER NOT NULL)",
            "Error creating blackboard_attribute_types table: %s\n")
        ||
        attempt_exec
        ("CREATE TABLE ingest_module_types (type_id INTEGER PRIMARY KEY, type_name TEXT NOT NULL)",
            "Error creating ingest_module_types table: %s\n")
        ||
        attempt_exec
        ("CREATE TABLE ingest_job_status_types (type_id INTEGER PRIMARY KEY, type_name TEXT NOT NULL)",
            "Error creating ingest_job_status_types table: %s\n")
        ||
        attempt_exec
        ("CREATE TABLE ingest_modules (ingest_module_id INTEGER PRIMARY KEY, display_name TEXT NOT NULL, unique_name TEXT UNIQUE NOT NULL, type_id INTEGER NOT NULL, version TEXT NOT NULL, FOREIGN KEY(type_id) REFERENCES ingest_module_types(type_id));",
            "Error creating ingest_modules table: %s\n")
        ||
        attempt_exec
        ("CREATE TABLE ingest_jobs (ingest_job_id INTEGER PRIMARY KEY, obj_id INTEGER NOT NULL, host_name TEXT NOT NULL, start_date_time INTEGER NOT NULL, end_date_time INTEGER NOT NULL, status_id INTEGER NOT NULL, settings_dir TEXT, FOREIGN KEY(obj_id) REFERENCES tsk_objects(obj_id), FOREIGN KEY(status_id) REFERENCES ingest_job_status_types(type_id));",
            "Error creating ingest_jobs table: %s\n")
        ||
        attempt_exec
        ("CREATE TABLE ingest_job_modules (ingest_job_id INTEGER, ingest_module_id INTEGER, pipeline_position INTEGER, PRIMARY KEY(ingest_job_id, ingest_module_id), FOREIGN KEY(ingest_job_id) REFERENCES ingest_jobs(ingest_job_id), FOREIGN KEY(ingest_module_id) REFERENCES ingest_modules(ingest_module_id));",
            "Error creating ingest_job_modules table: %s\n")
        ||
        attempt_exec
        ("CREATE TABLE reports (obj_id INTEGER PRIMARY KEY, path TEXT NOT NULL, crtime INTEGER NOT NULL, src_module_name TEXT NOT NULL, report_name TEXT NOT NULL, FOREIGN KEY(obj_id) REFERENCES tsk_objects(obj_id));",
            "Error creating reports table: %s\n")
<<<<<<< HEAD
        ||
        attempt_exec
        ("CREATE TABLE account_types (account_type_id INTEGER PRIMARY KEY, type_name TEXT UNIQUE NOT NULL, display_name TEXT NOT NULL)",
            "Error creating account_types table: %s\n")
        ||
        attempt_exec
        ("CREATE TABLE accounts (account_id INTEGER PRIMARY KEY, account_type_id INTEGER NOT NULL, account_unique_identifier TEXT NOT NULL,  UNIQUE(account_type_id, account_unique_identifier) , FOREIGN KEY(account_type_id) REFERENCES account_types(account_type_id))",
            "Error creating accounts table: %s\n")
        ||
        attempt_exec
        ("CREATE TABLE account_relationships (relationship_id INTEGER PRIMARY KEY, account1_id INTEGER NOT NULL, account2_id INTEGER NOT NULL, relationship_source_obj_id INTEGER NOT NULL,  date_time INTEGER, relationship_type INTEGER NOT NULL, data_source_obj_id INTEGER NOT NULL, UNIQUE(account1_id, account2_id, relationship_source_obj_id), FOREIGN KEY(account1_id) REFERENCES accounts(account_id), FOREIGN KEY(account2_id) REFERENCES accounts(account_id), FOREIGN KEY(relationship_source_obj_id) REFERENCES tsk_objects(obj_id), FOREIGN KEY(data_source_obj_id) REFERENCES tsk_objects(obj_id))",
            "Error creating relationships table: %s\n")
        ||
        attempt_exec(
            "CREATE TABLE tsk_event_types ("
            " event_type_id INTEGER PRIMARY KEY,"
            " display_name TEXT UNIQUE NOT NULL,  "
            " super_type_id INTEGER REFERENCES tsk_event_types )"
            , "Error creating event_types table: %s\n")
        ||
        attempt_exec(
            "insert into tsk_event_types(event_type_id, display_name, super_type_id) values(0, 'Event Types', null);"
            "insert into tsk_event_types(event_type_id, display_name, super_type_id) values(1, 'File System', 0);"
            "insert into tsk_event_types(event_type_id, display_name, super_type_id) values(2, 'Web Activity', 0);"
            "insert into tsk_event_types(event_type_id, display_name, super_type_id) values(3, 'Misc Types', 0);"
            "insert into tsk_event_types(event_type_id, display_name, super_type_id) values(4, 'Modified', 1);"
            "insert into tsk_event_types(event_type_id, display_name, super_type_id) values(5, 'Accessed', 1);"
            "insert into tsk_event_types(event_type_id, display_name, super_type_id) values(6, 'Created', 1);"
            "insert into tsk_event_types(event_type_id, display_name, super_type_id) values(7, 'Changed', 1);"
            , "Error initializing event_types table rows: %s\n")
        ||
        attempt_exec(
            "CREATE TABLE tsk_events ("
            " event_id INTEGER PRIMARY KEY, "
            " data_source_obj_id INTEGER NOT NULL, "
            " file_obj_id INTEGER NOT NULL, " 
            " artifact_id INTEGER, "
            " time INTEGER NOT NULL, "
            " sub_type INTEGER, "
            " base_type INTEGER NOT NULL, "
            " full_description TEXT NOT NULL, "
            " med_description TEXT NOT NULL, "
            " short_description TEXT NOT NULL, " 
            " hash_hit INTEGER NOT NULL, " //boolean 
            " tagged INTEGER NOT NULL, " //integer 
            "FOREIGN KEY(data_source_obj_id) REFERENCES data_source_info(obj_id), "
            "FOREIGN KEY(file_obj_id) REFERENCES tsk_objects(obj_id), "
            "FOREIGN KEY(artifact_id) REFERENCES blackboard_artifacts(artifact_id), "
            "FOREIGN KEY(sub_type) REFERENCES tsk_event_types(event_type_id), "
            "FOREIGN KEY(base_type) REFERENCES tsk_event_types(event_type_id))"
            , "Error creating tsk_events table: %s\n") ||
        attempt_exec("CREATE TABLE db_info ( key TEXT,  value INTEGER, PRIMARY KEY (key))", //TODO: drop this table
            "Error creating db_info table: %s\n")
        ||
        attempt_exec
        ("CREATE TABLE tsk_examiners (examiner_id INTEGER PRIMARY KEY, login_name TEXT NOT NULL, display_name TEXT, UNIQUE(login_name))",
            "Error creating tsk_examiners table: %s\n")) {
=======
		||
		attempt_exec
		("CREATE TABLE account_types (account_type_id INTEGER PRIMARY KEY, type_name TEXT UNIQUE NOT NULL, display_name TEXT NOT NULL)",
			"Error creating account_types table: %s\n")
		||
		attempt_exec
		("CREATE TABLE accounts (account_id INTEGER PRIMARY KEY, account_type_id INTEGER NOT NULL, account_unique_identifier TEXT NOT NULL,  UNIQUE(account_type_id, account_unique_identifier) , FOREIGN KEY(account_type_id) REFERENCES account_types(account_type_id))",
			"Error creating accounts table: %s\n") 
		||
		attempt_exec
		("CREATE TABLE account_relationships (relationship_id INTEGER PRIMARY KEY, account1_id INTEGER NOT NULL, account2_id INTEGER NOT NULL, relationship_source_obj_id INTEGER NOT NULL,  date_time INTEGER, relationship_type INTEGER NOT NULL, data_source_obj_id INTEGER NOT NULL, UNIQUE(account1_id, account2_id, relationship_source_obj_id), FOREIGN KEY(account1_id) REFERENCES accounts(account_id), FOREIGN KEY(account2_id) REFERENCES accounts(account_id), FOREIGN KEY(relationship_source_obj_id) REFERENCES tsk_objects(obj_id), FOREIGN KEY(data_source_obj_id) REFERENCES tsk_objects(obj_id))",
			"Error creating relationships table: %s\n") 
		||
		attempt_exec
		("CREATE TABLE tsk_examiners (examiner_id INTEGER PRIMARY KEY, login_name TEXT NOT NULL, display_name TEXT, UNIQUE(login_name))",
					"Error creating tsk_examiners table: %s\n") 
		||
		attempt_exec
		("CREATE TABLE content_tags (tag_id INTEGER PRIMARY KEY, obj_id INTEGER NOT NULL, tag_name_id INTEGER NOT NULL, comment TEXT NOT NULL, begin_byte_offset INTEGER NOT NULL, end_byte_offset INTEGER NOT NULL, examiner_id INTEGER, "
			"FOREIGN KEY(examiner_id) REFERENCES tsk_examiners(examiner_id), FOREIGN KEY(obj_id) REFERENCES tsk_objects(obj_id), FOREIGN KEY(tag_name_id) REFERENCES tag_names(tag_name_id))",
			"Error creating content_tags table: %s\n")
		||
		attempt_exec
		("CREATE TABLE blackboard_artifact_tags (tag_id INTEGER PRIMARY KEY, artifact_id INTEGER NOT NULL, tag_name_id INTEGER NOT NULL, comment TEXT NOT NULL, examiner_id INTEGER, "
			"FOREIGN KEY(examiner_id) REFERENCES tsk_examiners(examiner_id), FOREIGN KEY(artifact_id) REFERENCES blackboard_artifacts(artifact_id), FOREIGN KEY(tag_name_id) REFERENCES tag_names(tag_name_id))",
			"Error creating blackboard_artifact_tags table: %s\n")) {
>>>>>>> 708ad0fb
        return 1;
    }

    if (m_blkMapFlag)
    {
        if (attempt_exec
            ("CREATE TABLE tsk_file_layout (obj_id INTEGER NOT NULL, byte_start INTEGER NOT NULL, byte_len INTEGER NOT NULL, sequence INTEGER NOT NULL, FOREIGN KEY(obj_id) REFERENCES tsk_objects(obj_id));",
             "Error creating tsk_fs_blocks table: %s\n"))
        {
            return 1;
        }
    }

    if (createIndexes())
        return 1;

    return 0;
}

/**
* Create indexes for the columns that are not primary keys and that we query on. 
* @returns 1 on error, 0 on success
*/
int TskDbSqlite::createIndexes()
{
    return
        // tsk_objects index
        attempt_exec("CREATE INDEX parObjId ON tsk_objects(par_obj_id);",
            "Error creating tsk_objects index on par_obj_id: %s\n") ||
        // file layout index
        attempt_exec("CREATE INDEX layout_objID ON tsk_file_layout(obj_id);",
            "Error creating layout_objID index on tsk_file_layout: %s\n") ||
        // blackboard indexes
        attempt_exec("CREATE INDEX artifact_objID ON blackboard_artifacts(obj_id);",
            "Error creating artifact_objID index on blackboard_artifacts: %s\n") ||
        attempt_exec("CREATE INDEX artifact_artifact_objID ON blackboard_artifacts(artifact_obj_id);",
            "Error creating artifact_artifact_objID index on blackboard_artifacts: %s\n") ||
        attempt_exec("CREATE INDEX artifact_typeID ON blackboard_artifacts(artifact_type_id);",
            "Error creating artifact_objID index on blackboard_artifacts: %s\n") ||
        attempt_exec("CREATE INDEX attrsArtifactID ON blackboard_attributes(artifact_id);",
            "Error creating artifact_id index on blackboard_attributes: %s\n") ||
        //file type indexes
        attempt_exec("CREATE INDEX mime_type ON tsk_files(dir_type,mime_type,type);", //mime type
            "Error creating mime_type index on tsk_files: %s\n") ||
        attempt_exec("CREATE INDEX file_extension ON tsk_files(extension);", //file extenssion
            "Error creating file_extension index on tsk_files: %s\n") ||
        attempt_exec("CREATE INDEX relationships_account1  ON account_relationships(account1_id);",
            "Error creating relationships_account1 index on account_relationships: %s\n") ||
        attempt_exec("CREATE INDEX relationships_account2  ON account_relationships(account2_id);",
            "Error creating relationships_account2 index on account_relationships: %s\n") ||
        attempt_exec(
            "CREATE INDEX relationships_relationship_source_obj_id  ON account_relationships(relationship_source_obj_id);",
            "Error creating relationships_relationship_source_obj_id index on account_relationships: %s\n") ||
        attempt_exec("CREATE INDEX relationships_date_time  ON account_relationships(date_time);",
            "Error creating relationships_date_time index on account_relationships: %s\n") ||
        attempt_exec("CREATE INDEX relationships_relationship_type  ON account_relationships(relationship_type);",
            "Error creating relationships_relationship_type index on account_relationships: %s\n") ||
        attempt_exec("CREATE INDEX relationships_data_source_obj_id  ON account_relationships(data_source_obj_id);",
            "Error creating relationships_data_source_obj_id index on account_relationships: %s\n") ||
        //events indices
        attempt_exec("CREATE INDEX events_data_source_obj_id  ON tsk_events(data_source_obj_id);",
            "Error creating relationships_data_source_obj_id index on tsk_events: %s\n") ||
        attempt_exec("CREATE INDEX events_event_id_hash_hit  ON tsk_events(event_id, hash_hit);",
            "Error creating events_event_id_hash_hit index on tsk_events: %s\n") ||
        attempt_exec("CREATE INDEX events_event_id_tagged  ON tsk_events(event_id, tagged);",
            "Error creating events_event_id_tagged index on tsk_events: %s\n") ||
        attempt_exec("CREATE INDEX events_file_obj_id  ON tsk_events(file_obj_id);",
            "Error creating events_file_obj_id index on tsk_events: %s\n") ||
        attempt_exec("CREATE INDEX events_artifact_id  ON tsk_events(artifact_id);",
            "Error creating events_artifact_id index on tsk_events: %s\n") ||
        attempt_exec(
            "CREATE INDEX events_sub_type_short_description_time  ON tsk_events(sub_type, short_description, time);",
            "Error creating events_sub_type_short_description_time index on tsk_events: %s\n") ||
        attempt_exec(
            "CREATE INDEX events_base_type_short_description_time  ON tsk_events(base_type, short_description, time);",
            "Error creating events_base_type_short_description_time index on tsk_events: %s\n") ||
        attempt_exec("CREATE INDEX events_time  ON tsk_events(time);",
            "Error creating events_time index on tsk_events: %s\n");
}


/*
* Open the database (will create file if it does not exist).
* @param a_toInit Set to true if this is a new database that needs to have the tables created
* @ returns 1 on error and 0 on success
*/
int
TskDbSqlite::open(bool a_toInit)
{
    if (m_utf8)
    {
        if (attempt(sqlite3_open(m_dbFilePathUtf8, &m_db),
                    "Can't open database: %s\n"))
        {
            sqlite3_close(m_db);
            return 1;
        }
    }
    else
    {
        if (attempt(sqlite3_open16(m_dbFilePath, &m_db),
                    "Can't open database: %s\n"))
        {
            sqlite3_close(m_db);
            return 1;
        }
    }

    // enable finer result codes
    sqlite3_extended_result_codes(m_db, true);

    // create the tables if we need to
    if (a_toInit)
    {
        if (initialize())
            return 1;
    }

    if (setupFilePreparedStmt())
    {
        return 1;
    }

    return 0;
}

/**
* Must be called on an initialized database, before adding any content to it.
*/
int
TskDbSqlite::setupFilePreparedStmt()
{
    if (prepare_stmt
        ("SELECT obj_id FROM tsk_files WHERE meta_addr IS ? AND fs_obj_id IS ? AND parent_path IS ? AND name IS ?",
         &m_selectFilePreparedStmt))
    {
        return 1;
    }
    if (prepare_stmt
        ("INSERT INTO tsk_objects (obj_id, par_obj_id, type) VALUES (NULL, ?, ?)",
         &m_insertObjectPreparedStmt))
    {
        return 1;
    }

    return 0;
}


/**
* Must be called after adding content to the database.
*/
void
TskDbSqlite::cleanupFilePreparedStmt()
{
    if (m_selectFilePreparedStmt != NULL)
    {
        sqlite3_finalize(m_selectFilePreparedStmt);
        m_selectFilePreparedStmt = NULL;
    }
    if (m_insertObjectPreparedStmt != NULL)
    {
        sqlite3_finalize(m_insertObjectPreparedStmt);
        m_insertObjectPreparedStmt = NULL;
    }
}

/**
* deprecated
*/
int
TskDbSqlite::addImageInfo(int type, int size, int64_t& objId, const string& timezone)
{
    return addImageInfo(type, size, objId, timezone, 0, "");
}

/**
* @returns 1 on error, 0 on success
*/
int
TskDbSqlite::addImageInfo(int type, int ssize, int64_t& objId, const string& timezone, TSK_OFF_T size,
                          const string& md5)
{
    return addImageInfo(type, ssize, objId, timezone, size, md5, "");
}

/**
 * Adds image details to the existing database tables.
 *
 * @param type Image type
 * @param ssize Size of device sector in bytes (or 0 for default)
 * @param objId The object id assigned to the image (out param)
 * @param timezone The timezone the image is from
 * @param size The size of the image in bytes.
 * @param md5 MD5 hash of the image
 * @param deviceId An ASCII-printable identifier for the device associated with the data source that is intended to be unique across multiple cases (e.g., a UUID).
 * @returns 1 on error, 0 on success
 */
int TskDbSqlite::addImageInfo(int type, TSK_OFF_T ssize, int64_t& objId, const string& timezone, TSK_OFF_T size,
                              const string& md5, const string& deviceId)
{
    // Add the data source to the tsk_objects table.
    // We don't use addObject because we're passing in NULL as the parent
    char stmt[1024];
    snprintf(stmt, 1024,
             "INSERT INTO tsk_objects (obj_id, par_obj_id, type) VALUES (NULL, NULL, %d);",
             TSK_DB_OBJECT_TYPE_IMG);
    if (attempt_exec(stmt, "Error adding data to tsk_objects table: %s\n"))
    {
        return 1;
    }
    objId = sqlite3_last_insert_rowid(m_db);

    // Add the data source to the tsk_image_info table.
    char* sql;
    sql = sqlite3_mprintf(
        "INSERT INTO tsk_image_info (obj_id, type, ssize, tzone, size, md5) VALUES (%lld, %d, %lld, '%q', %" PRIuOFF
        ", '%q');",
        objId, type, ssize, timezone.c_str(), size, md5.c_str());
    int ret = attempt_exec(sql, "Error adding data to tsk_image_info table: %s\n");
    sqlite3_free(sql);
    if (1 == ret)
    {
        return ret;
    }

    // Add the data source to the data_source_info table.
    stringstream deviceIdStr;
#ifdef GUID_WINDOWS
    if (deviceId.empty())
    {
        // Use a GUID as the default.
        GuidGenerator generator;
        Guid guid = generator.newGuid();
        deviceIdStr << guid;
    }
    else
    {
        deviceIdStr << deviceId;
    }
#else
    deviceIdStr << deviceId;
#endif
    sql = sqlite3_mprintf("INSERT INTO data_source_info (obj_id, device_id, time_zone) VALUES (%lld, '%s', '%s');",
                          objId,
                          deviceIdStr.str().c_str(), timezone.c_str());
    ret = attempt_exec(sql, "Error adding data to tsk_image_info table: %s\n");
    sqlite3_free(sql);
    return ret;
}

/**
* @returns 1 on error, 0 on success
*/
int
TskDbSqlite::addImageName(int64_t objId, char const* imgName,
                          int sequence)
{
    char* zSQL;
    int ret;

    zSQL = sqlite3_mprintf("INSERT INTO tsk_image_names (obj_id, name, sequence) VALUES (%lld, '%q', %d)",
                           objId, imgName, sequence);

    ret = attempt_exec(zSQL,
                       "Error adding data to tsk_image_names table: %s\n");
    sqlite3_free(zSQL);
    return ret;
}


/**
* @returns 1 on error, 0 on success
*/
int
TskDbSqlite::addVsInfo(const TSK_VS_INFO* vs_info, int64_t parObjId,
                       int64_t& objId)
{
    char
        stmt[1024];

    if (addObject(TSK_DB_OBJECT_TYPE_VS, parObjId, objId))
        return 1;

    snprintf(stmt, 1024,
        "INSERT INTO tsk_vs_info (obj_id, vs_type, img_offset, block_size) VALUES (%" PRId64 ", %d,%" PRIuOFF ",%d)", objId, vs_info->vstype, vs_info->offset, vs_info->block_size);

    return attempt_exec(stmt,
                        "Error adding data to tsk_vs_info table: %s\n");
}


/**
* Adds the sector addresses of the volumes into the db.
* @returns 1 on error, 0 on success
*/
int
TskDbSqlite::addVolumeInfo(const TSK_VS_PART_INFO* vs_part,
                           int64_t parObjId, int64_t& objId)
{
    char* zSQL;
    int ret;

    if (addObject(TSK_DB_OBJECT_TYPE_VOL, parObjId, objId))
        return 1;

    zSQL = sqlite3_mprintf(
        "INSERT INTO tsk_vs_parts (obj_id, addr, start, length, desc, flags)"
        "VALUES (%lld, %" PRIuPNUM ",%" PRIuOFF ",%" PRIuOFF ",'%q',%d)",
        objId, (int)vs_part->addr, vs_part->start, vs_part->len,
        vs_part->desc, vs_part->flags);

    ret = attempt_exec(zSQL,
                       "Error adding data to tsk_vs_parts table: %s\n");
    sqlite3_free(zSQL);
    return ret;
}

/**
* @returns 1 on error, 0 on success
*/
int
TskDbSqlite::addFsInfo(const TSK_FS_INFO* fs_info, int64_t parObjId,
                       int64_t& objId)
{
    char
        stmt[1024];

    if (addObject(TSK_DB_OBJECT_TYPE_FS, parObjId, objId))
        return 1;

    snprintf(stmt, 1024,
             "INSERT INTO tsk_fs_info (obj_id, img_offset, fs_type, block_size, block_count, "
             "root_inum, first_inum, last_inum) "
             "VALUES ("
        "%" PRId64 ",%" PRIuOFF ",%d,%u,%" PRIuDADDR ","
             "%" PRIuINUM ",%" PRIuINUM ",%" PRIuINUM ")",
             objId, fs_info->offset, (int)fs_info->ftype, fs_info->block_size,
             fs_info->block_count, fs_info->root_inum, fs_info->first_inum,
             fs_info->last_inum);

    return attempt_exec(stmt,
                        "Error adding data to tsk_fs_info table: %s\n");
}

// ?????
//int TskDbSqlite::addCarvedFile(TSK_FS_FILE * fs_file,
//    const TSK_FS_ATTR * fs_attr, const char *path, int64_t fsObjId, int64_t parObjId, int64_t & objId)
//{
//
//    return addFile(fs_file, fs_attr, path, fsObjId, parObjId, objId);
//}


/**
* Add a file system file to the database
* @param fs_file File structure to add
* @param fs_attr Specific attribute to add
* @param path Path of parent folder
* @param md5 Binary value of MD5 (i.e. 16 bytes) or NULL 
* @param known Status regarding if it was found in hash database or not
* @param fsObjId File system object of its file system
* @param objId ID that was assigned to it from the objects table
* @param dataSourceObjId The object ID for the data source
* @returns 1 on error and 0 on success
*/
int
TskDbSqlite::addFsFile(TSK_FS_FILE* fs_file,
                       const TSK_FS_ATTR* fs_attr, const char* path,
                       const unsigned char*const md5, const TSK_DB_FILES_KNOWN_ENUM known,
                       int64_t fsObjId, int64_t& objId, int64_t dataSourceObjId)
{
    int64_t parObjId = 0;

    if (fs_file->name == NULL)
        return 0;

    // Find the object id for the parent folder.

    /* Root directory's parent should be the file system object.
     * Make sure it doesn't have a name, so that we don't pick up ".." entries */
    if ((fs_file->fs_info->root_inum == fs_file->name->meta_addr) &&
        ((fs_file->name->name == NULL) || (strlen(fs_file->name->name) == 0)))
    {
        parObjId = fsObjId;
    }
    else
    {
        parObjId = findParObjId(fs_file, path, fsObjId);
        if (parObjId == -1)
        {
            //error
            return 1;
        }
    }

    return addFile(fs_file, fs_attr, path, md5, known, fsObjId, parObjId, objId, dataSourceObjId);
}


/**
* return a hash of the passed in string. We use this
* for full paths. 
* From: http://www.cse.yorku.ca/~oz/hash.html
*/
uint32_t TskDbSqlite::hash(const unsigned char* str)
{
    uint32_t hash = 5381;
    int c;

    while ((c = *str++))
    {
        // skip slashes -> normalizes leading/ending/double slashes
        if (c == '/')
            continue;
        hash = ((hash << 5) + hash) + c; /* hash * 33 + c */
    }

    return hash;
}

/**
* Store info about a directory in a complex map structure as a cache for the
* files who are a child of this directory and want to know its object id. 
*
* @param fsObjId fs id of this directory
* @param fs_file File for the directory to store
* @param path Full path (parent and this file) of the directory
* @param objId object id of the directory 
*/
void TskDbSqlite::storeObjId(const int64_t& fsObjId, const TSK_FS_FILE* fs_file, const char* path, const int64_t& objId)
{
    // skip the . and .. entries
    if ((fs_file->name) && (fs_file->name->name) && (TSK_FS_ISDOT(fs_file->name->name)))
    {
        return;
    }

    uint32_t seq;
    uint32_t path_hash = hash((const unsigned char *)path);

    /* NTFS uses sequence, otherwise we hash the path. We do this to map to the
    * correct parent folder if there are two from the root dir that eventually point to
    * the same folder (one deleted and one allocated) or two hard links. */
    if (TSK_FS_TYPE_ISNTFS(fs_file->fs_info->ftype))
    {
        /* Use the sequence stored in meta (which could be one larger than the name value
        * if the directory is deleted. We do this because the par_seq gets added to the
        * name structure when it is added to the directory based on teh value stored in 
        * meta. */
        seq = fs_file->meta->seq;
    }
    else
    {
        seq = path_hash;
    }

    map<TSK_INUM_T, map<uint32_t, map<uint32_t, int64_t> > >& fsMap = m_parentDirIdCache[fsObjId];
    if (fsMap.count(fs_file->name->meta_addr) == 0)
    {
        fsMap[fs_file->name->meta_addr][seq][path_hash] = objId;
    }
    else
    {
        map<uint32_t, map<uint32_t, int64_t> >& fileMap = fsMap[fs_file->name->meta_addr];
        if (fileMap.count(seq) == 0)
        {
            fileMap[seq][path_hash] = objId;
        }
    }
}

/**
* Find parent object id of TSK_FS_FILE. Use local cache map, if not found, fall back to SQL
* @param fs_file file to find parent obj id for
* @param parentPath Path of parent folder that we want to match
* @param fsObjId fs id of this file
* @returns parent obj id ( > 0), -1 on error
*/
int64_t TskDbSqlite::findParObjId(const TSK_FS_FILE* fs_file, const char* parentPath, const int64_t& fsObjId)
{
    uint32_t seq;
    uint32_t path_hash = hash((const unsigned char *)parentPath);

    /* NTFS uses sequence, otherwise we hash the path. We do this to map to the
    * correct parent folder if there are two from the root dir that eventually point to
    * the same folder (one deleted and one allocated) or two hard links. */
    if (TSK_FS_TYPE_ISNTFS(fs_file->fs_info->ftype))
    {
        seq = fs_file->name->par_seq;
    }
    else
    {
        seq = path_hash;
    }

    //get from cache by parent meta addr, if available
    map<TSK_INUM_T, map<uint32_t, map<uint32_t, int64_t> > >& fsMap = m_parentDirIdCache[fsObjId];
    if (fsMap.count(fs_file->name->par_addr) > 0)
    {
        map<uint32_t, map<uint32_t, int64_t> >& fileMap = fsMap[fs_file->name->par_addr];
        if (fileMap.count(seq) > 0)
        {
            map<uint32_t, int64_t>& pathMap = fileMap[seq];
            if (pathMap.count(path_hash) > 0)
            {
                return pathMap[path_hash];
            }
        }
        else
        {
            // printf("Miss: %zu\n", fileMap.count(seq));
        }
    }

    // fprintf(stderr, "Miss: %s (%" PRIu64  " - %" PRIu64 ")\n", fs_file->name->name, fs_file->name->meta_addr,
    //                fs_file->name->par_addr);

    // Need to break up 'path' in to the parent folder to match in 'parent_path' and the folder 
    // name to match with the 'name' column in tsk_files table
    const char *parent_name = "";
    const char *parent_path = "";
    if (TskDb::getParentPathAndName(parentPath, &parent_path, &parent_name))
    {
        return -1;
    }

    // Find the parent file id in the database using the parent metadata address
    // @@@ This should use sequence number when the new database supports it
    if (attempt(sqlite3_bind_int64(m_selectFilePreparedStmt, 1, fs_file->name->par_addr),
                "TskDbSqlite::findParObjId: Error binding meta_addr to statement: %s (result code %d)\n")
        || attempt(sqlite3_bind_int64(m_selectFilePreparedStmt, 2, fsObjId),
                   "TskDbSqlite::findParObjId: Error binding fs_obj_id to statement: %s (result code %d)\n")
        || attempt(sqlite3_bind_text(m_selectFilePreparedStmt, 3, parent_path, -1, SQLITE_STATIC),
                   "TskDbSqlite::findParObjId: Error binding path to statement: %s (result code %d)\n")
        || attempt(sqlite3_bind_text(m_selectFilePreparedStmt, 4, parent_name, -1, SQLITE_STATIC),
                   "TskDbSqlite::findParObjId: Error binding path to statement: %s (result code %d)\n")
        || attempt(sqlite3_step(m_selectFilePreparedStmt), SQLITE_ROW,
                   "TskDbSqlite::findParObjId: Error selecting file id by meta_addr: %s (result code %d)\n"))
    {
        // Statement may be used again, even after error
        sqlite3_reset(m_selectFilePreparedStmt);
        return -1;
    }

    int64_t parObjId = sqlite3_column_int64(m_selectFilePreparedStmt, 0);

    if (attempt(sqlite3_reset(m_selectFilePreparedStmt),
                "TskDbSqlite::findParObjId: Error resetting 'select file id by meta_addr' statement: %s\n"))
    {
        return -1;
    }

    return parObjId;
}

int TskDbSqlite::addMACTimeEvent(char*& zSQL, const int64_t data_source_obj_id, const int64_t obj_id, time_t time,
                                 const int64_t sub_type, const char* full_desc, const char* med_desc,
                                 const char* short_desc)
{
    if (time == 0)
    {
        //we skip any MAC time events with time == 0 since 0 is usually a bogus time and not helpfull 
        return 0;
    }

    //insert MAC time events
    zSQL = sqlite3_mprintf(
        "INSERT INTO tsk_events ( data_source_obj_id, file_obj_id , artifact_id, time, sub_type, base_type, full_description, med_description, short_description, hash_hit, tagged) "
        // NON-NLS
        " VALUES ("
        "%" PRId64 "," // data_source_obj_id
        "%" PRId64 "," // file_obj_id
        "NULL," // fixed artifact_id
        "%" PRIu64 "," // time
        "%" PRIu64 "," // sub_type
        "1," // fixed base_type
        "%Q," // full_description
        "%Q," // med_description
        "%Q," // short_description
        "0," // fixed hash_hit
        "0" // fixed tagged
        ")",
        data_source_obj_id,
        obj_id,
        (unsigned long long)time, // this one changes
        sub_type,
        full_desc,
        med_desc,
        short_desc);

    return attempt_exec(zSQL, "TskDbSqlite::addFile: Error adding event to events table: %s\n");
}

/**
* Add file data to the file table
* @param md5 binary value of MD5 (i.e. 16 bytes) or NULL
* @param dataSourceObjId The object ID for the data source
* Return 0 on success, 1 on error.
*/
int
TskDbSqlite::addFile(TSK_FS_FILE* fs_file,
                     const TSK_FS_ATTR* fs_attr, const char* path,
                     const unsigned char*const md5, const TSK_DB_FILES_KNOWN_ENUM known,
                     int64_t fsObjId, int64_t parObjId,
                     int64_t& objId, int64_t dataSourceObjId)
{
    time_t mtime = 0;
    time_t crtime = 0;
    time_t ctime = 0;
    time_t atime = 0;
    TSK_OFF_T size = 0;
    int meta_type = 0;
    int meta_flags = 0;
    int meta_mode = 0;
    int gid = 0;
    int uid = 0;
    int type = TSK_FS_ATTR_TYPE_NOT_FOUND;
    int idx = 0;
    char* zSQL;

    if (fs_file->name == NULL)
        return 0;

    if (fs_file->meta)
    {
        mtime = fs_file->meta->mtime;
        atime = fs_file->meta->atime;
        ctime = fs_file->meta->ctime;
        crtime = fs_file->meta->crtime;
        meta_type = fs_file->meta->type;
        meta_flags = fs_file->meta->flags;
        meta_mode = fs_file->meta->mode;
        gid = fs_file->meta->gid;
        uid = fs_file->meta->uid;
    }

    size_t attr_nlen = 0;
    if (fs_attr)
    {
        type = fs_attr->type;
        idx = fs_attr->id;
        size = fs_attr->size;
        if (fs_attr->name)
        {
            if ((fs_attr->type != TSK_FS_ATTR_TYPE_NTFS_IDXROOT) ||
                (strcmp(fs_attr->name, "$I30") != 0))
            {
                attr_nlen = strlen(fs_attr->name);
            }
        }
    }

    // combine name and attribute name
    size_t len = strlen(fs_file->name->name);
    char* name;
    size_t nlen = len + attr_nlen + 11; // Extra space for possible colon and '-slack'
    if ((name = (char *)tsk_malloc(nlen)) == NULL)
    {
        return 1;
    }

    strncpy(name, fs_file->name->name, nlen);

    char extension[24] = "";
    extractExtension(name, extension);

    // Add the attribute name
    if (attr_nlen > 0)
    {
        strncat(name, ":", nlen - strlen(name));
        strncat(name, fs_attr->name, nlen - strlen(name));
    }

    // clean up path
    // +2 = space for leading slash and terminating null
    size_t path_len = strlen(path) + 2;
    char* escaped_path;
    if ((escaped_path = (char *)tsk_malloc(path_len)) == NULL)
    {
        free(name);
        return 1;
    }

    strncpy(escaped_path, "/", path_len);
    strncat(escaped_path, path, path_len - strlen(escaped_path));

    char* md5TextPtr = NULL;
    char md5Text[48];

    // if md5 hashes are being used
    if (md5 != NULL)
    {
        // copy the hash as hexidecimal into the buffer
        for (int i = 0; i < 16; i++)
        {
            sprintf(&(md5Text[i * 2]), "%x%x", (md5[i] >> 4) & 0xf,
                    md5[i] & 0xf);
        }
        md5TextPtr = md5Text;
    }


    if (addObject(TSK_DB_OBJECT_TYPE_FILE, parObjId, objId))
    {
        free(name);
        free(escaped_path);
        return 1;
    }

    zSQL = sqlite3_mprintf(
        "INSERT INTO tsk_files (fs_obj_id, obj_id, data_source_obj_id, type, attr_type, attr_id, name, meta_addr, meta_seq, dir_type, meta_type, dir_flags, meta_flags, size, crtime, ctime, atime, mtime, mode, gid, uid, md5, known, parent_path, extension) "
        "VALUES ("
        "%" PRId64 ",%" PRId64 ","
        "%" PRId64 ","
        "%d,"
        "%d,%d,'%q',"
        "%" PRIuINUM ",%d,"
        "%d,%d,%d,%d,"
        "%" PRIuOFF ","
        "%llu,%llu,%llu,%llu,"
        "%d,%d,%d,%Q,%d,"
        "'%q','%q')",
        fsObjId, objId,
        dataSourceObjId,
        TSK_DB_FILES_TYPE_FS,
        type, idx, name,
        fs_file->name->meta_addr, fs_file->name->meta_seq,
        fs_file->name->type, meta_type, fs_file->name->flags, meta_flags,
        size,
        (unsigned long long)crtime, (unsigned long long)ctime, (unsigned long long)atime, (unsigned long long)mtime,
        meta_mode, gid, uid, md5TextPtr, known,
        escaped_path, extension);

    if (attempt_exec(zSQL, "TskDbSqlite::addFile: Error adding data to tsk_files table: %s\n"))
    {
        free(name);
        free(escaped_path);
        sqlite3_free(zSQL);
        return 1;
    }


    std::string escaped_path_str = std::string(escaped_path);

    std::string full_description = escaped_path_str;
    full_description.append(name);
    const size_t firstslash = escaped_path_str.find('/', 1);
    std::string short_desc = (firstslash == std::string::npos)
                            ? escaped_path_str
                            : escaped_path_str.substr(0, firstslash + 1);

  
    if (addMACTimeEvent(zSQL, dataSourceObjId, objId, mtime, 4, full_description.c_str(), escaped_path, short_desc.c_str())
        || addMACTimeEvent(zSQL, dataSourceObjId, objId, atime, 5, full_description.c_str(), escaped_path, short_desc.c_str())
        || addMACTimeEvent(zSQL, dataSourceObjId, objId, crtime, 6, full_description.c_str(), escaped_path, short_desc.c_str())
        || addMACTimeEvent(zSQL, dataSourceObjId, objId, ctime, 7, full_description.c_str(), escaped_path, short_desc.c_str()))
    {
        free(name);
        free(escaped_path);
        sqlite3_free(zSQL);
        return 1;
    }

    //if dir, update parent id cache (do this before objId may be changed creating the slack file)
    if (TSK_FS_IS_DIR_META(meta_type))
    {
        std::string fullPath = std::string(path) + fs_file->name->name;
        storeObjId(fsObjId, fs_file, fullPath.c_str(), objId);
    }

    // Add entry for the slack space.
    // Current conditions for creating a slack file:
    //   - File name is not empty, "." or ".."
    //   - Data is non-resident
    //   - The allocated size is greater than the initialized file size
    //     See github issue #756 on why initsize and not size.
    //   - The data is not compressed
    if ((fs_attr != NULL)
        && ((strlen(name) > 0) && (! TSK_FS_ISDOT(name)))
        && (!(fs_file->meta->flags & TSK_FS_META_FLAG_COMP))
        && (fs_attr->flags & TSK_FS_ATTR_NONRES)
        && (fs_attr->nrd.allocsize > fs_attr->nrd.initsize))
    {
        strncat(name, "-slack", 6);
        if (strlen(extension) > 0)
        {
            strncat(extension, "-slack", 6);
        }
        TSK_OFF_T slackSize = fs_attr->nrd.allocsize - fs_attr->nrd.initsize;

        if (addObject(TSK_DB_OBJECT_TYPE_FILE, parObjId, objId))
        {
            free(name);
            free(escaped_path);
            return 1;
        }

        // Run the same insert with the new name, size, and type
        zSQL = sqlite3_mprintf(
            "INSERT INTO tsk_files (fs_obj_id, obj_id, data_source_obj_id, type, attr_type, attr_id, name, meta_addr, meta_seq, dir_type, meta_type, dir_flags, meta_flags, size, crtime, ctime, atime, mtime, mode, gid, uid, md5, known, parent_path,extension) "
            "VALUES ("
            "%" PRId64 ",%" PRId64 ","
            "%" PRId64 ","
            "%d,"
            "%d,%d,'%q',"
            "%" PRIuINUM ",%d,"
            "%d,%d,%d,%d,"
            "%" PRIuOFF ","
            "%llu,%llu,%llu,%llu,"
            "%d,%d,%d,NULL,%d,"
            "'%q','%q')",
            fsObjId, objId,
            dataSourceObjId,
            TSK_DB_FILES_TYPE_SLACK,
            type, idx, name,
            fs_file->name->meta_addr, fs_file->name->meta_seq,
            TSK_FS_NAME_TYPE_REG, TSK_FS_META_TYPE_REG, fs_file->name->flags, meta_flags,
            slackSize,
            (unsigned long long)crtime, (unsigned long long)ctime, (unsigned long long)atime, (unsigned long long)mtime,
            meta_mode, gid, uid, known,
            escaped_path, extension);

        if (attempt_exec(zSQL, "TskDbSqlite::addFile: Error adding data to tsk_files table: %s\n"))
        {
            free(name);
            free(escaped_path);
            sqlite3_free(zSQL);
            return 1;
        }
    }

    sqlite3_free(zSQL);

    free(name);
    free(escaped_path);

    return 0;
}


/**
* Create a savepoint.  Call revertSavepoint() or releaseSavepoint()
* to revert or commit.
* @param name Name to call savepoint
* @returns 1 on error, 0 on success
*/
int
TskDbSqlite::createSavepoint(const char* name)
{
    char
        buff[1024];

    snprintf(buff, 1024, "SAVEPOINT %s", name);

    return attempt_exec(buff, "Error setting savepoint: %s\n");
}

/**
* Rollback to specified savepoint and release
* @param name Name of savepoint
* @returns 1 on error, 0 on success
*/
int
TskDbSqlite::revertSavepoint(const char* name)
{
    char
        buff[1024];

    snprintf(buff, 1024, "ROLLBACK TO SAVEPOINT %s", name);

    if (attempt_exec(buff, "Error rolling back savepoint: %s\n"))
        return 1;

    return releaseSavepoint(name);
}

/**
* Release a savepoint.  Commits if savepoint was not rollbacked.
* @param name Name of savepoint
* @returns 1 on error, 0 on success
*/
int
TskDbSqlite::releaseSavepoint(const char* name)
{
    char
        buff[1024];

    snprintf(buff, 1024, "RELEASE SAVEPOINT %s", name);

    return attempt_exec(buff, "Error releasing savepoint: %s\n");
}


/**
* Add file layout info to the database.  This table stores the run information for each file so that we
* can map which parts of an image are used by what files.
* @param a_fileObjId ID of the file
* @param a_byteStart Byte address relative to the start of the image file
* @param a_byteLen Length of the run in bytes
* @param a_sequence Sequence of this run in the file
* @returns 1 on error
*/
int
TskDbSqlite::addFileLayoutRange(int64_t a_fileObjId,
                                uint64_t a_byteStart, uint64_t a_byteLen, int a_sequence)
{
    char
        foo[1024];

    snprintf(foo, 1024,
        "INSERT INTO tsk_file_layout(obj_id, byte_start, byte_len, sequence) VALUES (%" PRId64 ", %" PRIu64 ", %" PRIu64 ", %d)",
             a_fileObjId, a_byteStart, a_byteLen, a_sequence);

    return attempt_exec(foo,
                        "Error adding data to tsk_file_layout table: %s\n");
}

/**
* Add file layout info to the database.  This table stores the run information for each file so that we
* can map which parts of an image are used by what files.
* @param fileLayoutRange TSK_DB_FILE_LAYOUT_RANGE object storing a single file layout range entry
* @returns 1 on error
*/
int TskDbSqlite::addFileLayoutRange(const TSK_DB_FILE_LAYOUT_RANGE& fileLayoutRange)
{
    return addFileLayoutRange(fileLayoutRange.fileObjId, fileLayoutRange.byteStart, fileLayoutRange.byteLen,
                              fileLayoutRange.sequence);
}


/**
* Adds entry for to tsk_files for a layout file into the database.
* @param parObjId parent obj id in the database
* @param fsObjId fs obj id in the database, or 0 if parent it not fs (NULL)
* @param dbFileType type (unallocated, carved, unused)
* @param fileName file name for the layout file
* @param size Number of bytes in file
* @param objId layout file Id (output)
* @param dataSourceObjId The object Id of the data source
* @returns TSK_OK on success or TSK_ERR on error.
*/
TSK_RETVAL_ENUM
TskDbSqlite::addLayoutFileInfo(const int64_t parObjId, const int64_t fsObjId, const TSK_DB_FILES_TYPE_ENUM dbFileType,
                               const char* fileName,
                               const uint64_t size, int64_t& objId, int64_t dataSourceObjId)
{
    char* zSQL;

    if (addObject(TSK_DB_OBJECT_TYPE_FILE, parObjId, objId))
        return TSK_ERR;

    //fsObjId can be NULL
    char* fsObjIdStrPtr = NULL;
    char fsObjIdStr[32];
    if (fsObjId != 0)
    {
        snprintf(fsObjIdStr, 32, "%" PRIu64, fsObjId);
        fsObjIdStrPtr = fsObjIdStr;
    }

    zSQL = sqlite3_mprintf(
        "INSERT INTO tsk_files (has_layout, fs_obj_id, obj_id, data_source_obj_id, type, attr_type, attr_id, name, meta_addr, meta_seq, dir_type, meta_type, dir_flags, meta_flags, size, crtime, ctime, atime, mtime, mode, gid, uid) "
        "VALUES ("
        "1, %Q, %lld,"
        "%" PRId64 ","
        "%d,"
        "NULL,NULL,'%q',"
        "NULL,NULL,"
        "%d,%d,%d,%d,"
        "%" PRIuOFF ","
        "NULL,NULL,NULL,NULL,NULL,NULL,NULL)",
        fsObjIdStrPtr, objId,
        dataSourceObjId,
        dbFileType,
        fileName,
        TSK_FS_NAME_TYPE_REG, TSK_FS_META_TYPE_REG,
        TSK_FS_NAME_FLAG_UNALLOC, TSK_FS_META_FLAG_UNALLOC, size);

    if (attempt_exec(zSQL, "TskDbSqlite::addLayoutFileInfo: Error adding data to tsk_files table: %s\n"))
    {
        sqlite3_free(zSQL);
        return TSK_ERR;
    }

    sqlite3_free(zSQL);
    return TSK_OK;
}


/** 
* Returns true if database is opened.
*/
bool
TskDbSqlite::isDbOpen()
{
    if (m_db)
        return true;
    else
        return false;
}

bool TskDbSqlite::dbExists()
{
    // Check if database file already exsists
    if (m_utf8)
    {
        struct stat stat_buf;
        if (stat(m_dbFilePathUtf8, &stat_buf) == 0)
        {
            return true;
        }
    }
    else
    {
        struct STAT_STR stat_buf;
        if (TSTAT(m_dbFilePath, &stat_buf) == 0)
        {
            return true;
        }
    }

    return false;
}

bool
TskDbSqlite::inTransaction()
{
    return (sqlite3_get_autocommit(m_db) == 0);
}


/**
* Adds information about a unallocated file with layout ranges into the database.
* Adds a single entry to tsk_files table with an auto-generated file name, tsk_objects table, and one or more entries to tsk_file_layout table
* @param parentObjId Id of the parent object in the database (fs, volume, or image)
* @param fsObjId parent fs, or NULL if the file is not associated with fs
* @param size Number of bytes in file
* @param ranges vector containing one or more TSK_DB_FILE_LAYOUT_RANGE layout ranges (in)
* @param objId object id of the file object created (output)
* @param dataSourceObjId The object ID for the data source
* @returns TSK_OK on success or TSK_ERR on error.
*/
TSK_RETVAL_ENUM TskDbSqlite::addUnallocBlockFile(const int64_t parentObjId, const int64_t fsObjId, const uint64_t size,
                                                 vector<TSK_DB_FILE_LAYOUT_RANGE>& ranges, int64_t& objId,
                                                 int64_t dataSourceObjId)
{
    return addFileWithLayoutRange(TSK_DB_FILES_TYPE_UNALLOC_BLOCKS, parentObjId, fsObjId, size, ranges, objId,
                                  dataSourceObjId);
}

/**
* Adds information about a unused file with layout ranges into the database.
* Adds a single entry to tsk_files table with an auto-generated file name, tsk_objects table, and one or more entries to tsk_file_layout table
* @param parentObjId Id of the parent object in the database (fs, volume, or image)
* @param fsObjId parent fs, or NULL if the file is not associated with fs
* @param size Number of bytes in file
* @param ranges vector containing one or more TSK_DB_FILE_LAYOUT_RANGE layout ranges (in)
* @param objId object id of the file object created (output)
* @param dataSourceObjId The object ID for the data source
* @returns TSK_OK on success or TSK_ERR on error.
*/
TSK_RETVAL_ENUM TskDbSqlite::addUnusedBlockFile(const int64_t parentObjId, const int64_t fsObjId, const uint64_t size,
                                                vector<TSK_DB_FILE_LAYOUT_RANGE>& ranges, int64_t& objId,
                                                int64_t dataSourceObjId)
{
    return addFileWithLayoutRange(TSK_DB_FILES_TYPE_UNUSED_BLOCKS, parentObjId, fsObjId, size, ranges, objId,
                                  dataSourceObjId);
}

/**
* Adds information about a carved file with layout ranges into the database.
* Adds a single entry to tsk_files table with an auto-generated file name, tsk_objects table, and one or more entries to tsk_file_layout table
* @param parentObjId Id of the parent object in the database (fs, volume, or image)
* @param fsObjId fs id associated with the file, or NULL
* @param size Number of bytes in file
* @param ranges vector containing one or more TSK_DB_FILE_LAYOUT_RANGE layout ranges (in)
* @param objId object id of the file object created (output)
* @param dataSourceObjId The object ID for the data source
* @returns TSK_OK on success or TSK_ERR on error.
*/
TSK_RETVAL_ENUM TskDbSqlite::addCarvedFile(const int64_t parentObjId, const int64_t fsObjId, const uint64_t size,
                                           vector<TSK_DB_FILE_LAYOUT_RANGE>& ranges, int64_t& objId,
                                           int64_t dataSourceObjId)
{
    return addFileWithLayoutRange(TSK_DB_FILES_TYPE_CARVED, parentObjId, fsObjId, size, ranges, objId, dataSourceObjId);
}

//internal function object to check for range overlap
typedef struct _checkFileLayoutRangeOverlap
{
    const vector<TSK_DB_FILE_LAYOUT_RANGE>& ranges;
    bool hasOverlap;

    explicit _checkFileLayoutRangeOverlap(const vector<TSK_DB_FILE_LAYOUT_RANGE>& ranges)
        : ranges(ranges), hasOverlap(false)
    {
    }

    bool getHasOverlap() const { return hasOverlap; }

    void operator()(const TSK_DB_FILE_LAYOUT_RANGE& range)
    {
        if (hasOverlap)
            return; //no need to check other

        uint64_t start = range.byteStart;
        uint64_t end = start + range.byteLen;

        vector<TSK_DB_FILE_LAYOUT_RANGE>::const_iterator it;
        for (it = ranges.begin(); it != ranges.end(); ++it)
        {
            const TSK_DB_FILE_LAYOUT_RANGE* otherRange = &(*it);
            if (&range == otherRange)
                continue; //skip, it's the same range
            uint64_t otherStart = otherRange->byteStart;
            uint64_t otherEnd = otherStart + otherRange->byteLen;
            if (start <= otherEnd && end >= otherStart)
            {
                hasOverlap = true;
                break;
            }
        }
    }
} checkFileLayoutRangeOverlap;

/**
* Add virtual dir of type TSK_DB_FILES_TYPE_VIRTUAL_DIR
* that can be a parent of other non-fs virtual files or directories, to organize them
* @param fsObjId (in) file system object id to associate with the virtual directory.
* @param parentDirId (in) parent dir object id of the new directory: either another virtual directory or root fs directory
* @param name name (int) of the new virtual directory
* @param objId (out) object id of the created virtual directory object
* @param dataSourceObjId The object Id of the data source
* @returns TSK_ERR on error or TSK_OK on success
*/
TSK_RETVAL_ENUM TskDbSqlite::addVirtualDir(const int64_t fsObjId, const int64_t parentDirId, const char* const name,
                                           int64_t& objId, int64_t dataSourceObjId)
{
    char* zSQL;

    if (addObject(TSK_DB_OBJECT_TYPE_FILE, parentDirId, objId))
        return TSK_ERR;
    zSQL = sqlite3_mprintf(
        "INSERT INTO tsk_files (attr_type, attr_id, has_layout, fs_obj_id, obj_id, data_source_obj_id, type, attr_type, "
        "attr_id, name, meta_addr, meta_seq, dir_type, meta_type, dir_flags, meta_flags, size, "
        "crtime, ctime, atime, mtime, mode, gid, uid, known, parent_path) "
        "VALUES ("
        "NULL, NULL,"
        "NULL,"
        "%lld,"
        "%lld,"
        "%" PRId64 ","
        "%d,"
        "NULL,NULL,'%q',"
        "NULL,NULL,"
        "%d,%d,%d,%d,"
        "0,"
        "NULL,NULL,NULL,NULL,NULL,NULL,NULL,NULL,'/')",
        fsObjId,
        objId,
        dataSourceObjId,
        TSK_DB_FILES_TYPE_VIRTUAL_DIR,
        name,
        TSK_FS_NAME_TYPE_DIR, TSK_FS_META_TYPE_DIR,
        TSK_FS_NAME_FLAG_ALLOC, (TSK_FS_META_FLAG_ALLOC | TSK_FS_META_FLAG_USED));

    if (attempt_exec(zSQL, "Error adding data to tsk_files table: %s\n"))
    {
        sqlite3_free(zSQL);
        return TSK_ERR;
    }
    sqlite3_free(zSQL);

    return TSK_OK;
}

/**
* Internal helper method to add a virtual root dir, a parent dir of files representing unalloc space within fs.
* The dir has is associated with its root dir parent for the fs.
* @param fsObjId (in) fs id to find root dir for and create $Unalloc dir for
* @param objId (out) object id of the $Unalloc dir created
* @param dataSourceObjId The object ID for the data source
* @returns TSK_ERR on error or TSK_OK on success
*/
TSK_RETVAL_ENUM TskDbSqlite::addUnallocFsBlockFilesParent(const int64_t fsObjId, int64_t& objId,
                                                          int64_t dataSourceObjId)
{
    const char* const unallocDirName = "$Unalloc";

    //get root dir
    TSK_DB_OBJECT rootDirObjInfo;
    if (getFsRootDirObjectInfo(fsObjId, rootDirObjInfo) == TSK_ERR)
    {
        return TSK_ERR;
    }

    return addVirtualDir(fsObjId, rootDirObjInfo.objId, unallocDirName, objId, dataSourceObjId);
}

/**
* Internal helper method to add unalloc, unused and carved files with layout ranges to db
* Generates file_name and populates tsk_files, tsk_objects and tsk_file_layout tables
* @param dataSourceObjId The object ID for the data source
* @returns TSK_ERR on error or TSK_OK on success
*/
TSK_RETVAL_ENUM TskDbSqlite::addFileWithLayoutRange(const TSK_DB_FILES_TYPE_ENUM dbFileType, const int64_t parentObjId,
                                                    const int64_t fsObjId, const uint64_t size,
                                                    vector<TSK_DB_FILE_LAYOUT_RANGE>& ranges, int64_t& objId,
                                                    int64_t dataSourceObjId)
{
    const size_t numRanges = ranges.size();

    if (numRanges < 1)
    {
        tsk_error_reset();
        tsk_error_set_errno(TSK_ERR_AUTO_DB);
        tsk_error_set_errstr("Error addFileWithLayoutRange() - no ranges present");
        return TSK_ERR;
    }

    stringstream fileNameSs;
    switch (dbFileType)
    {
    case TSK_DB_FILES_TYPE_UNALLOC_BLOCKS:
        fileNameSs << "Unalloc";
        break;

    case TSK_DB_FILES_TYPE_UNUSED_BLOCKS:
        fileNameSs << "Unused";
        break;

    case TSK_DB_FILES_TYPE_CARVED:
        fileNameSs << "Carved";
        break;
    default:
        stringstream sserr;
        tsk_error_reset();
        tsk_error_set_errno(TSK_ERR_AUTO_DB);
        sserr << "Error addFileWithLayoutRange() - unsupported file type for file layout range: ";
        sserr << (int)dbFileType;
        tsk_error_set_errstr("%s", sserr.str().c_str());
        return TSK_ERR;
    }

    //ensure layout ranges are sorted (to generate file name and to be inserted in sequence order)
    sort(ranges.begin(), ranges.end());

    //dome some checking
    //ensure there is no overlap and each range has unique byte range
    const checkFileLayoutRangeOverlap& overlapRes =
        for_each(ranges.begin(), ranges.end(), checkFileLayoutRangeOverlap(ranges));
    if (overlapRes.getHasOverlap())
    {
        tsk_error_reset();
        tsk_error_set_errno(TSK_ERR_AUTO_DB);
        tsk_error_set_errstr("Error addFileWithLayoutRange() - overlap detected between ranges");
        return TSK_ERR;
    }

    //construct filename with parent obj id, start byte of first range, end byte of last range
    fileNameSs << "_" << parentObjId << "_" << ranges[0].byteStart;
    fileNameSs << "_" << (ranges[numRanges - 1].byteStart + ranges[numRanges - 1].byteLen);

    //insert into tsk files and tsk objects
    if (addLayoutFileInfo(parentObjId, fsObjId, dbFileType, fileNameSs.str().c_str(), size, objId, dataSourceObjId))
    {
        return TSK_ERR;
    }

    //fill in fileObjId and insert ranges
    for (vector<TSK_DB_FILE_LAYOUT_RANGE>::iterator it = ranges.begin();
         it != ranges.end(); ++it)
    {
        TSK_DB_FILE_LAYOUT_RANGE& range = *it;
        range.fileObjId = objId;
        if (this->addFileLayoutRange(range))
        {
            return TSK_ERR;
        }
    }

    return TSK_OK;
}

/**
* Query tsk_file_layout and return rows for every entry in tsk_file_layout table
* @param fileLayouts (out) TSK_DB_FILE_LAYOUT_RANGE row representations to return
* @returns TSK_ERR on error, TSK_OK on success
*/
TSK_RETVAL_ENUM TskDbSqlite::getFileLayouts(vector<TSK_DB_FILE_LAYOUT_RANGE>& fileLayouts)
{
    sqlite3_stmt* fileLayoutsStatement = NULL;
    if (prepare_stmt("SELECT obj_id, byte_start, byte_len, sequence FROM tsk_file_layout",
                     &fileLayoutsStatement))
    {
        return TSK_ERR;
    }

    //get rows
    TSK_DB_FILE_LAYOUT_RANGE rowData;

    while (sqlite3_step(fileLayoutsStatement) == SQLITE_ROW)
    {
        rowData.fileObjId = sqlite3_column_int64(fileLayoutsStatement, 0);
        rowData.byteStart = sqlite3_column_int64(fileLayoutsStatement, 1);
        rowData.byteLen = sqlite3_column_int64(fileLayoutsStatement, 2);
        rowData.sequence = sqlite3_column_int(fileLayoutsStatement, 3);

        //insert a copy of the rowData
        fileLayouts.push_back(rowData);
    }

    //cleanup
    if (fileLayoutsStatement != NULL)
    {
        sqlite3_finalize(fileLayoutsStatement);
        fileLayoutsStatement = NULL;
    }

    return TSK_OK;
}

ostream& operator <<(ostream& os, const TSK_DB_FILE_LAYOUT_RANGE& layoutRange)
{
    os << layoutRange.fileObjId << "," << layoutRange.byteStart << ","
        << layoutRange.byteLen << "," << layoutRange.sequence;
    os << std::endl;
    return os;
}

ostream& operator <<(ostream& os, const TSK_DB_FS_INFO& fsInfo)
{
    os << fsInfo.objId << "," << fsInfo.imgOffset << "," << (int)fsInfo.fType
        << "," << fsInfo.block_size << "," << fsInfo.block_count
        << "," << fsInfo.root_inum << "," << fsInfo.first_inum << "," << fsInfo.last_inum;
    os << std::endl;
    return os;
}

ostream& operator <<(ostream& os, const TSK_DB_VS_INFO& vsInfo)
{
    os << vsInfo.objId << "," << (int)vsInfo.vstype << "," << vsInfo.offset
        << "," << vsInfo.block_size;
    os << std::endl;
    return os;
}

ostream& operator <<(ostream& os, const TSK_DB_VS_PART_INFO& vsPartInfo)
{
    os << vsPartInfo.objId << "," << vsPartInfo.addr << "," << vsPartInfo.start
        << "," << vsPartInfo.len << "," << vsPartInfo.desc << "," << (int)vsPartInfo.flags;
    os << std::endl;
    return os;
}

ostream& operator <<(ostream& os, const TSK_DB_OBJECT& dbObject)
{
    os << dbObject.objId << "," << dbObject.parObjId << "," << (int)dbObject.type;
    os << std::endl;
    return os;
}

/**
* Query tsk_fs_info and return rows for every entry in tsk_fs_info table
* @param imgId the object id of the image to get filesystems for
* @param fsInfos (out) TSK_DB_FS_INFO row representations to return
* @returns TSK_ERR on error, TSK_OK on success
*/
TSK_RETVAL_ENUM TskDbSqlite::getFsInfos(int64_t imgId, vector<TSK_DB_FS_INFO>& fsInfos)
{
    sqlite3_stmt* fsInfosStatement = NULL;
    if (prepare_stmt(
        "SELECT obj_id, img_offset, fs_type, block_size, block_count, root_inum, first_inum, last_inum FROM tsk_fs_info",
        &fsInfosStatement))
    {
        return TSK_ERR;
    }

    //get rows
    TSK_DB_FS_INFO rowData;
    while (sqlite3_step(fsInfosStatement) == SQLITE_ROW)
    {
        int64_t fsObjId = sqlite3_column_int64(fsInfosStatement, 0);

        //ensure fs is (sub)child of the image requested, if not, skip it
        int64_t curImgId = 0;
        if (getParentImageId(fsObjId, curImgId) == TSK_ERR)
        {
            tsk_error_reset();
            tsk_error_set_errno(TSK_ERR_AUTO_DB);
            tsk_error_set_errstr("Error finding parent for: %" PRIu64, fsObjId);
            return TSK_ERR;
        }

        if (imgId != curImgId)
        {
            continue;
        }

        rowData.objId = fsObjId;
        rowData.imgOffset = sqlite3_column_int64(fsInfosStatement, 1);
        rowData.fType = (TSK_FS_TYPE_ENUM)sqlite3_column_int(fsInfosStatement, 2);
        rowData.block_size = sqlite3_column_int(fsInfosStatement, 3);
        rowData.block_count = sqlite3_column_int64(fsInfosStatement, 4);
        rowData.root_inum = sqlite3_column_int64(fsInfosStatement, 5);
        rowData.first_inum = sqlite3_column_int64(fsInfosStatement, 6);
        rowData.last_inum = sqlite3_column_int64(fsInfosStatement, 7);

        //insert a copy of the rowData
        fsInfos.push_back(rowData);
    }

    //cleanup
    if (fsInfosStatement != NULL)
    {
        sqlite3_finalize(fsInfosStatement);
        fsInfosStatement = NULL;
    }

    return TSK_OK;
}


/**
* Query tsk_vs_info and return rows for every entry in tsk_vs_info table
* @param imgId the object id of the image to get volumesystems for
* @param vsInfos (out) TSK_DB_VS_INFO row representations to return
* @returns TSK_ERR on error, TSK_OK on success
*/
TSK_RETVAL_ENUM TskDbSqlite::getVsInfos(int64_t imgId, vector<TSK_DB_VS_INFO>& vsInfos)
{
    sqlite3_stmt* vsInfosStatement = NULL;
    if (prepare_stmt("SELECT obj_id, vs_type, img_offset, block_size FROM tsk_vs_info",
                     &vsInfosStatement))
    {
        return TSK_ERR;
    }

    //get rows
    TSK_DB_VS_INFO rowData;
    while (sqlite3_step(vsInfosStatement) == SQLITE_ROW)
    {
        int64_t vsObjId = sqlite3_column_int64(vsInfosStatement, 0);

        int64_t curImgId = 0;
        if (getParentImageId(vsObjId, curImgId) == TSK_ERR)
        {
            tsk_error_reset();
            tsk_error_set_errno(TSK_ERR_AUTO_DB);
            tsk_error_set_errstr("Error finding parent for: %" PRIu64, vsObjId);
            return TSK_ERR;
        }

        if (imgId != curImgId)
        {
            //ensure vs is (sub)child of the image requested, if not, skip it
            continue;
        }

        rowData.objId = vsObjId;
        rowData.vstype = (TSK_VS_TYPE_ENUM)sqlite3_column_int(vsInfosStatement, 1);
        rowData.offset = sqlite3_column_int64(vsInfosStatement, 2);
        rowData.block_size = sqlite3_column_int(vsInfosStatement, 3);

        //insert a copy of the rowData
        vsInfos.push_back(rowData);
    }

    //cleanup
    if (vsInfosStatement != NULL)
    {
        sqlite3_finalize(vsInfosStatement);
        vsInfosStatement = NULL;
    }

    return TSK_OK;
}


/**
* Query tsk_vs_part and return rows for every entry in tsk_vs_part table
* @param imgId the object id of the image to get vs parts for
* @param vsPartInfos (out) TSK_DB_VS_PART_INFO row representations to return
* @returns TSK_ERR on error, TSK_OK on success
*/
TSK_RETVAL_ENUM TskDbSqlite::getVsPartInfos(int64_t imgId, vector<TSK_DB_VS_PART_INFO>& vsPartInfos)
{
    sqlite3_stmt* vsPartInfosStatement = NULL;
    if (prepare_stmt("SELECT obj_id, addr, start, length, desc, flags FROM tsk_vs_parts",
                     &vsPartInfosStatement))
    {
        return TSK_ERR;
    }

    //get rows
    TSK_DB_VS_PART_INFO rowData;
    while (sqlite3_step(vsPartInfosStatement) == SQLITE_ROW)
    {
        int64_t vsPartObjId = sqlite3_column_int64(vsPartInfosStatement, 0);

        int64_t curImgId = 0;
        if (getParentImageId(vsPartObjId, curImgId) == TSK_ERR)
        {
            tsk_error_reset();
            tsk_error_set_errno(TSK_ERR_AUTO_DB);
            tsk_error_set_errstr("Error finding parent for: %" PRIu64, vsPartObjId);
            return TSK_ERR;
        }

        if (imgId != curImgId)
        {
            //ensure vs is (sub)child of the image requested, if not, skip it
            continue;
        }

        rowData.objId = vsPartObjId;
        rowData.addr = sqlite3_column_int(vsPartInfosStatement, 1);
        rowData.start = sqlite3_column_int64(vsPartInfosStatement, 2);
        rowData.len = sqlite3_column_int64(vsPartInfosStatement, 3);
        const unsigned char* text = sqlite3_column_text(vsPartInfosStatement, 4);
        size_t textLen = sqlite3_column_bytes(vsPartInfosStatement, 4);
        const size_t copyChars = textLen < TSK_MAX_DB_VS_PART_INFO_DESC_LEN - 1
                                     ? textLen
                                     : TSK_MAX_DB_VS_PART_INFO_DESC_LEN - 1;
        strncpy(rowData.desc, (char*)text, copyChars);
        rowData.desc[copyChars] = '\0';
        rowData.flags = (TSK_VS_PART_FLAG_ENUM)sqlite3_column_int(vsPartInfosStatement, 5);
        //insert a copy of the rowData
        vsPartInfos.push_back(rowData);
    }

    //cleanup
    if (vsPartInfosStatement != NULL)
    {
        sqlite3_finalize(vsPartInfosStatement);
        vsPartInfosStatement = NULL;
    }

    return TSK_OK;
}

/**
* Query tsk_objects with given id and returns object info entry
* @param objId object id to query
* @param objectInfo (out) TSK_DB_OBJECT entry representation to return
* @returns TSK_ERR on error (or if not found), TSK_OK on success
*/
TSK_RETVAL_ENUM TskDbSqlite::getObjectInfo(int64_t objId, TSK_DB_OBJECT& objectInfo)
{
    sqlite3_stmt* objectsStatement = NULL;
    if (prepare_stmt("SELECT obj_id, par_obj_id, type FROM tsk_objects WHERE obj_id IS ?",
                     &objectsStatement))
    {
        return TSK_ERR;
    }

    if (attempt(sqlite3_bind_int64(objectsStatement, 1, objId),
                "TskDbSqlite::getObjectInfo: Error binding objId to statement: %s (result code %d)\n")
        || attempt(sqlite3_step(objectsStatement), SQLITE_ROW,
                   "TskDbSqlite::getObjectInfo: Error selecting object by objid: %s (result code %d)\n"))
    {
        sqlite3_finalize(objectsStatement);
        return TSK_ERR;
    }

    objectInfo.objId = sqlite3_column_int64(objectsStatement, 0);
    objectInfo.parObjId = sqlite3_column_int64(objectsStatement, 1);
    objectInfo.type = (TSK_DB_OBJECT_TYPE_ENUM)sqlite3_column_int(objectsStatement, 2);

    //cleanup
    if (objectsStatement != NULL)
    {
        sqlite3_finalize(objectsStatement);
        objectsStatement = NULL;
    }

    return TSK_OK;
}

/**
* Query tsk_vs_info with given id and returns TSK_DB_VS_INFO info entry
* @param objId vs id to query
* @param vsInfo (out) TSK_DB_VS_INFO entry representation to return
* @returns TSK_ERR on error (or if not found), TSK_OK on success
*/
TSK_RETVAL_ENUM TskDbSqlite::getVsInfo(int64_t objId, TSK_DB_VS_INFO& vsInfo)
{
    sqlite3_stmt* vsInfoStatement = NULL;
    if (prepare_stmt("SELECT obj_id, vs_type, img_offset, block_size FROM tsk_vs_info WHERE obj_id IS ?",
                     &vsInfoStatement))
    {
        return TSK_ERR;
    }

    if (attempt(sqlite3_bind_int64(vsInfoStatement, 1, objId),
                "TskDbSqlite::getVsInfo: Error binding objId to statement: %s (result code %d)\n")
        || attempt(sqlite3_step(vsInfoStatement), SQLITE_ROW,
                   "TskDbSqlite::getVsInfo: Error selecting object by objid: %s (result code %d)\n"))
    {
        sqlite3_finalize(vsInfoStatement);
        return TSK_ERR;
    }

    vsInfo.objId = sqlite3_column_int64(vsInfoStatement, 0);
    vsInfo.vstype = (TSK_VS_TYPE_ENUM)sqlite3_column_int(vsInfoStatement, 1);
    vsInfo.offset = sqlite3_column_int64(vsInfoStatement, 2);
    vsInfo.block_size = sqlite3_column_int(vsInfoStatement, 3);

    //cleanup
    if (vsInfoStatement != NULL)
    {
        sqlite3_finalize(vsInfoStatement);
        vsInfoStatement = NULL;
    }

    return TSK_OK;
}


/**
* Query tsk_objects to find the root image id for the object
* @param objId (in) object id to query
* @param imageId (out) root parent image id returned
* @returns TSK_ERR on error (or if not found), TSK_OK on success
*/
TSK_RETVAL_ENUM TskDbSqlite::getParentImageId(const int64_t objId, int64_t& imageId)
{
    TSK_DB_OBJECT objectInfo;
    TSK_RETVAL_ENUM ret = TSK_ERR;

    int64_t queryObjectId = objId;
    while (getObjectInfo(queryObjectId, objectInfo) == TSK_OK)
    {
        if (objectInfo.parObjId == 0)
        {
            //found root image
            imageId = objectInfo.objId;
            ret = TSK_OK;
            break;
        }
        else
        {
            //advance
            queryObjectId = objectInfo.parObjId;
        }
    }

    return ret;
}


/**
* Query tsk_objects and tsk_files given file system id and return the root directory object
* @param fsObjId (int) file system id to query root dir object for
* @param rootDirObjInfo (out) TSK_DB_OBJECT root dir entry representation to return
* @returns TSK_ERR on error (or if not found), TSK_OK on success
*/
TSK_RETVAL_ENUM TskDbSqlite::getFsRootDirObjectInfo(const int64_t fsObjId, TSK_DB_OBJECT& rootDirObjInfo)
{
    sqlite3_stmt* rootDirInfoStatement = NULL;
    if (prepare_stmt("SELECT tsk_objects.obj_id,tsk_objects.par_obj_id,tsk_objects.type "
                     "FROM tsk_objects,tsk_files WHERE tsk_objects.par_obj_id IS ? "
                     "AND tsk_files.obj_id = tsk_objects.obj_id AND tsk_files.name = ''",
                     &rootDirInfoStatement))
    {
        return TSK_ERR;
    }

    if (attempt(sqlite3_bind_int64(rootDirInfoStatement, 1, fsObjId),
                "TskDbSqlite::getFsRootDirObjectInfo: Error binding objId to statement: %s (result code %d)\n")
        || attempt(sqlite3_step(rootDirInfoStatement), SQLITE_ROW,
                   "TskDbSqlite::getFsRootDirObjectInfo: Error selecting object by objid: %s (result code %d)\n"))
    {
        sqlite3_finalize(rootDirInfoStatement);
        return TSK_ERR;
    }

    rootDirObjInfo.objId = sqlite3_column_int64(rootDirInfoStatement, 0);
    rootDirObjInfo.parObjId = sqlite3_column_int64(rootDirInfoStatement, 1);
    rootDirObjInfo.type = (TSK_DB_OBJECT_TYPE_ENUM)sqlite3_column_int(rootDirInfoStatement, 2);


    //cleanup
    if (rootDirInfoStatement != NULL)
    {
        sqlite3_finalize(rootDirInfoStatement);
        rootDirInfoStatement = NULL;
    }

    return TSK_OK;
}<|MERGE_RESOLUTION|>--- conflicted
+++ resolved
@@ -306,27 +306,10 @@
         ("CREATE TABLE tag_names (tag_name_id INTEGER PRIMARY KEY, display_name TEXT UNIQUE, description TEXT NOT NULL, color TEXT NOT NULL, knownStatus INTEGER NOT NULL)",
             "Error creating tag_names table: %s\n")
         ||
-<<<<<<< HEAD
-        attempt_exec
-        ("CREATE TABLE content_tags (tag_id INTEGER PRIMARY KEY, obj_id INTEGER NOT NULL, tag_name_id INTEGER NOT NULL, comment TEXT NOT NULL, begin_byte_offset INTEGER NOT NULL, end_byte_offset INTEGER NOT NULL, user_name TEXT, "
-            "FOREIGN KEY(obj_id) REFERENCES tsk_objects(obj_id), FOREIGN KEY(tag_name_id) REFERENCES tag_names(tag_name_id))",
-            "Error creating content_tags table: %s\n")
-        ||
-        attempt_exec
-        ("CREATE TABLE blackboard_artifact_tags (tag_id INTEGER PRIMARY KEY, artifact_id INTEGER NOT NULL, tag_name_id INTEGER NOT NULL, comment TEXT NOT NULL, user_name TEXT, "
-            "FOREIGN KEY(artifact_id) REFERENCES blackboard_artifacts(artifact_id), FOREIGN KEY(tag_name_id) REFERENCES tag_names(tag_name_id))",
-            "Error creating blackboard_artifact_tags table: %s\n")
-        ||
         attempt_exec("CREATE TABLE review_statuses (review_status_id INTEGER PRIMARY KEY, "
             "review_status_name TEXT NOT NULL, "
             "display_name TEXT NOT NULL)",
             "Error creating review_statuses table: %s\n")
-=======
-		attempt_exec("CREATE TABLE review_statuses (review_status_id INTEGER PRIMARY KEY, "
-		"review_status_name TEXT NOT NULL, "
-		"display_name TEXT NOT NULL)",
-		"Error creating review_statuses table: %s\n")
->>>>>>> 708ad0fb
         ||
         attempt_exec
         ("CREATE TABLE blackboard_artifacts (artifact_id INTEGER PRIMARY KEY, "
@@ -379,7 +362,6 @@
         attempt_exec
         ("CREATE TABLE reports (obj_id INTEGER PRIMARY KEY, path TEXT NOT NULL, crtime INTEGER NOT NULL, src_module_name TEXT NOT NULL, report_name TEXT NOT NULL, FOREIGN KEY(obj_id) REFERENCES tsk_objects(obj_id));",
             "Error creating reports table: %s\n")
-<<<<<<< HEAD
         ||
         attempt_exec
         ("CREATE TABLE account_types (account_type_id INTEGER PRIMARY KEY, type_name TEXT UNIQUE NOT NULL, display_name TEXT NOT NULL)",
@@ -436,23 +418,6 @@
         ||
         attempt_exec
         ("CREATE TABLE tsk_examiners (examiner_id INTEGER PRIMARY KEY, login_name TEXT NOT NULL, display_name TEXT, UNIQUE(login_name))",
-            "Error creating tsk_examiners table: %s\n")) {
-=======
-		||
-		attempt_exec
-		("CREATE TABLE account_types (account_type_id INTEGER PRIMARY KEY, type_name TEXT UNIQUE NOT NULL, display_name TEXT NOT NULL)",
-			"Error creating account_types table: %s\n")
-		||
-		attempt_exec
-		("CREATE TABLE accounts (account_id INTEGER PRIMARY KEY, account_type_id INTEGER NOT NULL, account_unique_identifier TEXT NOT NULL,  UNIQUE(account_type_id, account_unique_identifier) , FOREIGN KEY(account_type_id) REFERENCES account_types(account_type_id))",
-			"Error creating accounts table: %s\n") 
-		||
-		attempt_exec
-		("CREATE TABLE account_relationships (relationship_id INTEGER PRIMARY KEY, account1_id INTEGER NOT NULL, account2_id INTEGER NOT NULL, relationship_source_obj_id INTEGER NOT NULL,  date_time INTEGER, relationship_type INTEGER NOT NULL, data_source_obj_id INTEGER NOT NULL, UNIQUE(account1_id, account2_id, relationship_source_obj_id), FOREIGN KEY(account1_id) REFERENCES accounts(account_id), FOREIGN KEY(account2_id) REFERENCES accounts(account_id), FOREIGN KEY(relationship_source_obj_id) REFERENCES tsk_objects(obj_id), FOREIGN KEY(data_source_obj_id) REFERENCES tsk_objects(obj_id))",
-			"Error creating relationships table: %s\n") 
-		||
-		attempt_exec
-		("CREATE TABLE tsk_examiners (examiner_id INTEGER PRIMARY KEY, login_name TEXT NOT NULL, display_name TEXT, UNIQUE(login_name))",
 					"Error creating tsk_examiners table: %s\n") 
 		||
 		attempt_exec
@@ -464,7 +429,6 @@
 		("CREATE TABLE blackboard_artifact_tags (tag_id INTEGER PRIMARY KEY, artifact_id INTEGER NOT NULL, tag_name_id INTEGER NOT NULL, comment TEXT NOT NULL, examiner_id INTEGER, "
 			"FOREIGN KEY(examiner_id) REFERENCES tsk_examiners(examiner_id), FOREIGN KEY(artifact_id) REFERENCES blackboard_artifacts(artifact_id), FOREIGN KEY(tag_name_id) REFERENCES tag_names(tag_name_id))",
 			"Error creating blackboard_artifact_tags table: %s\n")) {
->>>>>>> 708ad0fb
         return 1;
     }
 
