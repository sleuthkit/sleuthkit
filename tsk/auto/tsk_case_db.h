--- conflicted
+++ resolved
@@ -160,11 +160,7 @@
     std::map<int64_t, int64_t> m_poolOffsetToVsId;
 
     // Cached objects
-<<<<<<< HEAD
-    vector<TSK_DB_FS_INFO> m_savedFsInfo;    
-=======
     vector<TSK_DB_FS_INFO> m_savedFsInfo;
->>>>>>> 3ffc140d
     vector<TSK_DB_VS_INFO> m_savedVsInfo;
     vector<TSK_DB_VS_PART_INFO> m_savedVsPartInfo;
     vector<TSK_DB_OBJECT> m_savedObjects;
