--- conflicted
+++ resolved
@@ -197,11 +197,7 @@
 }
 
 /**
-<<<<<<< HEAD
- * @return The size of the image in bytes or -1 if the 
-=======
  * @return The size of the image in bytes or -1 if the
->>>>>>> 8e6cce95
  * image is not open.
  */
 TSK_OFF_T TskAuto::getImageSize() const
@@ -512,12 +508,9 @@
                                 "findFilesInPool: Error opening APFS file system");
                             registerError();
                         }
-<<<<<<< HEAD
-=======
                         tsk_img_close(pool_vol_img);
                         tsk_pool_close(pool);
                         return TSK_ERR;
->>>>>>> 8e6cce95
                     }
 
                     tsk_img_close(pool_vol_img);
