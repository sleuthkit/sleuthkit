/*
** The Sleuth Kit
**
** Brian Carrier [carrier <at> sleuthkit [dot] org]
** Copyright (c) 2010-2013 Brian Carrier.  All Rights reserved
**
** This software is distributed under the Common Public License 1.0
**
*/

/**
* \file db_postgresql.cpp
* Contains code to perform operations against PostgreSQL database.
*/
#include "tsk_db.h"
#ifdef HAVE_LIBPQ_
#include "tsk_db_postgresql.h"
#include <string.h>
#include <sstream>
#include <algorithm>
#include "guid.h"

using std::stringstream;
using std::sort;
using std::for_each;

TskDbPostgreSQL::TskDbPostgreSQL(const TSK_TCHAR * a_dbFilePath, bool a_blkMapFlag)
    : TskDb(a_dbFilePath, a_blkMapFlag)
{
    conn = NULL;
	snprintf(m_dBName, MAX_CONN_INFO_FIELD_LENGTH - 1, "%" PRIttocTSK "", a_dbFilePath);
    m_blkMapFlag = a_blkMapFlag;

	strcpy(userName, "");
	strcpy(password, "");
	strcpy(hostNameOrIpAddr, "");
	strcpy(hostPort, "");

}

TskDbPostgreSQL::~TskDbPostgreSQL()
{
    if (conn) {
        PQfinish(conn);
        conn = NULL;
    }
}

TSK_RETVAL_ENUM TskDbPostgreSQL::setConnectionInfo(CaseDbConnectionInfo * info){

    if (info->getDbType() != CaseDbConnectionInfo::POSTGRESQL) {
        tsk_error_reset();
        tsk_error_set_errno(TSK_ERR_AUTO_DB);
        tsk_error_set_errstr("TskDbPostgreSQL::setConnectionInfo: Connection info is for wrong database type %d", info->getDbType());
        return TSK_ERR;
    }

    // verify input string sizes
    if (verifyConnectionInfoStringLengths(info->getUserName().size(), info->getPassword().size(), info->getHost().size(), info->getPort().size()) != TSK_OK) {
        return TSK_ERR;
    }

    strncpy(userName, info->getUserName().c_str(), sizeof(userName));
    strncpy(password, info->getPassword().c_str(), sizeof(password));
    strncpy(hostNameOrIpAddr, info->getHost().c_str(), sizeof(hostNameOrIpAddr));
    strncpy(hostPort, info->getPort().c_str(), sizeof(hostPort));

    return TSK_OK;
}

TSK_RETVAL_ENUM TskDbPostgreSQL::verifyConnectionInfoStringLengths(size_t userNameStrLen, size_t pwdStrLen, size_t hostNameStrLen, size_t portStrLen) {

    if (userNameStrLen >= MAX_CONN_INFO_FIELD_LENGTH - 1) {
        tsk_error_reset();
        tsk_error_set_errno(TSK_ERR_AUTO_DB);
        tsk_error_set_errstr("TskDbPostgreSQL::connectToDatabase: User name is too long. Length = %zd, Max length = %d", userNameStrLen, MAX_CONN_INFO_FIELD_LENGTH - 1);
        return TSK_ERR;
    }

    if (pwdStrLen >= MAX_CONN_INFO_FIELD_LENGTH - 1) {
        tsk_error_reset();
        tsk_error_set_errno(TSK_ERR_AUTO_DB);
        tsk_error_set_errstr("TskDbPostgreSQL::connectToDatabase: Password is too long. Length = %zd, Max length = %d", pwdStrLen, MAX_CONN_INFO_FIELD_LENGTH - 1);
        return TSK_ERR;
    }

    if (hostNameStrLen >= MAX_CONN_INFO_FIELD_LENGTH - 1) {
        tsk_error_reset();
        tsk_error_set_errno(TSK_ERR_AUTO_DB);
        tsk_error_set_errstr("TskDbPostgreSQL::connectToDatabase: Host name is too long. Length = %zd, Max length = %d", hostNameStrLen, MAX_CONN_INFO_FIELD_LENGTH - 1);
        return TSK_ERR;
    }

    if (portStrLen > MAX_CONN_PORT_FIELD_LENGTH) {
        tsk_error_reset();
        tsk_error_set_errno(TSK_ERR_AUTO_DB);
        tsk_error_set_errstr("TskDbPostgreSQL::connectToDatabase: Host port string is too long. Length = %zd, Max length = %d", portStrLen, MAX_CONN_PORT_FIELD_LENGTH);
        return TSK_ERR;
    }

    return TSK_OK;
}

PGconn* TskDbPostgreSQL::connectToDatabase(char *dbName) {

    // Make a connection to postgres database server
    char connectionString[1024];

    // verify input string sizes
    if (verifyConnectionInfoStringLengths(strlen(userName), strlen(password), strlen(hostNameOrIpAddr), strlen(hostPort)) != TSK_OK) {
        return NULL;
    }

    // escape strings for use within an SQL command. Usually use PQescapeLiteral but it requires connection to be already established.
    char userName_sql[MAX_CONN_INFO_FIELD_LENGTH];
    char password_sql[MAX_CONN_INFO_FIELD_LENGTH];
    char hostName_sql[MAX_CONN_INFO_FIELD_LENGTH];
    PQescapeString(&userName_sql[0], userName, strlen(userName));
    PQescapeString(&password_sql[0], password, strlen(password));
    PQescapeString(&hostName_sql[0], hostNameOrIpAddr, strlen(hostNameOrIpAddr));
    snprintf(connectionString, 1024, "user=%s password=%s dbname=%s host=%s port=%s", userName_sql, password_sql, dbName, hostName_sql, hostPort);	
    PGconn *dbConn = PQconnectdb(connectionString);

    // Check to see that the backend connection was successfully made
    if (verifyResultCode(PQstatus(dbConn), CONNECTION_OK, "TskDbPostgreSQL::connectToDatabase: Connection to PostgreSQL database failed, result code %d"))
    {
        PQfinish(dbConn);
        return NULL;
    }
    return dbConn;
}

TSK_RETVAL_ENUM TskDbPostgreSQL::createDatabase(){

    TSK_RETVAL_ENUM result = TSK_OK;

    // Connect to PostgreSQL server first
    char defaultPostgresDb[32] = "postgres";
    PGconn *serverConn = connectToDatabase(&defaultPostgresDb[0]);
    if (!serverConn)
        return TSK_ERR;

    /*
    http://www.postgresql.org/docs/9.4/static/manage-ag-templatedbs.html
    CREATE DATABASE actually works by copying an existing database. By default, it copies the standard system database named template1.
    Thus that database is the "template" from which new databases are made. If you add objects to template1, these objects will be copied
    into subsequently created user databases. This behavior allows site-local modifications to the standard set of objects in databases.
    For example, if you install the procedural language PL/Perl in template1, it will automatically be available in user databases without
    any extra action being taken when those databases are created.

    ELTODO: perhaps we should create a default template TSK database with all tables created and use that as template for creating new databases.
    This will require recognizing that a template might not exist (first time TSK is run with PostgreSQL) and creating it.
    */

    // IMPORTANT: PostgreSQL database names are case sensitive but ONLY if you surround the db name in double quotes.
    // If you use single quotes, PostgreSQL will convert db name to lower case. If database was created using double quotes
    // you now need to always use double quotes when referring to it (e.dg when deleting database).
    char createDbString[1024];
    snprintf(createDbString, 1024, "CREATE DATABASE \"%s\" WITH ENCODING='UTF8';", m_dBName);    
    PGresult *res = PQexec(serverConn, createDbString);
    if (!res || PQresultStatus(res) != PGRES_COMMAND_OK) {
        tsk_error_reset();
        tsk_error_set_errno(TSK_ERR_AUTO_DB);
        char * str = PQerrorMessage(serverConn);
        tsk_error_set_errstr("TskDbPostgreSQL::createDatabase: Database creation failed, %s", str);
        result = TSK_ERR;
    }

    PQclear(res);
    PQfinish(serverConn);
    return result;
}

/*
* Create or open the PostgreSQL database
* @param createDbFlag Set to true if this is a new database that needs to be created and have the tables created
* @ returns 1 on error and 0 on success
*/
int TskDbPostgreSQL::open(bool createDbFlag)
{
    // close database connection if there is one open
    if (conn)
        close();

    if (createDbFlag) {
        // create new database first
        if (verifyResultCode(createDatabase(), TSK_OK, "TskDbPostgreSQL::open: Unable to create database, result code %d")){
            return -1;
        }
    }

    // connect to existing database
    conn = connectToDatabase(&m_dBName[0]);
    if (!conn){
        tsk_error_reset();
        tsk_error_set_errno(TSK_ERR_AUTO_DB);
       	tsk_error_set_errstr("TskDbPostgreSQL::open: Couldn't connect to database %s", m_dBName);
        return -1;
    }

    if (createDbFlag) {
        // initialize TSK tables
        if (initialize()) {
            tsk_error_set_errstr2("TskDbPostgreSQL::open: Couldn't initialize database %s", m_dBName);
            close();    // close connection to database
            return -1;
        }
    }

    return 0;
}

/*
* Close PostgreSQL database.
* Return 0 on success, 1 on failure
*/
int TskDbPostgreSQL::close()
{
    if (conn) {
        PQfinish(conn);
        conn = NULL;
    }
    return 0;
}


bool TskDbPostgreSQL::dbExists() {

    int numDb = 0;

    // Connect to PostgreSQL server first
    char defaultPostgresDb[32] = "postgres";
    PGconn *serverConn = connectToDatabase(&defaultPostgresDb[0]);
    if (!serverConn)
        return false;

    // Poll PostreSQL server for existing databases.
    char selectString[1024];
    snprintf(selectString, 1024, "SELECT datname FROM pg_catalog.pg_database WHERE datname = '%s';", m_dBName);
    
    PGresult *res = PQexec(serverConn, selectString);
    if (!res || PQresultStatus(res) != PGRES_TUPLES_OK)
    {
        tsk_error_reset();
        tsk_error_set_errno(TSK_ERR_AUTO_DB);
        char * str = PQerrorMessage(conn);
        tsk_error_set_errstr("TskDbPostgreSQL::dbExists: Existing database lookup failed, %s", str);
        numDb = 0;
    } else {
        // number of existing databases that matched name (if search is case sensitive then max is 1)
        numDb = PQntuples(res);
    }

    PQclear(res);
    PQfinish(serverConn);

    if (numDb > 0)
        return true;

    return false;
}

/**
* Execute SQL command returning no data. Sets TSK error values on error.
* @returns 1 on error, 0 on success
*/
int TskDbPostgreSQL::attempt_exec(const char *sql, const char *errfmt)
{
    if (!conn) {
        tsk_error_reset();
        tsk_error_set_errno(TSK_ERR_AUTO_DB);
        tsk_error_set_errstr("Can't execute PostgreSQL query, not connected to database. Query: %s", sql);
        return 1;
    }

    PGresult *res = PQexec(conn, sql);

    if (!isQueryResultValid(res, sql)) {
        return 1;
    }

    if (PQresultStatus(res) != PGRES_COMMAND_OK) {
        tsk_error_reset();
        tsk_error_set_errno(TSK_ERR_AUTO_DB);
        char * str = PQerrorMessage(conn);
        tsk_error_set_errstr(errfmt, str);
        PQclear(res);
        return 1;
    }
    PQclear(res);
    return 0;
}


/**
* Validate string that was escaped by a call to PQescapeLiteral(). Sets TSK error values on error.
* @returns 1 if string is valid, 0 otherwise
*/
int TskDbPostgreSQL::isEscapedStringValid(const char *sql_str, const char *orig_str, const char *errfmt){

    if (sql_str == NULL){
        tsk_error_reset();
        tsk_error_set_errno(TSK_ERR_AUTO_DB);
        char * str = PQerrorMessage(conn);
        tsk_error_set_errstr(errfmt, orig_str, str);
        return 0;
    }
    return 1;
}

/**
* Execute SQL statement and returns PostgreSQL result sets in ASCII format. Sets TSK error values on error.
* IMPORTANT: result set needs to be freed by calling PQclear(res) when no longer needed.
* @returns Result set on success, NULL on error
*/
PGresult* TskDbPostgreSQL::get_query_result_set(const char *sql, const char *errfmt)
{
    if (!conn){
        tsk_error_reset();
        tsk_error_set_errno(TSK_ERR_AUTO_DB);
        tsk_error_set_errstr("Can't execute PostgreSQL query, not connected to database. Query: %s", sql);
        return NULL;
    }

    PGresult *res = PQexec(conn, sql);
    if (!isQueryResultValid(res, sql)) {
        return NULL;
    }

    if (PQresultStatus(res) != PGRES_TUPLES_OK) {
        tsk_error_reset();
        tsk_error_set_errno(TSK_ERR_AUTO_DB);
        char * str = PQerrorMessage(conn);
        tsk_error_set_errstr(errfmt, str);
        PQclear(res);
        return NULL;
    }
    return res;
}

/**
* Execute a statement and returns PostgreSQL result sets in binary format. Sets TSK error values on error.
* IMPORTANT: PostgreSQL returns binary representations in network byte order, which need to be converted to the local byte order.
* IMPORTANT: result set needs to be freed by calling PQclear(res) when no longer needed.
* @returns Result set on success, NULL on error
*/
PGresult* TskDbPostgreSQL::get_query_result_set_binary(const char *sql, const char *errfmt)
{
    if (!conn){
        tsk_error_reset();
        tsk_error_set_errno(TSK_ERR_AUTO_DB);
        tsk_error_set_errstr("Can't execute PostgreSQL query, not connected to database. Query: %s", sql);
        return NULL;
    }

    PGresult *res = PQexecParams(conn,
                       sql,
                       0,       /* no additional params, they are part sql string */
                       NULL,    /* let the backend deduce param type */
                       NULL,    /* no params */
                       NULL,    /* don't need param lengths since text */
                       NULL,    /* default to all text params */
                       1);      /* ask for binary results */

    if (!isQueryResultValid(res, sql)) {
        return NULL;
    }

    if (PQresultStatus(res) != PGRES_TUPLES_OK) {
        tsk_error_reset();
        tsk_error_set_errno(TSK_ERR_AUTO_DB);
        char * str = PQerrorMessage(conn);
        tsk_error_set_errstr(errfmt, str);
        PQclear(res);
        return NULL;
    }
    return res;
}

/* Verifies that result code matches expected result code. Sets TSK error values if result codes do not match.
* @returns 0 if result codes match, 1 if they don't
*/
int TskDbPostgreSQL::verifyResultCode(int resultCode, int expectedResultCode, const char *errfmt)
{
    if (resultCode != expectedResultCode) {
        tsk_error_reset();
        tsk_error_set_errno(TSK_ERR_AUTO_DB);
        tsk_error_set_errstr(errfmt, resultCode);
        return 1;
    }
    return 0;
}

/* Verifies if PGresult is valid. Result set must contain at least one row. Number of returned fileds must match expected number of fields.
* Sets TSK error values if result is invalid.
* @returns 0 if result is valid, 1 if result is invalid	or empty
*/
int TskDbPostgreSQL::verifyNonEmptyResultSetSize(const char *sql, PGresult *res, int expectedNumFileds, const char *errfmt)
{
    if (!isQueryResultValid(res, sql)) {
        return 1;
    }

    // this query must produce at least one result
    if (PQntuples(res) < 1){
        tsk_error_reset();
        tsk_error_set_errno(TSK_ERR_AUTO_DB);
        tsk_error_set_errstr("SQL command returned empty result set: %s", sql);
        return 1;
    }

    if (PQnfields(res) != expectedNumFileds){
        tsk_error_reset();
        tsk_error_set_errno(TSK_ERR_AUTO_DB);
        tsk_error_set_errstr(errfmt, PQnfields(res), expectedNumFileds);
        return 1;
    }
    return 0;
}

/* Verifies if PGresult is valid. It's acceptable for result set to be empty. If result set is not empty, number of returned fileds must match expected number of fields.
* Sets TSK error values if result is invalid.
* @returns 0 if result is valid or empty, 1 if result is invalid
*/
int TskDbPostgreSQL::verifyResultSetSize(const char *sql, PGresult *res, int expectedNumFileds, const char *errfmt)
{
    // check if a valid result set was returned
    if (!isQueryResultValid(res, sql)) {
        return 1;
    }

    // it's ok for this query to produce no results
    if (PQntuples(res) == 0){
        return 0;
    }

    // If there are results, verify number of fields returned.
    if (PQnfields(res) != expectedNumFileds){
        tsk_error_reset();
        tsk_error_set_errno(TSK_ERR_AUTO_DB);
        tsk_error_set_errstr(errfmt, PQnfields(res), expectedNumFileds);
        PQclear(res);
        return 1;
    }

    return 0;
}


/* Verifies if PGresult is valid. Sets TSK error values if result is invalid.
* @returns true if result is valid, false if result is invalid
*/
bool TskDbPostgreSQL::isQueryResultValid(PGresult *res, const char *sql)
{
    if (!res) {
        tsk_error_reset();
        tsk_error_set_errno(TSK_ERR_AUTO_DB);
        tsk_error_set_errstr("SQL command returned a NULL result set pointer: %s", sql);
        return false;
    }
    return true;
}

/* Removes any existing non-UTF8 characters from string. Output string needs to be pre-allocated
* and it's max size is passed as input.
*/
void TskDbPostgreSQL::removeNonUtf8(char* newStr, int newStrMaxSize, const char* origStr)
{
    if (!newStr){
        tsk_error_reset();
        tsk_error_set_errno(TSK_ERR_AUTO_DB);
        tsk_error_set_errstr("TskDbPostgreSQL::removeNonUtf8: Output string has not been allocated");
        return;
    }
#undef min
    int strSize = std::min((int) strlen(origStr), newStrMaxSize);
    strncpy(newStr, origStr, strSize);
    newStr[strSize] = '\0';
    tsk_cleanupUTF8(newStr, '^');
}

/**
* Initialize the open DB: set PRAGMAs, create tables and indexes
* @returns 1 on error
*/
int TskDbPostgreSQL::initialize() {

    char foo[1024];
    if (attempt_exec("CREATE TABLE tsk_db_info (schema_ver INTEGER, tsk_ver INTEGER, schema_minor_ver INTEGER);","Error creating tsk_db_info table: %s\n")) {
        return 1;
    }

    snprintf(foo, 1024, "INSERT INTO tsk_db_info (schema_ver, tsk_ver, schema_minor_ver) VALUES (%d, %d,%d);", TSK_SCHEMA_VER, TSK_VERSION_NUM, TSK_SCHEMA_MINOR_VER);
    if (attempt_exec(foo, "Error adding data to tsk_db_info table: %s\n")) {
        return 1;
    }

	if (attempt_exec("CREATE TABLE tsk_db_info_extended (name TEXT PRIMARY KEY, value TEXT NOT NULL);", "Error creating tsk_db_info_extended: %s\n")) {
		return 1;
	}

	snprintf(foo, 1024, "INSERT INTO tsk_db_info_extended (name, value) VALUES ('TSK_VERSION', '%d');", TSK_VERSION_NUM);
	if (attempt_exec(foo, "Error adding data to tsk_db_info table: %s\n")) {
		return 1;
	}

	snprintf(foo, 1024, "INSERT INTO tsk_db_info_extended (name, value) VALUES ('SCHEMA_MAJOR_VERSION', '%d');", TSK_SCHEMA_VER);
	if (attempt_exec(foo, "Error adding data to tsk_db_info table: %s\n")) {
		return 1;
	}

	snprintf(foo, 1024, "INSERT INTO tsk_db_info_extended (name, value) VALUES ('SCHEMA_MINOR_VERSION', '%d');", TSK_SCHEMA_MINOR_VER);
	if (attempt_exec(foo, "Error adding data to tsk_db_info table: %s\n")) {
		return 1;
	}

	snprintf(foo, 1024, "INSERT INTO tsk_db_info_extended (name, value) VALUES ('CREATION_SCHEMA_MAJOR_VERSION', '%d');", TSK_SCHEMA_VER);
	if (attempt_exec(foo, "Error adding data to tsk_db_info table: %s\n")) {
		return 1;
	}

	snprintf(foo, 1024, "INSERT INTO tsk_db_info_extended (name, value) VALUES ('CREATION_SCHEMA_MINOR_VERSION', '%d');", TSK_SCHEMA_MINOR_VER);
	if (attempt_exec(foo, "Error adding data to tsk_db_info table: %s\n")) {
		return 1;
	}

    // ELTODO: change INTEGER (4 bytes) fields to SMALLINT (2 bytes) to use less memory for enum fields

	if (attempt_exec("CREATE TABLE tsk_objects (obj_id BIGSERIAL PRIMARY KEY, par_obj_id BIGINT, type INTEGER NOT NULL);", "Error creating tsk_objects table: %s\n")
        ||
        attempt_exec
        ("CREATE TABLE tsk_image_info (obj_id BIGSERIAL PRIMARY KEY, type INTEGER, ssize INTEGER, tzone TEXT, size BIGINT, md5 TEXT, sha1 TEXT, sha256 TEXT, display_name TEXT, FOREIGN KEY(obj_id) REFERENCES tsk_objects(obj_id));",
            "Error creating tsk_image_info table: %s\n")
        ||
        attempt_exec("CREATE TABLE tsk_image_names (obj_id BIGINT NOT NULL, name TEXT NOT NULL, sequence INTEGER NOT NULL, FOREIGN KEY(obj_id) REFERENCES tsk_objects(obj_id));",
            "Error creating tsk_image_names table: %s\n")
        ||
        attempt_exec
        ("CREATE TABLE tsk_vs_info (obj_id BIGSERIAL PRIMARY KEY, vs_type INTEGER NOT NULL, img_offset BIGINT NOT NULL, block_size BIGINT NOT NULL, FOREIGN KEY(obj_id) REFERENCES tsk_objects(obj_id));",
            "Error creating tsk_vs_info table: %s\n")
        ||
        attempt_exec
        ("CREATE TABLE data_source_info (obj_id BIGINT PRIMARY KEY, device_id TEXT NOT NULL, time_zone TEXT NOT NULL, acquisition_details TEXT, FOREIGN KEY(obj_id) REFERENCES tsk_objects(obj_id));",
            "Error creating data_source_info table: %s\n")
        ||
        attempt_exec
        ("CREATE TABLE tsk_fs_info (obj_id BIGSERIAL PRIMARY KEY, img_offset BIGINT NOT NULL, fs_type INTEGER NOT NULL, block_size BIGINT NOT NULL, block_count BIGINT NOT NULL, root_inum BIGINT NOT NULL, first_inum BIGINT NOT NULL, last_inum BIGINT NOT NULL, display_name TEXT, FOREIGN KEY(obj_id) REFERENCES tsk_objects(obj_id));",
            "Error creating tsk_fs_info table: %s\n")
        ||
        attempt_exec
        ("CREATE TABLE tsk_files (obj_id BIGSERIAL PRIMARY KEY, fs_obj_id BIGINT, data_source_obj_id BIGINT NOT NULL, attr_type INTEGER, attr_id INTEGER, name TEXT NOT NULL, meta_addr BIGINT, meta_seq BIGINT, type INTEGER, has_layout INTEGER, has_path INTEGER, dir_type INTEGER, meta_type INTEGER, dir_flags INTEGER, meta_flags INTEGER, size BIGINT, ctime BIGINT, crtime BIGINT, atime BIGINT, mtime BIGINT, mode INTEGER, uid INTEGER, gid INTEGER, md5 TEXT, known INTEGER, parent_path TEXT, mime_type TEXT, extension TEXT, "
            "FOREIGN KEY(obj_id) REFERENCES tsk_objects(obj_id), FOREIGN KEY(fs_obj_id) REFERENCES tsk_fs_info(obj_id), FOREIGN KEY(data_source_obj_id) REFERENCES data_source_info(obj_id));",
            "Error creating tsk_files table: %s\n")
        ||
        attempt_exec
        ("CREATE TABLE file_encoding_types (encoding_type INTEGER PRIMARY KEY, name TEXT NOT NULL);",
            "Error creating file_encoding_types table: %s\n")
        ||
        attempt_exec("CREATE TABLE tsk_files_path (obj_id BIGSERIAL PRIMARY KEY, path TEXT NOT NULL, encoding_type INTEGER, FOREIGN KEY(encoding_type) references file_encoding_types(encoding_type), FOREIGN KEY(obj_id) REFERENCES tsk_objects(obj_id))",
            "Error creating tsk_files_path table: %s\n")
        ||
        attempt_exec("CREATE TABLE tsk_files_derived (obj_id BIGSERIAL PRIMARY KEY, derived_id BIGINT NOT NULL, rederive TEXT, FOREIGN KEY(obj_id) REFERENCES tsk_objects(obj_id))", "Error creating tsk_files_derived table: %s\n")
        ||
        attempt_exec("CREATE TABLE tsk_files_derived_method (derived_id BIGSERIAL PRIMARY KEY, tool_name TEXT NOT NULL, tool_version TEXT NOT NULL, other TEXT)", "Error creating tsk_files_derived_method table: %s\n")
        ||
        attempt_exec("CREATE TABLE tag_names (tag_name_id BIGSERIAL PRIMARY KEY, display_name TEXT UNIQUE, description TEXT NOT NULL, color TEXT NOT NULL, knownStatus INTEGER NOT NULL)", "Error creating tag_names table: %s\n")
        ||
        attempt_exec("CREATE TABLE blackboard_artifact_types (artifact_type_id BIGSERIAL PRIMARY KEY, type_name TEXT NOT NULL, display_name TEXT)", "Error creating blackboard_artifact_types table: %s\n")
        ||
        attempt_exec("CREATE TABLE blackboard_attribute_types (attribute_type_id BIGSERIAL PRIMARY KEY, type_name TEXT NOT NULL, display_name TEXT, value_type INTEGER NOT NULL)", "Error creating blackboard_attribute_types table: %s\n")
        ||
        attempt_exec("CREATE TABLE review_statuses (review_status_id INTEGER PRIMARY KEY, "
            "review_status_name TEXT NOT NULL, "
            "display_name TEXT NOT NULL)",
            "Error creating review_statuses table: %s\n")
        ||
        attempt_exec("CREATE TABLE blackboard_artifacts (artifact_id BIGSERIAL PRIMARY KEY, "
            "obj_id BIGINT NOT NULL, "
            "artifact_obj_id BIGINT NOT NULL, "
            "data_source_obj_id BIGINT NOT NULL, "
            "artifact_type_id BIGINT NOT NULL, "
            "review_status_id INTEGER NOT NULL, "
            "FOREIGN KEY(obj_id) REFERENCES tsk_objects(obj_id), "
            "FOREIGN KEY(artifact_obj_id) REFERENCES tsk_objects(obj_id), "
            "FOREIGN KEY(data_source_obj_id) REFERENCES tsk_objects(obj_id), "
            "FOREIGN KEY(artifact_type_id) REFERENCES blackboard_artifact_types(artifact_type_id), "
            "FOREIGN KEY(review_status_id) REFERENCES review_statuses(review_status_id))",
            "Error creating blackboard_artifact table: %s\n")
        ||
        attempt_exec("ALTER SEQUENCE blackboard_artifacts_artifact_id_seq minvalue -9223372036854775808 restart with -9223372036854775808", "Error setting starting value for artifact_id: %s\n")
        ||
        /* Binary representation of BYTEA is a bunch of bytes, which could
        * include embedded nulls so we have to pay attention to field length.
        * http://www.postgresql.org/docs/9.4/static/libpq-example.html
        */
        attempt_exec
        ("CREATE TABLE blackboard_attributes (artifact_id BIGINT NOT NULL, artifact_type_id BIGINT NOT NULL, source TEXT, context TEXT, attribute_type_id BIGINT NOT NULL, value_type INTEGER NOT NULL, "
            "value_byte BYTEA, value_text TEXT, value_int32 INTEGER, value_int64 BIGINT, value_double NUMERIC(20, 10), "
            "FOREIGN KEY(artifact_id) REFERENCES blackboard_artifacts(artifact_id), FOREIGN KEY(artifact_type_id) REFERENCES blackboard_artifact_types(artifact_type_id), FOREIGN KEY(attribute_type_id) REFERENCES blackboard_attribute_types(attribute_type_id))",
            "Error creating blackboard_attribute table: %s\n")
        ||
        /* In PostgreSQL "desc" indicates "descending order" so I had to rename "desc TEXT" to "descr TEXT". Should I also make this change for SQLite?*/
        attempt_exec
        ("CREATE TABLE tsk_vs_parts (obj_id BIGSERIAL PRIMARY KEY, addr BIGINT NOT NULL, start BIGINT NOT NULL, length BIGINT NOT NULL, descr TEXT, flags INTEGER NOT NULL, FOREIGN KEY(obj_id) REFERENCES tsk_objects(obj_id));",
            "Error creating tsk_vol_info table: %s\n")
        ||
        attempt_exec
        ("CREATE TABLE ingest_module_types (type_id INTEGER PRIMARY KEY, type_name TEXT NOT NULL)",
            "Error creating ingest_module_types table: %s\n")
        ||
        attempt_exec
        ("CREATE TABLE ingest_job_status_types (type_id INTEGER PRIMARY KEY, type_name TEXT NOT NULL)",
            "Error creating ingest_job_status_types table: %s\n")
        ||
        attempt_exec
        ("CREATE TABLE ingest_modules (ingest_module_id BIGSERIAL PRIMARY KEY, display_name TEXT NOT NULL, unique_name TEXT UNIQUE NOT NULL, type_id INTEGER NOT NULL, version TEXT NOT NULL, FOREIGN KEY(type_id) REFERENCES ingest_module_types(type_id));",
            "Error creating ingest_modules table: %s\n")
        ||
        attempt_exec
        ("CREATE TABLE ingest_jobs (ingest_job_id BIGSERIAL PRIMARY KEY, obj_id BIGINT NOT NULL, host_name TEXT NOT NULL, start_date_time BIGINT NOT NULL, end_date_time BIGINT NOT NULL, status_id INTEGER NOT NULL, settings_dir TEXT, FOREIGN KEY(obj_id) REFERENCES tsk_objects(obj_id), FOREIGN KEY(status_id) REFERENCES ingest_job_status_types(type_id));",
            "Error creating ingest_jobs table: %s\n")
        ||
        attempt_exec
        ("CREATE TABLE ingest_job_modules (ingest_job_id INTEGER, ingest_module_id INTEGER, pipeline_position INTEGER, PRIMARY KEY(ingest_job_id, ingest_module_id), FOREIGN KEY(ingest_job_id) REFERENCES ingest_jobs(ingest_job_id), FOREIGN KEY(ingest_module_id) REFERENCES ingest_modules(ingest_module_id));",
            "Error creating ingest_job_modules table: %s\n")
        ||
        attempt_exec
        ("CREATE TABLE reports (obj_id BIGSERIAL PRIMARY KEY, path TEXT NOT NULL, crtime INTEGER NOT NULL, src_module_name TEXT NOT NULL, report_name TEXT NOT NULL, FOREIGN KEY(obj_id) REFERENCES tsk_objects(obj_id));", "Error creating reports table: %s\n")
        ||
        attempt_exec
        ("CREATE TABLE account_types (account_type_id BIGSERIAL PRIMARY KEY, type_name TEXT UNIQUE NOT NULL, display_name TEXT NOT NULL)",
            "Error creating account_types table: %s\n")
        ||
        attempt_exec
        ("CREATE TABLE accounts (account_id BIGSERIAL PRIMARY KEY, account_type_id INTEGER NOT NULL, account_unique_identifier TEXT NOT NULL,  UNIQUE(account_type_id, account_unique_identifier) , FOREIGN KEY(account_type_id) REFERENCES account_types(account_type_id))",
            "Error creating accounts table: %s\n")
        ||
        attempt_exec
        ("CREATE TABLE account_relationships  (relationship_id BIGSERIAL PRIMARY KEY, account1_id INTEGER NOT NULL, account2_id INTEGER NOT NULL, relationship_source_obj_id BIGINT NOT NULL, date_time BIGINT, relationship_type INTEGER NOT NULL, data_source_obj_id BIGINT NOT NULL, UNIQUE(account1_id, account2_id, relationship_source_obj_id), FOREIGN KEY(account1_id) REFERENCES accounts(account_id), FOREIGN KEY(account2_id) REFERENCES accounts(account_id), FOREIGN KEY(relationship_source_obj_id) REFERENCES tsk_objects(obj_id), FOREIGN KEY(data_source_obj_id) REFERENCES tsk_objects(obj_id))",
            "Error creating relationships table: %s\n")
        ||
        attempt_exec(
            "CREATE TABLE tsk_event_types ("
            " event_type_id BIGSERIAL PRIMARY KEY,"
            " display_name TEXT UNIQUE NOT NULL , "
            " super_type_id INTEGER REFERENCES tsk_event_types(event_type_id) )"
            , "Error creating tsk_event_types table: %s\n")
        ||
        attempt_exec(
            "insert into tsk_event_types(event_type_id, display_name, super_type_id) values(0, 'Event Types', null);"
            "insert into tsk_event_types(event_type_id, display_name, super_type_id) values(1, 'File System', 0);"
            "insert into tsk_event_types(event_type_id, display_name, super_type_id) values(2, 'Web Activity', 0);"
            "insert into tsk_event_types(event_type_id, display_name, super_type_id) values(3, 'Misc Types', 0);"
            "insert into tsk_event_types(event_type_id, display_name, super_type_id) values(4, 'Modified', 1);"
            "insert into tsk_event_types(event_type_id, display_name, super_type_id) values(5, 'Accessed', 1);"
<<<<<<< HEAD
	        "insert into tsk_event_types(event_type_id, display_name, super_type_id) values(6, 'Created', 1);"
	        "insert into tsk_event_types(event_type_id, display_name, super_type_id) values(7, 'Changed', 1);"
	        , "Error initializing tsk_event_types table rows: %s\n") ||
	    attempt_exec(
	        "CREATE TABLE tsk_event_descriptions ( "
	        " event_description_id BIGSERIAL PRIMARY KEY, "
	        " full_description TEXT NOT NULL, "
	        " med_description TEXT, "
	        " short_description TEXT,"
	        " data_source_obj_id BIGINT NOT NULL, "
	        " file_obj_id BIGINT NOT NULL, "
	        " artifact_id BIGINT, "
	        " hash_hit INTEGER NOT NULL, " //boolean 
	        " tagged INTEGER NOT NULL, " //boolean 
	        " FOREIGN KEY(data_source_obj_id) REFERENCES data_source_info(obj_id), "
	        " FOREIGN KEY(file_obj_id) REFERENCES tsk_files(obj_id), "
	        " FOREIGN KEY(artifact_id) REFERENCES blackboard_artifacts(artifact_id))",
	        "Error creating tsk_event_descriptions table: %s\n")
	    ||
	    attempt_exec(
	        "CREATE TABLE tsk_events ("
	        " event_id BIGSERIAL PRIMARY KEY, "
	        " event_type_id BIGINT NOT NULL REFERENCES tsk_event_types(event_type_id) ,"
	        " event_description_id BIGINT NOT NULL REFERENCES tsk_event_descriptions(event_description_id) ,"
	        " time INTEGER NOT NULL) "
	        , "Error creating tsk_events table: %s\n")

	    ||
	    attempt_exec
	    ("CREATE TABLE tsk_examiners (examiner_id BIGSERIAL PRIMARY KEY, login_name TEXT NOT NULL, display_name TEXT, UNIQUE(login_name))",
	     "Error creating tsk_examiners table: %s\n")
	    ||
	    attempt_exec
	    ("CREATE TABLE content_tags (tag_id BIGSERIAL PRIMARY KEY, obj_id BIGINT NOT NULL, tag_name_id BIGINT NOT NULL, comment TEXT NOT NULL, begin_byte_offset BIGINT NOT NULL, end_byte_offset BIGINT NOT NULL, examiner_id BIGINT, "
	     "FOREIGN KEY(examiner_id) REFERENCES tsk_examiners(examiner_id), FOREIGN KEY(obj_id) REFERENCES tsk_objects(obj_id), FOREIGN KEY(tag_name_id) REFERENCES tag_names(tag_name_id))",
			"Error creating content_tags table: %s\n")
		||
		attempt_exec
		("CREATE TABLE blackboard_artifact_tags (tag_id BIGSERIAL PRIMARY KEY, artifact_id BIGINT NOT NULL, tag_name_id BIGINT NOT NULL, comment TEXT NOT NULL,  examiner_id BIGINT, "
			"FOREIGN KEY(examiner_id) REFERENCES tsk_examiners(examiner_id), FOREIGN KEY(artifact_id) REFERENCES blackboard_artifacts(artifact_id), FOREIGN KEY(tag_name_id) REFERENCES tag_names(tag_name_id))",
			"Error creating blackboard_artifact_tags table: %s\n")){
=======
            "insert into tsk_event_types(event_type_id, display_name, super_type_id) values(6, 'Created', 1);"
            "insert into tsk_event_types(event_type_id, display_name, super_type_id) values(7, 'Changed', 1);"
            , "Error initializing tsk_event_types table rows: %s\n") ||
        attempt_exec(
            "CREATE TABLE tsk_event_descriptions ( "
            " event_description_id BIGSERIAL PRIMARY KEY, "
            " full_description TEXT NOT NULL, "
            " med_description TEXT, "
            " short_description TEXT,"
            " data_source_obj_id BIGINT NOT NULL, "
            " file_obj_id BIGINT NOT NULL, "
            " artifact_id BIGINT, "
            " hash_hit INTEGER NOT NULL, " //boolean 
            " tagged INTEGER NOT NULL, " //boolean 
            " FOREIGN KEY(data_source_obj_id) REFERENCES data_source_info(obj_id), "
            " FOREIGN KEY(file_obj_id) REFERENCES tsk_files(obj_id), "
            " FOREIGN KEY(artifact_id) REFERENCES blackboard_artifacts(artifact_id))",
            "Error creating tsk_event_descriptions table: %s\n")
        ||
        attempt_exec(
            "CREATE TABLE tsk_events ("
            " event_id BIGSERIAL PRIMARY KEY, "
            " event_type_id BIGINT NOT NULL REFERENCES tsk_event_types(event_type_id) ,"
            " event_description_id BIGINT NOT NULL REFERENCES tsk_event_descriptions(event_description_id) ,"
            " time INTEGER NOT NULL) "
            , "Error creating tsk_events table: %s\n")
        ||
        attempt_exec
        ("CREATE TABLE tsk_examiners (examiner_id BIGSERIAL PRIMARY KEY, login_name TEXT NOT NULL, display_name TEXT, UNIQUE(login_name))",
            "Error creating tsk_examiners table: %s\n")
        ||
        attempt_exec
        ("CREATE TABLE content_tags (tag_id BIGSERIAL PRIMARY KEY, obj_id BIGINT NOT NULL, tag_name_id BIGINT NOT NULL, comment TEXT NOT NULL, begin_byte_offset BIGINT NOT NULL, end_byte_offset BIGINT NOT NULL, examiner_id BIGINT, "
            "FOREIGN KEY(examiner_id) REFERENCES tsk_examiners(examiner_id), FOREIGN KEY(obj_id) REFERENCES tsk_objects(obj_id), FOREIGN KEY(tag_name_id) REFERENCES tag_names(tag_name_id))",
            "Error creating content_tags table: %s\n")
        ||
        attempt_exec
        ("CREATE TABLE blackboard_artifact_tags (tag_id BIGSERIAL PRIMARY KEY, artifact_id BIGINT NOT NULL, tag_name_id BIGINT NOT NULL, comment TEXT NOT NULL,  examiner_id BIGINT, "
            "FOREIGN KEY(examiner_id) REFERENCES tsk_examiners(examiner_id), FOREIGN KEY(artifact_id) REFERENCES blackboard_artifacts(artifact_id), FOREIGN KEY(tag_name_id) REFERENCES tag_names(tag_name_id))",
            "Error creating blackboard_artifact_tags table: %s\n")){
>>>>>>> 6465df6e
		return 1;
	}

    if (m_blkMapFlag) {
        if (attempt_exec
            ("CREATE TABLE tsk_file_layout (obj_id BIGINT NOT NULL, byte_start BIGINT NOT NULL, byte_len BIGINT NOT NULL, sequence INTEGER NOT NULL, FOREIGN KEY(obj_id) REFERENCES tsk_objects(obj_id));",
            "Error creating tsk_fs_blocks table: %s\n")) {
                return 1;
        }
    }

    if (createIndexes())
        return 1;

    return 0;
}

/**
* Create indexes for the columns that are not primary keys and that we query on.
* @returns 1 on error, 0 on success
*/
int TskDbPostgreSQL::createIndexes() {
    return
        // tsk_objects index
        attempt_exec("CREATE INDEX parObjId ON tsk_objects(par_obj_id);",
            "Error creating tsk_objects index on par_obj_id: %s\n") ||
        // file layout index
        attempt_exec("CREATE INDEX layout_objID ON tsk_file_layout(obj_id);",
            "Error creating layout_objID index on tsk_file_layout: %s\n") ||
        // blackboard indexes
        attempt_exec("CREATE INDEX artifact_objID ON blackboard_artifacts(obj_id);",
            "Error creating artifact_objID index on blackboard_artifacts: %s\n") ||
        attempt_exec("CREATE INDEX artifact_artifact_objID ON blackboard_artifacts(artifact_obj_id);",
            "Error creating artifact_artifact_objID index on blackboard_artifacts: %s\n") ||
        attempt_exec("CREATE INDEX artifact_typeID ON blackboard_artifacts(artifact_type_id);",
            "Error creating artifact_objID index on blackboard_artifacts: %s\n") ||
        attempt_exec("CREATE INDEX attrsArtifactID ON blackboard_attributes(artifact_id);",
            "Error creating artifact_id index on blackboard_attributes: %s\n") ||
        //file type indexes
        attempt_exec("CREATE INDEX mime_type ON tsk_files(dir_type,mime_type,type);", //mime type
            "Error creating mime_type index on tsk_files: %s\n") ||
        attempt_exec("CREATE INDEX file_extension ON tsk_files(extension);",  //file extenssion
            "Error creating file_extension index on tsk_files: %s\n") ||
        attempt_exec("CREATE INDEX relationships_account1  ON account_relationships(account1_id);",
            "Error creating relationships_account1 index on account_relationships: %s\n") ||
        attempt_exec("CREATE INDEX relationships_account2  ON account_relationships(account2_id);",
            "Error creating relationships_account2 index on account_relationships: %s\n") ||
        attempt_exec("CREATE INDEX relationships_relationship_source_obj_id  ON account_relationships(relationship_source_obj_id);",
            "Error creating relationships_relationship_source_obj_id index on account_relationships: %s\n") ||
        attempt_exec("CREATE INDEX relationships_date_time  ON account_relationships(date_time);",
            "Error creating relationships_date_time index on account_relationships: %s\n") ||
        attempt_exec("CREATE INDEX relationships_relationship_type ON account_relationships(relationship_type);",
            "Error creating relationships_relationship_type index on account_relationships: %s\n") ||
        attempt_exec("CREATE INDEX relationships_data_source_obj_id  ON account_relationships(data_source_obj_id);",
            "Error creating relationships_data_source_obj_id index on account_relationships: %s\n") ||
        //tsk_events indices
        attempt_exec("CREATE INDEX events_data_source_obj_id  ON tsk_event_descriptions(data_source_obj_id);",
            "Error creating events_data_source_obj_id index on tsk_event_descriptions: %s\n") ||
        attempt_exec("CREATE INDEX events_file_obj_id  ON tsk_event_descriptions(file_obj_id);",
            "Error creating events_file_obj_id index on tsk_event_descriptions: %s\n") ||
        attempt_exec("CREATE INDEX events_artifact_id  ON tsk_event_descriptions(artifact_id);",
            "Error creating events_artifact_id index on tsk_event_descriptions: %s\n") ||
        attempt_exec(
            "CREATE INDEX events_sub_type_time ON tsk_events(event_type_id,  time);",
            "Error creating events_sub_type_time index on tsk_events: %s\n") ||
        attempt_exec("CREATE INDEX events_time  ON tsk_events(time);",
            "Error creating events_time index on tsk_events: %s\n");
}


/**
* @returns TSK_ERR on error, 0 on success
*/
uint8_t TskDbPostgreSQL::addObject(TSK_DB_OBJECT_TYPE_ENUM type, int64_t parObjId, int64_t & objId)
{
    char stmt[1024];
    int expectedNumFileds = 1;
    snprintf(stmt, 1024, "INSERT INTO tsk_objects (par_obj_id, type) VALUES (%" PRId64 ", %d) RETURNING obj_id", parObjId, type);

    PGresult *res = get_query_result_set(stmt, "TskDbPostgreSQL::addObj: Error adding object to row: %s (result code %d)\n");

    // check if a valid result set was returned
    if (verifyNonEmptyResultSetSize(stmt, res, expectedNumFileds, "TskDbPostgreSQL::addObj: Unexpected number of columns in result set: Expected %d, Received %d\n")) {
        return TSK_ERR;
    }

    // Returned value is objId
    objId = atoll(PQgetvalue(res, 0, 0));

    /* PostgreSQL returns binary results in network byte order, which need to be converted to the local byte order.
    int64_t *pInt64 = (int64_t*)PQgetvalue(res, 0, 0);
    objId = ntoh64(pInt64);*/

    PQclear(res);
    return 0;
}


/**
* @returns 1 on error, 0 on success
*/
int TskDbPostgreSQL::addVsInfo(const TSK_VS_INFO * vs_info, int64_t parObjId, int64_t & objId)
{
    char stmt[1024];

    if (addObject(TSK_DB_OBJECT_TYPE_VS, parObjId, objId))
        return 1;

    snprintf(stmt, 1024, "INSERT INTO tsk_vs_info (obj_id, vs_type, img_offset, block_size) VALUES (%" PRId64 ", %d, %"
        PRIuOFF ",%u)", objId, vs_info->vstype, vs_info->offset, vs_info->block_size);

    return attempt_exec(stmt, "Error adding data to tsk_vs_info table: %s\n");
}

/**
* Query tsk_vs_info with given id and returns TSK_DB_VS_INFO info entry
* @param objId vs id to query
* @param vsInfo (out) TSK_DB_VS_INFO entry representation to return
* @returns TSK_ERR on error (or if not found), TSK_OK on success
*/
TSK_RETVAL_ENUM TskDbPostgreSQL::getVsInfo(int64_t objId, TSK_DB_VS_INFO & vsInfo) {

    char stmt[1024];
    int expectedNumFileds = 4;
    snprintf(stmt, 1024, "SELECT obj_id, vs_type, img_offset, block_size FROM tsk_vs_info WHERE obj_id = %" PRId64 "", objId);

    PGresult *res = get_query_result_set(stmt, "TskDbPostgreSQL::getVsInfo: Error selecting object by objid: %s (result code %d)\n");

    // check if a valid result set was returned
    if (verifyNonEmptyResultSetSize(stmt, res, expectedNumFileds, "TskDbPostgreSQL::getVsInfo: Unexpected number of columns in result set: Expected %d, Received %d\n")) {
        return TSK_ERR;
    }

    vsInfo.objId = atoll(PQgetvalue(res, 0, 0));
    vsInfo.vstype = (TSK_VS_TYPE_ENUM)atoi(PQgetvalue(res, 0, 1));
    vsInfo.offset = atoll(PQgetvalue(res, 0, 2));
    vsInfo.block_size = (unsigned int)atoll(PQgetvalue(res, 0, 3));

    //cleanup
    PQclear(res);

    return TSK_OK;
}

/**
* @deprecated
*/
int TskDbPostgreSQL::addImageInfo(int type, int size, int64_t & objId, const string & timezone)
{
    return addImageInfo(type, size, objId, timezone, 0, "", "", "");
}

/**
* @returns 1 on error, 0 on success
*/
int TskDbPostgreSQL::addImageInfo(int type, int ssize, int64_t & objId, const string & timezone, TSK_OFF_T size, const string &md5, const string &sha1, const string &sha256)
{
    return addImageInfo(type, size, objId, timezone, 0, md5, sha1, sha256, "");
}

/**
 * Adds image details to the existing database tables.
 *
 * @param type Image type
 * @param ssize Size of device sector in bytes (or 0 for default)
 * @param objId The object id assigned to the image (out param)
 * @param timeZone The timezone the image is from
 * @param size The size of the image in bytes.
 * @param md5 MD5 hash of the image
 * @param sha1 SHA1 hash of the image
 * @param sha256 SHA256 hash of the image
 * @param deviceId An ASCII-printable identifier for the device associated with the data source that is intended to be unique across multiple cases (e.g., a UUID).
 * @returns 1 on error, 0 on success
 */
int TskDbPostgreSQL::addImageInfo(int type, TSK_OFF_T ssize, int64_t & objId, const string & timezone, TSK_OFF_T size, const string &md5, 
    const string& sha1, const string& sha256, const string& deviceId)
{
    // Add the data source to the tsk_objects table.
    // We don't use addObject because we're passing in NULL as the parent
    char stmt[2048];
    int expectedNumFileds = 1;
    snprintf(stmt, 2048, "INSERT INTO tsk_objects (par_obj_id, type) VALUES (NULL, %d) RETURNING obj_id;", TSK_DB_OBJECT_TYPE_IMG);
    PGresult *res = get_query_result_set(stmt, "TskDbPostgreSQL::addObj: Error adding object to row: %s (result code %d)\n");
    if (verifyNonEmptyResultSetSize(stmt, res, expectedNumFileds, "TskDbPostgreSQL::addObj: Unexpected number of columns in result set: Expected %d, Received %d\n")) {
        return 1;
    }
    objId = atoll(PQgetvalue(res, 0, 0));

    // Add the data source to the tsk_image_info table.
    char timeZone_local[MAX_DB_STRING_LENGTH];
    removeNonUtf8(timeZone_local, MAX_DB_STRING_LENGTH - 1, timezone.c_str());
    char md5_local[MAX_DB_STRING_LENGTH];
    removeNonUtf8(md5_local, MAX_DB_STRING_LENGTH - 1, md5.c_str());
    char sha1_local[MAX_DB_STRING_LENGTH];
    removeNonUtf8(sha1_local, MAX_DB_STRING_LENGTH - 1, sha1.c_str());
    char sha256_local[MAX_DB_STRING_LENGTH];
    removeNonUtf8(sha256_local, MAX_DB_STRING_LENGTH - 1, sha256.c_str());
    char *timezone_sql = PQescapeLiteral(conn, timeZone_local, strlen(timeZone_local));
    char *md5_sql = PQescapeLiteral(conn, md5_local, strlen(md5_local));
    char *sha1_sql = PQescapeLiteral(conn, sha1_local, strlen(sha1_local));
    char *sha256_sql = PQescapeLiteral(conn, sha256_local, strlen(sha256_local));

    if (!isEscapedStringValid(timezone_sql, timeZone_local, "TskDbPostgreSQL::addImageInfo: Unable to escape time zone string: %s (Error: %s)\n")
        || !isEscapedStringValid(md5_sql, md5_local, "TskDbPostgreSQL::addImageInfo: Unable to escape md5 string: %s (Error: %s)\n")
        || !isEscapedStringValid(sha1_sql, sha1_local, "TskDbPostgreSQL::addImageInfo: Unable to escape sha1 string: %s (Error: %s)\n")
        || !isEscapedStringValid(sha256_sql, sha256_local, "TskDbPostgreSQL::addImageInfo: Unable to escape sha256 string: %s (Error: %s)\n")) {
        PQfreemem(timezone_sql);
        PQfreemem(md5_sql);
        PQfreemem(sha1_sql);
        PQfreemem(sha256_sql);
        return 1;
    }
    snprintf(stmt, 2048, "INSERT INTO tsk_image_info (obj_id, type, ssize, tzone, size, md5, sha1, sha256) VALUES (%" PRId64 ", %d, %" PRIuOFF ", %s, %" PRIuOFF ", %s, %s, %s);",
        objId, type, ssize, timezone_sql, size, md5_sql, sha1_sql, sha256_sql);
    int ret = attempt_exec(stmt, "Error adding data to tsk_image_info table: %s\n");
    PQfreemem(timezone_sql);
    PQfreemem(md5_sql);
    PQfreemem(sha1_sql);
    PQfreemem(sha256_sql);
    if (1 == ret) {
        return ret;
    }

    // Add the data source to the data_source_info table.
    // Add the data source to the data_source_info table.
    stringstream deviceIdStr;
#ifdef GUID_WINDOWS
    if (deviceId.empty()) {
        // Use a GUID as the default.
        GuidGenerator generator;
        Guid guid = generator.newGuid();
        deviceIdStr << guid;
    } else {
        deviceIdStr << deviceId;
    }
#else
    deviceIdStr << deviceId;
#endif
    char *deviceId_sql = PQescapeLiteral(conn, deviceId.c_str(), strlen(deviceIdStr.str().c_str()));
    if (!isEscapedStringValid(deviceId_sql, deviceId.c_str(), "TskDbPostgreSQL::addImageInfo: Unable to escape data source string: %s (Error: %s)\n")) {
        PQfreemem(deviceId_sql);
        return 1;
    }
    char *timeZone_sql = PQescapeLiteral(conn, timezone.c_str(), strlen(timezone.c_str()));
    if (!isEscapedStringValid(timeZone_sql, timezone.c_str(), "TskDbPostgreSQL::addImageInfo: Unable to escape data source string: %s (Error: %s)\n")) {
        PQfreemem(deviceId_sql);
        PQfreemem(timeZone_sql);
        return 1;
    }
    snprintf(stmt, 2048, "INSERT INTO data_source_info (obj_id, device_id, time_zone) VALUES (%" PRId64 ", %s, %s);",
        objId, deviceId_sql, timeZone_sql);
    ret = attempt_exec(stmt, "Error adding device id to data_source_info table: %s\n");
    PQfreemem(deviceId_sql);
    PQfreemem(timeZone_sql);
    return ret;
}

/**
* @returns 1 on error, 0 on success
*/
int TskDbPostgreSQL::addImageName(int64_t objId, char const *imgName, int sequence)
{
    char stmt[2048];

    // replace all non-UTF8 characters
    char imgName_local[MAX_DB_STRING_LENGTH];
    removeNonUtf8(imgName_local, MAX_DB_STRING_LENGTH - 1, imgName);

    char *imgName_sql = PQescapeLiteral(conn, imgName_local, strlen(imgName_local));
    if (!isEscapedStringValid(imgName_sql, imgName_local, "TskDbPostgreSQL::addImageName: Unable to escape image name string: %s\n")) {
        PQfreemem(imgName_sql);
        return 1;
    }

    snprintf(stmt, 2048, "INSERT INTO tsk_image_names (obj_id, name, sequence) VALUES (%" PRId64 ", %s, %d)", objId, imgName_sql, sequence);
    int ret = attempt_exec(stmt, "Error adding data to tsk_image_names table: %s\n");

    // cleanup
    PQfreemem(imgName_sql);

    return ret;
}


/**
* @returns 1 on error, 0 on success
*/
int TskDbPostgreSQL::addFsInfo(const TSK_FS_INFO * fs_info, int64_t parObjId, int64_t & objId)
{
    char stmt[1024];

    if (addObject(TSK_DB_OBJECT_TYPE_FS, parObjId, objId))
        return 1;

    snprintf(stmt, 1024,
        "INSERT INTO tsk_fs_info (obj_id, img_offset, fs_type, block_size, block_count, "
        "root_inum, first_inum, last_inum) "
        "VALUES ("
        "%" PRId64 ",%" PRIuOFF ",%d,%u,%" PRIuDADDR ","
        "%" PRIuINUM ",%" PRIuINUM ",%" PRIuINUM ")",
        objId, fs_info->offset, (int) fs_info->ftype, fs_info->block_size,
        fs_info->block_count, fs_info->root_inum, fs_info->first_inum,
        fs_info->last_inum);

    return attempt_exec(stmt, "Error adding data to tsk_fs_info table: %s\n");
}

/**
* Add a file system file to the database
* @param fs_file File structure to add
* @param fs_attr Specific attribute to add
* @param path Path of parent folder
* @param md5 Binary value of MD5 (i.e. 16 bytes) or NULL
* @param known Status regarding if it was found in hash database or not
* @param fsObjId File system object of its file system
* @param objId ID that was assigned to it from the objects table
* @param dataSourceObjId The object Id of the data source
* @returns 1 on error and 0 on success
*/
int TskDbPostgreSQL::addFsFile(TSK_FS_FILE * fs_file,
    const TSK_FS_ATTR * fs_attr, const char *path,
    const unsigned char *const md5, const TSK_DB_FILES_KNOWN_ENUM known,
    int64_t fsObjId, int64_t & objId, int64_t dataSourceObjId)
{
    int64_t parObjId = 0;

    if (fs_file->name == NULL) {
        return 0;
    }

    // Find the object id for the parent folder.

    /* Root directory's parent should be the file system object.
     * Make sure it doesn't have a name, so that we don't pick up ".." entries */
    if ((fs_file->fs_info->root_inum == fs_file->name->meta_addr) &&
        ((fs_file->name->name == NULL) || (strlen(fs_file->name->name) == 0))) {
            parObjId = fsObjId;
    }
    else {
        parObjId = findParObjId(fs_file, path, fsObjId);
        if (parObjId == -1) {
            //error
            return 1;
        }
    }

    return addFile(fs_file, fs_attr, path, md5, known, fsObjId, parObjId, objId, dataSourceObjId);
}


int TskDbPostgreSQL::addMACTimeEvents(char*& zSQL, const int64_t data_source_obj_id, const int64_t file_obj_id,
                                      std::map<int64_t, time_t> timeMap, const char* full_description)
{
    int64_t event_description_id = -1;
<<<<<<< HEAD

    //for each  entry (type ->time)
    for (const auto entry : timeMap)
    {
        const long long time = entry.second;


        if (time == 0)
        {
            //we skip any MAC time events with time == 0 since 0 is usually a bogus time and not helpfull 
            continue;
        }
        if (event_description_id == -1)
        {
            if (0 > snprintf(zSQL, 2048 - 1,
                             "INSERT INTO tsk_event_descriptions ( data_source_obj_id, file_obj_id , artifact_id, full_description, hash_hit, tagged) "
                             " VALUES ("
                             "%" PRId64 "," // data_source_obj_id
                             "%" PRId64 "," // file_obj_id
                             "NULL," // fixed artifact_id
                             "%s," // full_description
                             "0," // fixed hash_hit
                             "0" // fixed tagged
                             ") RETURNING event_description_id",
                             data_source_obj_id,
                             file_obj_id,
                             full_description))
            {
                return 1;
            }

            PGresult* res = get_query_result_set(
                zSQL, "TskDbPostgreSQL::addMACTimeEvents: Error adding object to row: %s (result code %d)\n");
            // check if a valid result set was returned
            if (verifyNonEmptyResultSetSize(zSQL, res, 1,
                                            "TskDbPostgreSQL::addMACTimeEvents: Unexpected number of columns in result set: Expected %d, Received %d\n")
            )
            {
                return 1;
            }
            event_description_id = atoll(PQgetvalue(res, 0, 0));

            PQclear(res);
        }
        //insert events time event
        if (0 > snprintf(zSQL, 2048 - 1,
                         "INSERT INTO tsk_events ( event_type_id, event_description_id , time) "
                         " VALUES ("
                         "%" PRId64 "," // event_type_id
                         "%" PRId64 "," // event_description_id
                         "%" PRIu64 ")", // time
                         entry.first,
                         event_description_id,
                         time))
        {
            return 1;
        };

=======

    //for each  entry (type ->time)
    for (const auto entry : timeMap)
    {
        const long long time = entry.second;


        if (time == 0)
        {
            //we skip any MAC time events with time == 0 since 0 is usually a bogus time and not helpfull 
            continue;
        }
        if (event_description_id == -1)
        {
            if (0 > snprintf(zSQL, 2048 - 1,
                             "INSERT INTO tsk_event_descriptions ( data_source_obj_id, file_obj_id , artifact_id, full_description, hash_hit, tagged) "
                             " VALUES ("
                             "%" PRId64 "," // data_source_obj_id
                             "%" PRId64 "," // file_obj_id
                             "NULL," // fixed artifact_id
                             "%s," // full_description
                             "0," // fixed hash_hit
                             "0" // fixed tagged
                             ") RETURNING event_description_id",
                             data_source_obj_id,
                             file_obj_id,
                             full_description))
            {
                return 1;
            }

            PGresult* res = get_query_result_set(
                zSQL, "TskDbPostgreSQL::addMACTimeEvents: Error adding object to row: %s (result code %d)\n");
            // check if a valid result set was returned
            if (verifyNonEmptyResultSetSize(zSQL, res, 1,
                                            "TskDbPostgreSQL::addMACTimeEvents: Unexpected number of columns in result set: Expected %d, Received %d\n")
            )
            {
                return 1;
            }
            event_description_id = atoll(PQgetvalue(res, 0, 0));

            PQclear(res);
        }
        //insert events time event
        if (0 > snprintf(zSQL, 2048 - 1,
                         "INSERT INTO tsk_events ( event_type_id, event_description_id , time) "
                         " VALUES ("
                         "%" PRId64 "," // event_type_id
                         "%" PRId64 "," // event_description_id
                         "%" PRIu64 ")", // time
                         entry.first,
                         event_description_id,
                         time))
        {
            return 1;
        };

>>>>>>> 6465df6e
        if (attempt_exec(                zSQL, "TskDbPostgreSQL::addMACTimeEvents: Error adding filesystem event to tsk_events table: %s\n")        )
        {
            return 1;
        }
    }
    return 0;
}

/**
* Add file data to the file table
* @param md5 binary value of MD5 (i.e. 16 bytes) or NULL
* @param dataSourceObjId The object Id of the data source
* Return 0 on success, 1 on error.
*/
int TskDbPostgreSQL::addFile(TSK_FS_FILE * fs_file, const TSK_FS_ATTR * fs_attr, const char *path,
    const unsigned char *const md5, const TSK_DB_FILES_KNOWN_ENUM known, int64_t fsObjId, int64_t parObjId, int64_t & objId,
    int64_t dataSourceObjId)
{
    time_t mtime = 0;
    time_t crtime = 0;
    time_t ctime = 0;
    time_t atime = 0;
    TSK_OFF_T size = 0;
    int meta_type = 0;
    int meta_flags = 0;
    int meta_mode = 0;
    int gid = 0;
    int uid = 0;
    int type = TSK_FS_ATTR_TYPE_NOT_FOUND;
    int idx = 0;

    if (fs_file->name == NULL)
        return 0;

    if (fs_file->meta) {
        mtime = fs_file->meta->mtime;
        atime = fs_file->meta->atime;
        ctime = fs_file->meta->ctime;
        crtime = fs_file->meta->crtime;
        meta_type = fs_file->meta->type;
        meta_flags = fs_file->meta->flags;
        meta_mode = fs_file->meta->mode;
        gid = fs_file->meta->gid;
        uid = fs_file->meta->uid;
    }

    size_t attr_nlen = 0;
    if (fs_attr) {
        type = fs_attr->type;
        idx = fs_attr->id;
        size = fs_attr->size;
        if (fs_attr->name) {
            if ((fs_attr->type != TSK_FS_ATTR_TYPE_NTFS_IDXROOT) ||
                (strcmp(fs_attr->name, "$I30") != 0)) {
                    attr_nlen = strlen(fs_attr->name);
            }
        }
    }

    // combine name and attribute name
    size_t len = strlen(fs_file->name->name);
    char *name;
    size_t nlen = len + attr_nlen + 11; // Extra space for possible colon and '-slack'
    if ((name = (char *) tsk_malloc(nlen)) == NULL) {
        return 1;
    }

    strncpy(name, fs_file->name->name, nlen);

	char extension[24] = "";
	extractExtension(name, extension);

    // Add the attribute name
    if (attr_nlen > 0) {
        strncat(name, ":", nlen-strlen(name));
        strncat(name, fs_attr->name, nlen-strlen(name));
    }

    // clean up path
    // +2 = space for leading slash and terminating null
    size_t path_len = strlen(path) + 2;
    char *escaped_path;
    if ((escaped_path = (char *) tsk_malloc(path_len)) == NULL) {
		free(name);
        return 1;
    }

    strncpy(escaped_path, "/", path_len);
    strncat(escaped_path, path, path_len - strlen(escaped_path));

    char *md5TextPtr = NULL;
    char md5Text[48];

    // if md5 hashes are being used
    if (md5 != NULL) {
        // copy the hash as hexidecimal into the buffer
        for (int i = 0; i < 16; i++) {
            sprintf(&(md5Text[i*2]), "%x%x", (md5[i] >> 4) & 0xf,
                md5[i] & 0xf);
        }
        md5TextPtr = md5Text;
    }


    if (addObject(TSK_DB_OBJECT_TYPE_FILE, parObjId, objId)) {
        free(name);
        free(escaped_path);
        return 1;
    }

    // replace all non-UTF8 characters
    tsk_cleanupUTF8(name, '^');
    tsk_cleanupUTF8(escaped_path, '^');
	tsk_cleanupUTF8(extension, '^');

    // escape strings for use within an SQL command
    char *name_sql = PQescapeLiteral(conn, name, strlen(name));
    char *escaped_path_sql = PQescapeLiteral(conn, escaped_path, strlen(escaped_path));
	char *extension_sql = PQescapeLiteral(conn, extension, strlen(extension));
    if (!isEscapedStringValid(name_sql, name, "TskDbPostgreSQL::addFile: Unable to escape file name string: %s\n")
        || !isEscapedStringValid(escaped_path_sql, escaped_path, "TskDbPostgreSQL::addFile: Unable to escape path string: %s\n")
		|| !isEscapedStringValid(extension_sql, extension, "TskDbPostgreSQL::addFile: Unable to escape extension string: %s\n")
		) {
			free(name);
            free(escaped_path);
            PQfreemem(name_sql);
            PQfreemem(escaped_path_sql);
			PQfreemem(extension_sql);
            return 1;
    }

    char zSQL_fixed[2048];
    zSQL_fixed[2047] = '\0';
    char *zSQL_dynamic = NULL; // Only used if the query does not fit in the fixed length buffer
    char *zSQL = zSQL_fixed;
    size_t bufLen = 2048;

    // Check if the path may be too long. The rest of the query should take up far less than 500 bytes.
    if (strlen(name_sql) + strlen(escaped_path_sql) + 500 > bufLen) {
        // The query may be long to fit in the standard buffer, so create a larger one.
        // This should be a very rare case and allows us to not use malloc most of the time.
        // The same buffer will be used for the slack file entry.
        bufLen = strlen(escaped_path_sql) + strlen(name_sql) + 500;
        if ((zSQL_dynamic = (char *)tsk_malloc(bufLen)) == NULL) {
			free(name);
            free(escaped_path);
            PQfreemem(escaped_path_sql);
            PQfreemem(name_sql);
			PQfreemem(extension_sql);
            return 1;
        }
        zSQL_dynamic[bufLen - 1] = '\0';
        zSQL = zSQL_dynamic;
    }

    if (0 > snprintf(zSQL, bufLen - 1, "INSERT INTO tsk_files (fs_obj_id, obj_id, data_source_obj_id, type, attr_type, attr_id, name, meta_addr, meta_seq, dir_type, meta_type, dir_flags, meta_flags, size, crtime, ctime, atime, mtime, mode, gid, uid, md5, known, parent_path,extension) "
        "VALUES ("
        "%" PRId64 ",%" PRId64 ","
        "%" PRId64 ","
        "%d,"
        "%d,%d,%s,"
        "%" PRIuINUM ",%d,"
        "%d,%d,%d,%d,"
        "%" PRIuOFF ","
        "%llu,%llu,%llu,%llu,"
        "%d,%d,%d,%s,%d,"
        "%s,%s)",
        fsObjId, objId,
        dataSourceObjId,
        TSK_DB_FILES_TYPE_FS,
        type, idx, name_sql,
        fs_file->name->meta_addr, fs_file->name->meta_seq,
        fs_file->name->type, meta_type, fs_file->name->flags, meta_flags,
        size,
        (unsigned long long)crtime, (unsigned long long)ctime, (unsigned long long) atime, (unsigned long long) mtime,
        meta_mode, gid, uid, md5TextPtr, known,
        escaped_path_sql, extension_sql)) {

            tsk_error_reset();
            tsk_error_set_errno(TSK_ERR_AUTO_DB);
            tsk_error_set_errstr("Error inserting file with object ID for: %" PRId64 , objId);
            free(zSQL_dynamic);
            free(name);
            free(escaped_path);
            PQfreemem(name_sql);
            PQfreemem(escaped_path_sql);
			PQfreemem(extension_sql);
            return 1;
    }

    if (attempt_exec(zSQL, "TskDbPostgreSQL::addFile: Error adding data to tsk_files table: %s\n")) {
		    free(name);
        free(escaped_path);
        PQfreemem(name_sql);
        PQfreemem(escaped_path_sql);
		PQfreemem(extension_sql);
        free(zSQL_dynamic);
        return 1;
    }


    if (!TSK_FS_ISDOT(name))
    {
        std::string full_description = std::string(escaped_path).append(name);

        // map from time to event type ids
        const std::map<int64_t, time_t> timeMap = {
            {4, mtime},
            {5, atime},
            {6, crtime},
            {7, ctime}
        };
        char* full_desc_sql = PQescapeLiteral(conn, full_description.c_str(), strlen(full_description.c_str()));

        if (addMACTimeEvents(zSQL, dataSourceObjId, objId, timeMap, full_desc_sql))
        {
            free(name);
            free(escaped_path);
            PQfreemem(name_sql);
            PQfreemem(escaped_path_sql);
            PQfreemem(extension_sql);
            free(zSQL_dynamic);
            PQfreemem(full_desc_sql);

            return 1;
        }

        PQfreemem(full_desc_sql);
    }


    //if dir, update parent id cache (do this before objId may be changed creating the slack file)
    if (TSK_FS_IS_DIR_META(meta_type))
    {
        std::string fullPath = std::string(path) + fs_file->name->name;
        storeObjId(fsObjId, fs_file, fullPath.c_str(), objId);
    }

    // Add entry for the slack space.
    // Current conditions for creating a slack file:
    //   - File name is not empty, "." or ".."
    //   - Data is non-resident
    //   - The allocated size is greater than the initialized file size
    //     See github issue #756 on why initsize and not size.
    //   - The data is not compressed
    if((fs_attr != NULL)
           && ((strlen(name) > 0) && (!TSK_FS_ISDOT(name)))
           && (! (fs_file->meta->flags & TSK_FS_META_FLAG_COMP))
           && (fs_attr->flags & TSK_FS_ATTR_NONRES)
           && (fs_attr->nrd.allocsize >  fs_attr->nrd.initsize)){
		strncat(name, "-slack", 6);
		PQfreemem(name_sql);
		name_sql = PQescapeLiteral(conn, name, strlen(name));
		if (strlen(extension) > 0) { //if there was an extension, add "-slack" and escape it again.
			strncat(extension, "-slack", 6);
			PQfreemem(extension_sql);
			extension_sql = PQescapeLiteral(conn, extension, strlen(extension));
		}


        TSK_OFF_T slackSize = fs_attr->nrd.allocsize - fs_attr->nrd.initsize;

        if (addObject(TSK_DB_OBJECT_TYPE_FILE, parObjId, objId)) {
			free(name);
            free(escaped_path);
			PQfreemem(name_sql);
			PQfreemem(escaped_path_sql);
			PQfreemem(extension_sql);
            return 1;
        }

        if (0 > snprintf(zSQL, bufLen - 1, "INSERT INTO tsk_files (fs_obj_id, obj_id, data_source_obj_id, type, attr_type, attr_id, name, meta_addr, meta_seq, dir_type, meta_type, dir_flags, meta_flags, size, crtime, ctime, atime, mtime, mode, gid, uid, md5, known, parent_path, extension) "
            "VALUES ("
            "%" PRId64 ",%" PRId64 ","
            "%" PRId64 ","
            "%d,"
            "%d,%d,%s,"
            "%" PRIuINUM ",%d,"
            "%d,%d,%d,%d,"
            "%" PRIuOFF ","
            "%llu,%llu,%llu,%llu,"
            "%d,%d,%d,NULL,%d,"
            "%s, %s)",
            fsObjId, objId,
            dataSourceObjId,
            TSK_DB_FILES_TYPE_SLACK,
            type, idx, name_sql,
            fs_file->name->meta_addr, fs_file->name->meta_seq,
            TSK_FS_NAME_TYPE_REG, TSK_FS_META_TYPE_REG, fs_file->name->flags, meta_flags,
            slackSize,
            (unsigned long long)crtime, (unsigned long long)ctime,(unsigned long long) atime,(unsigned long long) mtime,
            meta_mode, gid, uid, known,
            escaped_path_sql,extension_sql)) {

                tsk_error_reset();
                tsk_error_set_errno(TSK_ERR_AUTO_DB);
                tsk_error_set_errstr("Error inserting slack file with object ID for: %" PRId64, objId);
				free(name);
                free(escaped_path);
                PQfreemem(name_sql);
                PQfreemem(escaped_path_sql);
                PQfreemem(extension_sql);
                free(zSQL_dynamic);
                return 1;
        }

        if (attempt_exec(zSQL, "TskDbPostgreSQL::addFile: Error adding data to tsk_files table: %s\n")) {
            free(name);
            free(escaped_path);
            PQfreemem(name_sql);
            PQfreemem(escaped_path_sql);	
            PQfreemem(extension_sql);
            free(zSQL_dynamic);
            return 1;
        }
    }

    // cleanup
    free(name);
    free(escaped_path);
    free(zSQL_dynamic);
    PQfreemem(name_sql);
    PQfreemem(escaped_path_sql);
	PQfreemem(extension_sql);
    return 0;
}


/**
* Find parent object id of TSK_FS_FILE. Use local cache map, if not found, fall back to SQL
* @param fs_file file to find parent obj id for
* @param parentPath Path of parent folder that we want to match
* @param fsObjId fs id of this file
* @returns parent obj id ( > 0), -1 on error
*/
int64_t TskDbPostgreSQL::findParObjId(const TSK_FS_FILE * fs_file, const char *parentPath, const int64_t & fsObjId) {
    uint32_t seq;
    uint32_t path_hash = hash((const unsigned char *)parentPath);

    /* NTFS uses sequence, otherwise we hash the path. We do this to map to the
    * correct parent folder if there are two from the root dir that eventually point to
    * the same folder (one deleted and one allocated) or two hard links. */
    if (TSK_FS_TYPE_ISNTFS(fs_file->fs_info->ftype)) {
        seq = fs_file->name->par_seq;
    }
    else {
        seq = path_hash;
    }

    //get from cache by parent meta addr, if available
    map<TSK_INUM_T, map<uint32_t, map<uint32_t, int64_t> > > &fsMap = m_parentDirIdCache[fsObjId];
    if (fsMap.count(fs_file->name->par_addr) > 0) {
        map<uint32_t, map<uint32_t, int64_t> > &fileMap = fsMap[fs_file->name->par_addr];
        if (fileMap.count(seq) > 0) {
            map<uint32_t, int64_t> &pathMap = fileMap[seq];
            if (pathMap.count(path_hash) > 0) {
                return pathMap[path_hash];
            }
        }
        else {
            // printf("Miss: %d\n", fileMap.count(seq));
        }
    }

    // Need to break up 'path' in to the parent folder to match in 'parent_path' and the folder
    // name to match with the 'name' column in tsk_files table
    const char *parent_name = "";
    const char *parent_path = "";
    if (TskDb::getParentPathAndName(parentPath, &parent_path, &parent_name)){
        return -1;
    }

    // escape strings for use within an SQL command
    char *escaped_path_sql = PQescapeLiteral(conn, parent_path, strlen(parent_path));
    char *escaped_parent_name_sql = PQescapeLiteral(conn, parent_name, strlen(parent_name));
    if (!isEscapedStringValid(escaped_path_sql, parent_path, "TskDbPostgreSQL::findParObjId: Unable to escape path string: %s\n")
        || !isEscapedStringValid(escaped_parent_name_sql, parent_name, "TskDbPostgreSQL::findParObjId: Unable to escape path string: %s\n")) {
            PQfreemem(escaped_path_sql);
            PQfreemem(escaped_parent_name_sql);
            return -1;
    }

    // Find the parent file id in the database using the parent metadata address
    // @@@ This should use sequence number when the new database supports it
    char zSQL_fixed[1024];
    zSQL_fixed[1023] = '\0';
    char *zSQL_dynamic = NULL; // Only used if the query does not fit in the fixed length buffer
    char *zSQL = zSQL_fixed;
    size_t bufLen = 1024;

    // Check if the path may be too long
    if (strlen(escaped_parent_name_sql) + strlen(escaped_path_sql) + 200 > bufLen) {
        // The parent path was too long to fit in the standard buffer, so create a larger one.
        // This should be a very rare case and allows us to not use malloc most of the time.
        bufLen = strlen(escaped_path_sql) + strlen(escaped_parent_name_sql) + 200;
        if ((zSQL_dynamic = (char *)tsk_malloc(bufLen)) == NULL) {
            PQfreemem(escaped_path_sql);
            PQfreemem(escaped_parent_name_sql);
            return -1;
        }
        zSQL_dynamic[bufLen - 1] = '\0';
        zSQL = zSQL_dynamic;
    }

    int expectedNumFileds = 1;
    if (0 > snprintf(zSQL, bufLen - 1, "SELECT obj_id FROM tsk_files WHERE meta_addr = %" PRIu64 " AND fs_obj_id = %" PRId64 " AND parent_path = %s AND name = %s",
        fs_file->name->par_addr, fsObjId, escaped_path_sql, escaped_parent_name_sql)) {

            tsk_error_reset();
            tsk_error_set_errno(TSK_ERR_AUTO_DB);
            tsk_error_set_errstr("Error creating query for parent object ID for: %s", parentPath);
            free(zSQL_dynamic);
            PQfreemem(escaped_path_sql);
            PQfreemem(escaped_parent_name_sql);
            return -1;
    }
    PGresult* res = get_query_result_set(zSQL, "TskDbPostgreSQL::findParObjId: Error selecting file id by meta_addr: %s (result code %d)\n");

    // check if a valid result set was returned
    if (verifyNonEmptyResultSetSize(zSQL, res, expectedNumFileds, "TskDbPostgreSQL::findParObjId: Unexpected number of columns in result set: Expected %d, Received %d\n")) {
        free(zSQL_dynamic);
        return -1;
    }

    int64_t parObjId = atoll(PQgetvalue(res, 0, 0));
    free(zSQL_dynamic);
    PQclear(res);
    PQfreemem(escaped_path_sql);
    PQfreemem(escaped_parent_name_sql);
    return parObjId;
}

/**
* return a hash of the passed in string. We use this
* for full paths.
* From: http://www.cse.yorku.ca/~oz/hash.html
*/
uint32_t TskDbPostgreSQL::hash(const unsigned char *str) {
    uint32_t hash = 5381;
    int c;

    while ((c = *str++)) {
        // skip slashes -> normalizes leading/ending/double slashes
        if (c == '/')
            continue;
        hash = ((hash << 5) + hash) + c; /* hash * 33 + c */
    }

    return hash;
}

/**
* Store info about a directory in a complex map structure as a cache for the
* files who are a child of this directory and want to know its object id.
*
* @param fsObjId fs id of this directory
* @param fs_file File for the directory to store
* @param path Full path (parent and this file) of the directory
* @param objId object id of the directory
*/
void TskDbPostgreSQL::storeObjId(const int64_t & fsObjId, const TSK_FS_FILE *fs_file, const char *path, const int64_t & objId) {
    // skip the . and .. entries
    if ((fs_file->name) && (fs_file->name->name) && (TSK_FS_ISDOT(fs_file->name->name))) {
        return;
    }

    uint32_t seq;
    uint32_t path_hash = hash((const unsigned char *)path);

    /* NTFS uses sequence, otherwise we hash the path. We do this to map to the
    * correct parent folder if there are two from the root dir that eventually point to
    * the same folder (one deleted and one allocated) or two hard links. */
    if (TSK_FS_TYPE_ISNTFS(fs_file->fs_info->ftype)) {
        /* Use the sequence stored in meta (which could be one larger than the name value
        * if the directory is deleted. We do this because the par_seq gets added to the
        * name structure when it is added to the directory based on teh value stored in
        * meta. */
        seq = fs_file->meta->seq;
    }
    else {
        seq = path_hash;
    }

    map<TSK_INUM_T, map<uint32_t, map<uint32_t, int64_t> > > &fsMap = m_parentDirIdCache[fsObjId];
    if (fsMap.count(fs_file->name->meta_addr) == 0) {
        fsMap[fs_file->name->meta_addr][seq][path_hash] = objId;
    }
    else {
        map<uint32_t, map<uint32_t, int64_t> > &fileMap = fsMap[fs_file->name->meta_addr];
        if (fileMap.count(seq) == 0) {
            fileMap[seq][path_hash] = objId;
        }
    }
}


/**
* Query tsk_fs_info and return rows for every entry in tsk_fs_info table
* @param imgId the object id of the image to get filesystems for
* @param fsInfos (out) TSK_DB_FS_INFO row representations to return
* @returns TSK_ERR on error, TSK_OK on success
*/
TSK_RETVAL_ENUM TskDbPostgreSQL::getFsInfos(int64_t imgId, vector<TSK_DB_FS_INFO> & fsInfos) {

    char zSQL[1024];
    int expectedNumFileds = 8;
    snprintf(zSQL, 1024,"SELECT obj_id, img_offset, fs_type, block_size, block_count, root_inum, first_inum, last_inum FROM tsk_fs_info");
    PGresult* res = get_query_result_set(zSQL, "TskDbPostgreSQL::getFsInfos: Error selecting from tsk_fs_info: %s (result code %d)\n");

    if (verifyResultSetSize(zSQL, res, expectedNumFileds, "TskDbPostgreSQL::getFsInfos: Error selecting from tsk_fs_info: %s")) {
        return TSK_ERR;
    }

    //get rows
    TSK_DB_FS_INFO rowData;
    for (int i = 0; i < PQntuples(res); i++) {

        int64_t fsObjId = atoll(PQgetvalue(res, i, 0));

        //ensure fs is (sub)child of the image requested, if not, skip it
        int64_t curImgId = 0;
        if (getParentImageId(fsObjId, curImgId) == TSK_ERR) {
            tsk_error_reset();
            tsk_error_set_errno(TSK_ERR_AUTO_DB);
            tsk_error_set_errstr("Error finding parent for: %" PRIu64 , fsObjId);
            return TSK_ERR;
        }

        if (imgId != curImgId) {
            continue;
        }

        rowData.objId = fsObjId;
        rowData.imgOffset = atoll(PQgetvalue(res, i, 1));
        rowData.fType = (TSK_FS_TYPE_ENUM)atoi(PQgetvalue(res, i, 2));
        rowData.block_size = (unsigned int)atoll(PQgetvalue(res, i, 3));
        rowData.block_count = atoll(PQgetvalue(res, i, 4));
        rowData.root_inum = atoll(PQgetvalue(res, i, 5));
        rowData.first_inum = atoll(PQgetvalue(res, i, 6));
        rowData.last_inum = atoll(PQgetvalue(res, i, 7));

        //insert a copy of the rowData
        fsInfos.push_back(rowData);
    }

    //cleanup
    PQclear(res);

    return TSK_OK;
}


/**
* Query tsk_objects to find the root image id for the object
* @param objId (in) object id to query
* @param imageId (out) root parent image id returned
* @returns TSK_ERR on error (or if not found), TSK_OK on success
*/
TSK_RETVAL_ENUM TskDbPostgreSQL::getParentImageId(const int64_t objId, int64_t & imageId) {
    TSK_DB_OBJECT objectInfo;
    TSK_RETVAL_ENUM ret = TSK_ERR;

    int64_t queryObjectId = objId;
    while (getObjectInfo(queryObjectId, objectInfo) == TSK_OK) {
        if (objectInfo.parObjId == 0) {
            //found root image
            imageId = objectInfo.objId;
            ret = TSK_OK;
            break;
        }
        else {
            //advance
            queryObjectId = objectInfo.parObjId;
        }
    }

    return ret;

}

/**
* Query tsk_objects with given id and returns object info entry
* @param objId object id to query
* @param objectInfo (out) TSK_DB_OBJECT entry representation to return
* @returns TSK_ERR on error (or if not found), TSK_OK on success
*/
TSK_RETVAL_ENUM TskDbPostgreSQL::getObjectInfo(int64_t objId, TSK_DB_OBJECT & objectInfo) {

    char zSQL[1024];
    int expectedNumFileds = 3;
    snprintf(zSQL, 1024, "SELECT obj_id, par_obj_id, type FROM tsk_objects WHERE obj_id = %" PRId64 "", objId);

    PGresult* res = get_query_result_set(zSQL, "TskDbPostgreSQL::getObjectInfo: Error selecting object by objid: %s (result code %d)\n");

    // check if a valid result set was returned
    if (verifyNonEmptyResultSetSize(zSQL, res, expectedNumFileds, "TskDbPostgreSQL::getObjectInfo: Unexpected number of columns in result set: Expected %d, Received %d\n")) {
        return TSK_ERR;
    }

    objectInfo.objId = atoll(PQgetvalue(res, 0, 0));
    objectInfo.parObjId = atoll(PQgetvalue(res, 0, 1));
    objectInfo.type = (TSK_DB_OBJECT_TYPE_ENUM) atoi(PQgetvalue(res, 0, 2));

    //cleanup
    PQclear(res);

    return TSK_OK;
}


/**
* Add virtual dir of type TSK_DB_FILES_TYPE_VIRTUAL_DIR
* that can be a parent of other non-fs virtual files or directories, to organize them
* @param fsObjId (in) file system object id to associate with the virtual directory.
* @param parentDirId (in) parent dir object id of the new directory: either another virtual directory or root fs directory
* @param name name (int) of the new virtual directory
* @param objId (out) object id of the created virtual directory object
* @param dataSourceObjId The object Id of the data source
* @returns TSK_ERR on error or TSK_OK on success
*/
TSK_RETVAL_ENUM TskDbPostgreSQL::addVirtualDir(const int64_t fsObjId, const int64_t parentDirId, const char * const name, int64_t & objId, int64_t dataSourceObjId) {
    char zSQL[2048];

    if (addObject(TSK_DB_OBJECT_TYPE_FILE, parentDirId, objId))
        return TSK_ERR;

    // replace all non-UTF8 characters
    char name_local[MAX_DB_STRING_LENGTH];
    removeNonUtf8(name_local, MAX_DB_STRING_LENGTH - 1, name);

    // escape strings for use within an SQL command
    char *name_sql = PQescapeLiteral(conn, name_local, strlen(name_local));
    if (!isEscapedStringValid(name_sql, name_local, "TskDbPostgreSQL::addVirtualDir: Unable to escape file name string: %s\n")) {
        PQfreemem(name_sql);
        return TSK_ERR;
    }
    snprintf(zSQL, 2048, "INSERT INTO tsk_files (attr_type, attr_id, has_layout, fs_obj_id, obj_id, data_source_obj_id, type, "
        "name, meta_addr, meta_seq, dir_type, meta_type, dir_flags, meta_flags, size, "
        "crtime, ctime, atime, mtime, mode, gid, uid, known, parent_path) "
        "VALUES ("
        "NULL, NULL,"
        "NULL,"
        "%" PRId64 ","
        "%" PRId64 ","
        "%" PRId64 ","
        "%d,"
        "%s,"
        "NULL,NULL,"
        "%d,%d,%d,%d,"
        "0,"
        "NULL,NULL,NULL,NULL,NULL,NULL,NULL,NULL,'/')",
        fsObjId,
        objId,
        dataSourceObjId,
        TSK_DB_FILES_TYPE_VIRTUAL_DIR,
        name_sql,
        TSK_FS_NAME_TYPE_DIR, TSK_FS_META_TYPE_DIR,
        TSK_FS_NAME_FLAG_ALLOC, (TSK_FS_META_FLAG_ALLOC | TSK_FS_META_FLAG_USED));

    if (attempt_exec(zSQL, "Error adding data to tsk_files table: %s\n")) {
        PQfreemem(name_sql);
        return TSK_ERR;
    }

    //cleanup
    PQfreemem(name_sql);

    return TSK_OK;
}

/**
* Internal helper method to add a virtual root dir, a parent dir of files representing unalloc space within fs.
* The dir has is associated with its root dir parent for the fs.
* @param fsObjId (in) fs id to find root dir for and create $Unalloc dir for
* @param objId (out) object id of the $Unalloc dir created
* @param dataSourceObjId The object Id of the data source
* @returns TSK_ERR on error or TSK_OK on success
*/
TSK_RETVAL_ENUM TskDbPostgreSQL::addUnallocFsBlockFilesParent(const int64_t fsObjId, int64_t & objId, int64_t dataSourceObjId) {

    const char * const unallocDirName = "$Unalloc";

    //get root dir
    TSK_DB_OBJECT rootDirObjInfo;
    if (getFsRootDirObjectInfo(fsObjId, rootDirObjInfo) == TSK_ERR) {
        return TSK_ERR;
    }

    return addVirtualDir(fsObjId, rootDirObjInfo.objId, unallocDirName, objId, dataSourceObjId);
}

//internal function object to check for range overlap
typedef struct _checkFileLayoutRangeOverlap{
    const vector<TSK_DB_FILE_LAYOUT_RANGE> & ranges;
    bool hasOverlap;

    explicit _checkFileLayoutRangeOverlap(const vector<TSK_DB_FILE_LAYOUT_RANGE> & ranges)
        : ranges(ranges),hasOverlap(false) {}

    bool getHasOverlap() const { return hasOverlap; }
    void operator() (const TSK_DB_FILE_LAYOUT_RANGE & range)  {
        if (hasOverlap)
            return; //no need to check other

        uint64_t start = range.byteStart;
        uint64_t end = start + range.byteLen;

        vector<TSK_DB_FILE_LAYOUT_RANGE>::const_iterator it;
        for (it = ranges.begin(); it != ranges.end(); ++it) {
            const TSK_DB_FILE_LAYOUT_RANGE * otherRange = &(*it);
            if (&range == otherRange)
                continue; //skip, it's the same range
            uint64_t otherStart = otherRange->byteStart;
            uint64_t otherEnd = otherStart + otherRange->byteLen;
            if (start <= otherEnd && end >= otherStart) {
                hasOverlap = true;
                break;
            }
        }
    }

} checkFileLayoutRangeOverlap;

/**
* Adds information about a unallocated file with layout ranges into the database.
* Adds a single entry to tsk_files table with an auto-generated file name, tsk_objects table, and one or more entries to tsk_file_layout table
* @param parentObjId Id of the parent object in the database (fs, volume, or image)
* @param fsObjId parent fs, or NULL if the file is not associated with fs
* @param size Number of bytes in file
* @param ranges vector containing one or more TSK_DB_FILE_LAYOUT_RANGE layout ranges (in)
* @param objId object id of the file object created (output)
* @param dataSourceObjId The object ID for the data source
* @returns TSK_OK on success or TSK_ERR on error.
*/
TSK_RETVAL_ENUM TskDbPostgreSQL::addUnallocBlockFile(const int64_t parentObjId, const int64_t fsObjId, const uint64_t size, vector<TSK_DB_FILE_LAYOUT_RANGE> & ranges, int64_t & objId, int64_t dataSourceObjId) {
    return addFileWithLayoutRange(TSK_DB_FILES_TYPE_UNALLOC_BLOCKS, parentObjId, fsObjId, size, ranges, objId, dataSourceObjId);
}

/**
* Adds information about a unused file with layout ranges into the database.
* Adds a single entry to tsk_files table with an auto-generated file name, tsk_objects table, and one or more entries to tsk_file_layout table
* @param parentObjId Id of the parent object in the database (fs, volume, or image)
* @param fsObjId parent fs, or NULL if the file is not associated with fs
* @param size Number of bytes in file
* @param ranges vector containing one or more TSK_DB_FILE_LAYOUT_RANGE layout ranges (in)
* @param objId object id of the file object created (output)
* @param dataSourceObjId The object ID for the data source
* @returns TSK_OK on success or TSK_ERR on error.
*/
TSK_RETVAL_ENUM TskDbPostgreSQL::addUnusedBlockFile(const int64_t parentObjId, const int64_t fsObjId, const uint64_t size, vector<TSK_DB_FILE_LAYOUT_RANGE> & ranges, int64_t & objId, int64_t dataSourceObjId) {
    return addFileWithLayoutRange(TSK_DB_FILES_TYPE_UNUSED_BLOCKS, parentObjId, fsObjId, size, ranges, objId, dataSourceObjId);
}

/**
* Adds information about a carved file with layout ranges into the database.
* Adds a single entry to tsk_files table with an auto-generated file name, tsk_objects table, and one or more entries to tsk_file_layout table
* @param parentObjId Id of the parent object in the database (fs, volume, or image)
* @param fsObjId fs id associated with the file, or NULL
* @param size Number of bytes in file
* @param ranges vector containing one or more TSK_DB_FILE_LAYOUT_RANGE layout ranges (in)
* @param objId object id of the file object created (output)
* @param dataSourceObjId The object ID for the data source
* @returns TSK_OK on success or TSK_ERR on error.
*/
TSK_RETVAL_ENUM TskDbPostgreSQL::addCarvedFile(const int64_t parentObjId, const int64_t fsObjId, const uint64_t size, vector<TSK_DB_FILE_LAYOUT_RANGE> & ranges, int64_t & objId, int64_t dataSourceObjId) {
    return addFileWithLayoutRange(TSK_DB_FILES_TYPE_CARVED, parentObjId, fsObjId, size, ranges, objId, dataSourceObjId);
}

/**
* Internal helper method to add unalloc, unused and carved files with layout ranges to db
* Generates file_name and populates tsk_files, tsk_objects and tsk_file_layout tables
* @param dataSourceObjId The object Id of the data source
* @returns TSK_ERR on error or TSK_OK on success
*/
TSK_RETVAL_ENUM TskDbPostgreSQL::addFileWithLayoutRange(const TSK_DB_FILES_TYPE_ENUM dbFileType, const int64_t parentObjId, const int64_t fsObjId, const uint64_t size, vector<TSK_DB_FILE_LAYOUT_RANGE> & ranges, int64_t & objId, int64_t dataSourceObjId) {
    const size_t numRanges = ranges.size();

    if (numRanges < 1) {
        tsk_error_reset();
        tsk_error_set_errno(TSK_ERR_AUTO_DB);
        tsk_error_set_errstr("Error addFileWithLayoutRange() - no ranges present");
        return TSK_ERR;
    }

    stringstream fileNameSs;
    switch (dbFileType) {
    case TSK_DB_FILES_TYPE_UNALLOC_BLOCKS:
        fileNameSs << "Unalloc";
        break;

    case TSK_DB_FILES_TYPE_UNUSED_BLOCKS:
        fileNameSs << "Unused";
        break;

    case TSK_DB_FILES_TYPE_CARVED:
        fileNameSs << "Carved";
        break;
    default:
        stringstream sserr;
        tsk_error_reset();
        tsk_error_set_errno(TSK_ERR_AUTO_DB);
        sserr << "Error addFileWithLayoutRange() - unsupported file type for file layout range: ";
        sserr << (int) dbFileType;
        tsk_error_set_errstr("%s", sserr.str().c_str());
        return TSK_ERR;
    }

    //ensure layout ranges are sorted (to generate file name and to be inserted in sequence order)
    sort(ranges.begin(), ranges.end());

    //dome some checking
    //ensure there is no overlap and each range has unique byte range
    const checkFileLayoutRangeOverlap & overlapRes =
        for_each(ranges.begin(), ranges.end(), checkFileLayoutRangeOverlap(ranges));
    if (overlapRes.getHasOverlap() ) {
        tsk_error_reset();
        tsk_error_set_errno(TSK_ERR_AUTO_DB);
        tsk_error_set_errstr("Error addFileWithLayoutRange() - overlap detected between ranges");
        return TSK_ERR;
    }

    //construct filename with parent obj id, start byte of first range, end byte of last range
    fileNameSs << "_" << parentObjId << "_" << ranges[0].byteStart;
    fileNameSs << "_" << (ranges[numRanges-1].byteStart + ranges[numRanges-1].byteLen);

    //insert into tsk files and tsk objects
    if (addLayoutFileInfo(parentObjId, fsObjId, dbFileType, fileNameSs.str().c_str(), size, objId, dataSourceObjId) ) {
        return TSK_ERR;
    }

    //fill in fileObjId and insert ranges
    for (vector<TSK_DB_FILE_LAYOUT_RANGE>::iterator it = ranges.begin();
        it != ranges.end(); ++it) {
            TSK_DB_FILE_LAYOUT_RANGE & range = *it;
            range.fileObjId = objId;
            if (this->addFileLayoutRange(range) ) {
                return TSK_ERR;
            }
    }

    return TSK_OK;
}

/**
* Adds entry for to tsk_files for a layout file into the database.
* @param parObjId parent obj id in the database
* @param fsObjId fs obj id in the database, or 0 if parent it not fs (NULL)
* @param dbFileType type (unallocated, carved, unused)
* @param fileName file name for the layout file
* @param size Number of bytes in file
* @param objId layout file Id (output)
* @param dataSourceObjId The object Id of the data source
* @returns TSK_OK on success or TSK_ERR on error.
*/
TSK_RETVAL_ENUM TskDbPostgreSQL::addLayoutFileInfo(const int64_t parObjId, const int64_t fsObjId, const TSK_DB_FILES_TYPE_ENUM dbFileType, const char *fileName, const uint64_t size, int64_t & objId, int64_t dataSourceObjId)
{
    char zSQL[2048];

    if (addObject(TSK_DB_OBJECT_TYPE_FILE, parObjId, objId))
        return TSK_ERR;

    //fsObjId can be NULL
    char nullStr[8] = "NULL";
    char *fsObjIdStrPtr = NULL;
    char fsObjIdStr[32];
    if (fsObjId != 0) {
        snprintf(fsObjIdStr, 32, "%" PRIu64 , fsObjId);
        fsObjIdStrPtr = fsObjIdStr;
    } else {
        fsObjIdStrPtr = &nullStr[0];
    }

    // replace all non-UTF8 characters
    char fileName_local[MAX_DB_STRING_LENGTH];
    removeNonUtf8(fileName_local, MAX_DB_STRING_LENGTH - 1, fileName);

    // escape strings for use within an SQL command
    char *name_sql = PQescapeLiteral(conn, fileName_local, strlen(fileName_local));
    if (!isEscapedStringValid(name_sql, fileName_local, "TskDbPostgreSQL::addLayoutFileInfo: Unable to escape file name string: %s\n")) {
        PQfreemem(name_sql);
        return TSK_ERR;
    }
    snprintf(zSQL, 2048, "INSERT INTO tsk_files (has_layout, fs_obj_id, obj_id, data_source_obj_id, type, attr_type, attr_id, name, meta_addr, meta_seq, dir_type, meta_type, dir_flags, meta_flags, size, crtime, ctime, atime, mtime, mode, gid, uid) "
        "VALUES ("
        "1, %s, %" PRId64 ","
        "%" PRId64 ","
        "%d,"
        "NULL,NULL,%s,"
        "NULL,NULL,"
        "%d,%d,%d,%d,"
        "%" PRIuOFF ","
        "NULL,NULL,NULL,NULL,NULL,NULL,NULL)",
        fsObjIdStrPtr, objId,
        dataSourceObjId,
        dbFileType,
        name_sql,
        TSK_FS_NAME_TYPE_REG, TSK_FS_META_TYPE_REG,
        TSK_FS_NAME_FLAG_UNALLOC, TSK_FS_META_FLAG_UNALLOC, size);

    if (attempt_exec(zSQL, "TskDbSqlite::addLayoutFileInfo: Error adding data to tsk_files table: %s\n")) {
        PQfreemem(name_sql);
        return TSK_ERR;
    }

    //cleanup
    PQfreemem(name_sql);

    return TSK_OK;
}

/**
* Adds the sector addresses of the volumes into the db.
* @returns 1 on error, 0 on success
*/
int TskDbPostgreSQL::addVolumeInfo(const TSK_VS_PART_INFO * vs_part,
    int64_t parObjId, int64_t & objId)
{
    char zSQL[1024];
    int ret;

    if (addObject(TSK_DB_OBJECT_TYPE_VOL, parObjId, objId))
        return 1;

    // replace all non-UTF8 characters
    tsk_cleanupUTF8(vs_part->desc, '^');

    // escape strings for use within an SQL command
    char *descr_sql = PQescapeLiteral(conn, vs_part->desc, strlen(vs_part->desc));
    if (!isEscapedStringValid(descr_sql, vs_part->desc, "TskDbPostgreSQL::addVolumeInfo: Unable to escape partition description string: %s\n")) {
        PQfreemem(descr_sql);
        return TSK_ERR;
    }

    snprintf(zSQL, 1024, "INSERT INTO tsk_vs_parts (obj_id, addr, start, length, descr, flags)"
        "VALUES (%" PRId64 ", %" PRIuPNUM ",%" PRIuOFF ",%" PRIuOFF ",%s,%d)",
        objId, (int) vs_part->addr, vs_part->start, vs_part->len,
        descr_sql, vs_part->flags);

    ret = attempt_exec(zSQL, "Error adding data to tsk_vs_parts table: %s\n");
    //cleanup
    PQfreemem(descr_sql);
    return ret;
}


/**
* Add file layout info to the database.  This table stores the run information for each file so that we
* can map which parts of an image are used by what files.
* @param a_fileObjId ID of the file
* @param a_byteStart Byte address relative to the start of the image file
* @param a_byteLen Length of the run in bytes
* @param a_sequence Sequence of this run in the file
* @returns 1 on error
*/
int TskDbPostgreSQL::addFileLayoutRange(int64_t a_fileObjId, uint64_t a_byteStart, uint64_t a_byteLen, int a_sequence)
{
    char foo[1024];

    snprintf(foo, 1024, "INSERT INTO tsk_file_layout(obj_id, byte_start, byte_len, sequence) VALUES (%" PRId64 ", %" PRIu64 ", %" PRIu64 ", %d)",
        a_fileObjId, a_byteStart, a_byteLen, a_sequence);

    return attempt_exec(foo, "Error adding data to tsk_file_layout table: %s\n");
}

/**
* Add file layout info to the database.  This table stores the run information for each file so that we
* can map which parts of an image are used by what files.
* @param fileLayoutRange TSK_DB_FILE_LAYOUT_RANGE object storing a single file layout range entry
* @returns 1 on error
*/
int TskDbPostgreSQL::addFileLayoutRange(const TSK_DB_FILE_LAYOUT_RANGE & fileLayoutRange) {
    return addFileLayoutRange(fileLayoutRange.fileObjId, fileLayoutRange.byteStart, fileLayoutRange.byteLen, fileLayoutRange.sequence);
}


/**
* Query tsk_vs_part and return rows for every entry in tsk_vs_part table
* @param imgId the object id of the image to get vs parts for
* @param vsPartInfos (out) TSK_DB_VS_PART_INFO row representations to return
* @returns TSK_ERR on error, TSK_OK on success
*/
TSK_RETVAL_ENUM TskDbPostgreSQL::getVsPartInfos(int64_t imgId, vector<TSK_DB_VS_PART_INFO> & vsPartInfos) {

    char zSQL[512];
    int expectedNumFileds = 6;
    snprintf(zSQL, 512, "SELECT obj_id, addr, start, length, descr, flags FROM tsk_vs_parts");

    PGresult* res = get_query_result_set(zSQL, "TskDbPostgreSQL::getVsPartInfos: Error selecting from tsk_vs_parts: %s (result code %d)\n");

    // check if a valid result set was returned
    if (verifyResultSetSize(zSQL, res, expectedNumFileds, "TskDbPostgreSQL::getVsPartInfos: Error selecting from tsk_vs_parts: %s")) {
        return TSK_ERR;
    }

    //get rows
    TSK_DB_VS_PART_INFO rowData;
    for (int i = 0; i < PQntuples(res); i++) {

        int64_t vsPartObjId = atoll(PQgetvalue(res, i, 0));

        int64_t curImgId = 0;
        if (getParentImageId(vsPartObjId, curImgId) == TSK_ERR) {
            tsk_error_reset();
            tsk_error_set_errno(TSK_ERR_AUTO_DB);
            tsk_error_set_errstr("Error finding parent for: %" PRIu64 , vsPartObjId);
            return TSK_ERR;
        }

        if (imgId != curImgId) {
            //ensure vs is (sub)child of the image requested, if not, skip it
            continue;
        }


        rowData.objId = vsPartObjId;
        rowData.addr = atoi(PQgetvalue(res, i, 1));
        rowData.start = atoll(PQgetvalue(res, i, 2));
        rowData.len = atoll(PQgetvalue(res, i, 3));
        char * text = PQgetvalue(res, i, 4);
        size_t textLen = PQgetlength(res, i, 4);
        const size_t copyChars = textLen < TSK_MAX_DB_VS_PART_INFO_DESC_LEN-1?textLen:TSK_MAX_DB_VS_PART_INFO_DESC_LEN-1;
        strncpy (rowData.desc,(char*)text,copyChars);
        rowData.desc[copyChars] = '\0';
        rowData.flags = (TSK_VS_PART_FLAG_ENUM)atoi(PQgetvalue(res, i, 5));
        //insert a copy of the rowData
        vsPartInfos.push_back(rowData);
    }

    //cleanup
    PQclear(res);

    return TSK_OK;
}

/**
* Query tsk_objects and tsk_files given file system id and return the root directory object
* @param fsObjId (int) file system id to query root dir object for
* @param rootDirObjInfo (out) TSK_DB_OBJECT root dir entry representation to return
* @returns TSK_ERR on error (or if not found), TSK_OK on success
*/
TSK_RETVAL_ENUM TskDbPostgreSQL::getFsRootDirObjectInfo(const int64_t fsObjId, TSK_DB_OBJECT & rootDirObjInfo) {

    char zSQL[1024];
    int expectedNumFileds = 3;
    snprintf(zSQL, 1024, "SELECT tsk_objects.obj_id,tsk_objects.par_obj_id,tsk_objects.type "
        "FROM tsk_objects,tsk_files WHERE tsk_objects.par_obj_id = %" PRId64 " AND tsk_files.obj_id = tsk_objects.obj_id AND tsk_files.name = ''",
        fsObjId);

    PGresult* res = get_query_result_set(zSQL, "TskDbPostgreSQL::getFsRootDirObjectInfo: Error selecting from tsk_objects,tsk_files: %s (result code %d)\n");

    // check if a valid result set was returned
    if (verifyNonEmptyResultSetSize(zSQL, res, expectedNumFileds, "TskDbPostgreSQL::getFsRootDirObjectInfo: Unexpected number of columns in result set: Expected %d, Received %d\n")) {
        return TSK_ERR;
    }

    rootDirObjInfo.objId = atoll(PQgetvalue(res, 0, 0));
    rootDirObjInfo.parObjId = atoll(PQgetvalue(res, 0, 1));
    rootDirObjInfo.type = (TSK_DB_OBJECT_TYPE_ENUM)atoi(PQgetvalue(res, 0, 2));

    //cleanup
    PQclear(res);

    return TSK_OK;
}

/**
* Query tsk_file_layout and return rows for every entry in tsk_file_layout table
* @param fileLayouts (out) TSK_DB_FILE_LAYOUT_RANGE row representations to return
* @returns TSK_ERR on error, TSK_OK on success
*/
TSK_RETVAL_ENUM TskDbPostgreSQL::getFileLayouts(vector<TSK_DB_FILE_LAYOUT_RANGE> & fileLayouts) {

    char zSQL[512];
    int expectedNumFileds = 4;
    snprintf(zSQL, 512, "SELECT obj_id, byte_start, byte_len, sequence FROM tsk_file_layout");

    PGresult* res = get_query_result_set(zSQL, "TskDbPostgreSQL::getFileLayouts: Error selecting from tsk_file_layout: %s (result code %d)\n");

    // check if a valid result set was returned
    if (verifyResultSetSize(zSQL, res, expectedNumFileds, "TskDbPostgreSQL::getFileLayouts: Error selecting from tsk_file_layout: %s")) {
        return TSK_ERR;
    }

    //get rows
    TSK_DB_FILE_LAYOUT_RANGE rowData;
    for (int i = 0; i < PQntuples(res); i++) {

        rowData.fileObjId = atoll(PQgetvalue(res, i, 0));
        rowData.byteStart = atoll(PQgetvalue(res, i, 1));
        rowData.byteLen = atoll(PQgetvalue(res, i, 2));
        rowData.sequence = atoi(PQgetvalue(res, i, 3));

        //insert a copy of the rowData
        fileLayouts.push_back(rowData);
    }

    //cleanup
    PQclear(res);

    return TSK_OK;
}


/**
* Query tsk_vs_info and return rows for every entry in tsk_vs_info table
* @param imgId the object id of the image to get volumesystems for
* @param vsInfos (out) TSK_DB_VS_INFO row representations to return
* @returns TSK_ERR on error, TSK_OK on success
*/
TSK_RETVAL_ENUM TskDbPostgreSQL::getVsInfos(int64_t imgId, vector<TSK_DB_VS_INFO> & vsInfos) {

    char zSQL[512];
    int expectedNumFileds = 4;
    snprintf(zSQL, 512, "SELECT obj_id, vs_type, img_offset, block_size FROM tsk_vs_info");

    PGresult* res = get_query_result_set(zSQL, "TskDbPostgreSQL::getVsInfos: Error selecting from tsk_vs_info: %s (result code %d)\n");

    // check if a valid result set was returned
    if (verifyResultSetSize(zSQL, res, expectedNumFileds, "TskDbPostgreSQL::getVsInfos: Error selecting from tsk_vs_info: %s")) {
        return TSK_ERR;
    }

    //get rows
    TSK_DB_VS_INFO rowData;
    for (int i = 0; i < PQntuples(res); i++) {

        int64_t vsObjId = atoll(PQgetvalue(res, i, 0));

        int64_t curImgId = 0;
        if (getParentImageId(vsObjId, curImgId) == TSK_ERR) {
            tsk_error_reset();
            tsk_error_set_errno(TSK_ERR_AUTO_DB);
            tsk_error_set_errstr("Error finding parent for: %" PRIu64 , vsObjId);
            PQclear(res);
            return TSK_ERR;
        }

        if (imgId != curImgId ) {
            //ensure vs is (sub)child of the image requested, if not, skip it
            continue;
        }

        rowData.objId = vsObjId;
        rowData.vstype = (TSK_VS_TYPE_ENUM)atoi(PQgetvalue(res, i, 1));
        rowData.offset = atoll(PQgetvalue(res, i, 2));
        rowData.block_size = (unsigned int)atoi(PQgetvalue(res, i, 3));

        //insert a copy of the rowData
        vsInfos.push_back(rowData);
    }

    //cleanup
    PQclear(res);

    return TSK_OK;
}

/**
* Create a savepoint.  Call revertSavepoint() or releaseSavepoint()
* to revert or commit.
* @param name Name to call savepoint
* @returns 1 on error, 0 on success
*/
int TskDbPostgreSQL::createSavepoint(const char *name)
{
    char buff[1024];

    // In PostgreSQL savepoints can only be established when inside a transaction block.
    // NOTE: this will only work if we have 1 savepoint. If we use multiple savepoints, PostgreSQL will
    // not allow us to call "BEGIN" inside a transaction. We will need to keep track of whether we are
    // in transaction and only call "BEGIN" if we are not in transaction. Alternatively we can keep
    // calling "BEGIN" every time we create a savepoint and simply ignore the error if there is one.
    // Also see note inside TskDbPostgreSQL::releaseSavepoint().
    snprintf(buff, 1024, "BEGIN;");
    if (attempt_exec(buff, "Error starting transaction: %s\n")) {
        return 1;
    }

    snprintf(buff, 1024, "SAVEPOINT %s", name);

    return attempt_exec(buff, "Error setting savepoint: %s\n");
}

/**
* Rollback to specified savepoint and release
* @param name Name of savepoint
* @returns 1 on error, 0 on success
*/
int TskDbPostgreSQL::revertSavepoint(const char *name)
{
    char buff[1024];

    snprintf(buff, 1024, "ROLLBACK TO SAVEPOINT %s", name);

    if (attempt_exec(buff, "Error rolling back savepoint: %s\n"))
        return 1;

    return releaseSavepoint(name);
}

/**
* Release a savepoint.  Commits if savepoint was not rollbacked.
* @param name Name of savepoint
* @returns 1 on error, 0 on success
*/
int TskDbPostgreSQL::releaseSavepoint(const char *name)
{
    char buff[1024];

    snprintf(buff, 1024, "RELEASE SAVEPOINT %s", name);

    if (attempt_exec(buff, "Error releasing savepoint: %s\n")) {
        return 1;
    }

    // In PostgreSQL savepoints can only be used inside a transaction block.
    // NOTE: see note inside TskDbPostgreSQL::createSavepoint(). This will only work if we have 1 savepoint.
    // If we add more savepoints we will need to keep track of where we are in transaction and only call
    // "COMMIT" when releasing the outer most savepoint.
    snprintf(buff, 1024, "COMMIT;");

    return attempt_exec(buff, "Error committing transaction: %s\n");
}

/**
* Returns true if database is opened.
*/
bool TskDbPostgreSQL::isDbOpen()
{
    if (conn) {
        PGconn *serverConn = connectToDatabase(&m_dBName[0]);
        if (!serverConn) {
            return false;
        }
        PQfinish(serverConn);
        return true;
    }
    else {
        return false;
    }
}

/**
* Returns true if database is in transaction.
*/
bool TskDbPostgreSQL::inTransaction() {

    // In PostgreSQL nested BEGIN calls are not allowed. Therefore if we get an error when executing "BEGIN" query then we are inside a transaction.
    if (!conn)
        return false;

    char sql[32];
    snprintf(sql, 32, "BEGIN;");

    PGresult *res = PQexec(conn, sql);
    if (PQresultStatus(res) != PGRES_COMMAND_OK)
    {
        // PostgreSQL returned error, therefore we are inside a transaction block
        PQclear(res);
        return true;
    }

    // If we are here then we were not inside a transaction. Undo the "BEGIN".
    snprintf(sql, 32, "COMMIT;");
    res = PQexec(conn, sql);
    if (PQresultStatus(res) != PGRES_COMMAND_OK)
    {
        // how can this happen? and what to return in this scenario? I guess we are not in transaction since we couldn't "commit".
        PQclear(res);
        return false;
    }
    PQclear(res);
    return false;
}


/* ELTODO: These functions will be needed when functionality to get PostgreSQL queries in binary format is added.
// PostgreSQL returns binary results in network byte order so then need to be converted to local byte order.
int64_t ntoh64(int64_t *input)
{
    int64_t rval;
    uint8_t *data = (uint8_t *)&rval;

    data[0] = *input >> 56;
    data[1] = *input >> 48;
    data[2] = *input >> 40;
    data[3] = *input >> 32;
    data[4] = *input >> 24;
    data[5] = *input >> 16;
    data[6] = *input >> 8;
    data[7] = *input >> 0;

    return rval;
}


template <typename T>
static inline T
hton_any(T &input)
{
    T output(0);
    std::size_t size = sizeof(input) - 1;
    uint8_t *data = reinterpret_cast<uint8_t *>(&output);

    for (std::size_t i = 0; i < size; i++) {
        data[i] = input >> ((size - i) * 8);
    }

    return output;
}*/

#endif // HAVE_LIBPQ_
<|MERGE_RESOLUTION|>--- conflicted
+++ resolved
@@ -653,49 +653,6 @@
             "insert into tsk_event_types(event_type_id, display_name, super_type_id) values(3, 'Misc Types', 0);"
             "insert into tsk_event_types(event_type_id, display_name, super_type_id) values(4, 'Modified', 1);"
             "insert into tsk_event_types(event_type_id, display_name, super_type_id) values(5, 'Accessed', 1);"
-<<<<<<< HEAD
-	        "insert into tsk_event_types(event_type_id, display_name, super_type_id) values(6, 'Created', 1);"
-	        "insert into tsk_event_types(event_type_id, display_name, super_type_id) values(7, 'Changed', 1);"
-	        , "Error initializing tsk_event_types table rows: %s\n") ||
-	    attempt_exec(
-	        "CREATE TABLE tsk_event_descriptions ( "
-	        " event_description_id BIGSERIAL PRIMARY KEY, "
-	        " full_description TEXT NOT NULL, "
-	        " med_description TEXT, "
-	        " short_description TEXT,"
-	        " data_source_obj_id BIGINT NOT NULL, "
-	        " file_obj_id BIGINT NOT NULL, "
-	        " artifact_id BIGINT, "
-	        " hash_hit INTEGER NOT NULL, " //boolean 
-	        " tagged INTEGER NOT NULL, " //boolean 
-	        " FOREIGN KEY(data_source_obj_id) REFERENCES data_source_info(obj_id), "
-	        " FOREIGN KEY(file_obj_id) REFERENCES tsk_files(obj_id), "
-	        " FOREIGN KEY(artifact_id) REFERENCES blackboard_artifacts(artifact_id))",
-	        "Error creating tsk_event_descriptions table: %s\n")
-	    ||
-	    attempt_exec(
-	        "CREATE TABLE tsk_events ("
-	        " event_id BIGSERIAL PRIMARY KEY, "
-	        " event_type_id BIGINT NOT NULL REFERENCES tsk_event_types(event_type_id) ,"
-	        " event_description_id BIGINT NOT NULL REFERENCES tsk_event_descriptions(event_description_id) ,"
-	        " time INTEGER NOT NULL) "
-	        , "Error creating tsk_events table: %s\n")
-
-	    ||
-	    attempt_exec
-	    ("CREATE TABLE tsk_examiners (examiner_id BIGSERIAL PRIMARY KEY, login_name TEXT NOT NULL, display_name TEXT, UNIQUE(login_name))",
-	     "Error creating tsk_examiners table: %s\n")
-	    ||
-	    attempt_exec
-	    ("CREATE TABLE content_tags (tag_id BIGSERIAL PRIMARY KEY, obj_id BIGINT NOT NULL, tag_name_id BIGINT NOT NULL, comment TEXT NOT NULL, begin_byte_offset BIGINT NOT NULL, end_byte_offset BIGINT NOT NULL, examiner_id BIGINT, "
-	     "FOREIGN KEY(examiner_id) REFERENCES tsk_examiners(examiner_id), FOREIGN KEY(obj_id) REFERENCES tsk_objects(obj_id), FOREIGN KEY(tag_name_id) REFERENCES tag_names(tag_name_id))",
-			"Error creating content_tags table: %s\n")
-		||
-		attempt_exec
-		("CREATE TABLE blackboard_artifact_tags (tag_id BIGSERIAL PRIMARY KEY, artifact_id BIGINT NOT NULL, tag_name_id BIGINT NOT NULL, comment TEXT NOT NULL,  examiner_id BIGINT, "
-			"FOREIGN KEY(examiner_id) REFERENCES tsk_examiners(examiner_id), FOREIGN KEY(artifact_id) REFERENCES blackboard_artifacts(artifact_id), FOREIGN KEY(tag_name_id) REFERENCES tag_names(tag_name_id))",
-			"Error creating blackboard_artifact_tags table: %s\n")){
-=======
             "insert into tsk_event_types(event_type_id, display_name, super_type_id) values(6, 'Created', 1);"
             "insert into tsk_event_types(event_type_id, display_name, super_type_id) values(7, 'Changed', 1);"
             , "Error initializing tsk_event_types table rows: %s\n") ||
@@ -736,7 +693,6 @@
         ("CREATE TABLE blackboard_artifact_tags (tag_id BIGSERIAL PRIMARY KEY, artifact_id BIGINT NOT NULL, tag_name_id BIGINT NOT NULL, comment TEXT NOT NULL,  examiner_id BIGINT, "
             "FOREIGN KEY(examiner_id) REFERENCES tsk_examiners(examiner_id), FOREIGN KEY(artifact_id) REFERENCES blackboard_artifacts(artifact_id), FOREIGN KEY(tag_name_id) REFERENCES tag_names(tag_name_id))",
             "Error creating blackboard_artifact_tags table: %s\n")){
->>>>>>> 6465df6e
 		return 1;
 	}
 
@@ -1091,7 +1047,6 @@
                                       std::map<int64_t, time_t> timeMap, const char* full_description)
 {
     int64_t event_description_id = -1;
-<<<<<<< HEAD
 
     //for each  entry (type ->time)
     for (const auto entry : timeMap)
@@ -1150,66 +1105,6 @@
             return 1;
         };
 
-=======
-
-    //for each  entry (type ->time)
-    for (const auto entry : timeMap)
-    {
-        const long long time = entry.second;
-
-
-        if (time == 0)
-        {
-            //we skip any MAC time events with time == 0 since 0 is usually a bogus time and not helpfull 
-            continue;
-        }
-        if (event_description_id == -1)
-        {
-            if (0 > snprintf(zSQL, 2048 - 1,
-                             "INSERT INTO tsk_event_descriptions ( data_source_obj_id, file_obj_id , artifact_id, full_description, hash_hit, tagged) "
-                             " VALUES ("
-                             "%" PRId64 "," // data_source_obj_id
-                             "%" PRId64 "," // file_obj_id
-                             "NULL," // fixed artifact_id
-                             "%s," // full_description
-                             "0," // fixed hash_hit
-                             "0" // fixed tagged
-                             ") RETURNING event_description_id",
-                             data_source_obj_id,
-                             file_obj_id,
-                             full_description))
-            {
-                return 1;
-            }
-
-            PGresult* res = get_query_result_set(
-                zSQL, "TskDbPostgreSQL::addMACTimeEvents: Error adding object to row: %s (result code %d)\n");
-            // check if a valid result set was returned
-            if (verifyNonEmptyResultSetSize(zSQL, res, 1,
-                                            "TskDbPostgreSQL::addMACTimeEvents: Unexpected number of columns in result set: Expected %d, Received %d\n")
-            )
-            {
-                return 1;
-            }
-            event_description_id = atoll(PQgetvalue(res, 0, 0));
-
-            PQclear(res);
-        }
-        //insert events time event
-        if (0 > snprintf(zSQL, 2048 - 1,
-                         "INSERT INTO tsk_events ( event_type_id, event_description_id , time) "
-                         " VALUES ("
-                         "%" PRId64 "," // event_type_id
-                         "%" PRId64 "," // event_description_id
-                         "%" PRIu64 ")", // time
-                         entry.first,
-                         event_description_id,
-                         time))
-        {
-            return 1;
-        };
-
->>>>>>> 6465df6e
         if (attempt_exec(                zSQL, "TskDbPostgreSQL::addMACTimeEvents: Error adding filesystem event to tsk_events table: %s\n")        )
         {
             return 1;
