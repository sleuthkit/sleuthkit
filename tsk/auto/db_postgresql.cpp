/*
** The Sleuth Kit
**
** Brian Carrier [carrier <at> sleuthkit [dot] org]
** Copyright (c) 2010-2013 Brian Carrier.  All Rights reserved
**
** This software is distributed under the Common Public License 1.0
**
*/

/**
* \file db_postgresql.cpp
* Contains code to perform operations against PostgreSQL database.
*/
#include "tsk_db.h"
#ifdef HAVE_LIBPQ_
#include "tsk_db_postgresql.h"
#include <string.h>
#include <sstream>
#include <algorithm>
#include "guid.h"

using std::stringstream;
using std::sort;
using std::for_each;

TskDbPostgreSQL::TskDbPostgreSQL(const TSK_TCHAR * a_dbFilePath, bool a_blkMapFlag)
    : TskDb(a_dbFilePath, a_blkMapFlag)
{
    conn = NULL;
	snprintf(m_dBName, MAX_CONN_INFO_FIELD_LENGTH - 1, "%" PRIttocTSK "", a_dbFilePath);
    m_blkMapFlag = a_blkMapFlag;

	strcpy(userName, "");
	strcpy(password, "");
	strcpy(hostNameOrIpAddr, "");
	strcpy(hostPort, "");

}

TskDbPostgreSQL::~TskDbPostgreSQL()
{
    if (conn) {
        PQfinish(conn);
        conn = NULL;
    }
}

TSK_RETVAL_ENUM TskDbPostgreSQL::setConnectionInfo(CaseDbConnectionInfo * info){

    if (info->getDbType() != CaseDbConnectionInfo::POSTGRESQL) {
        tsk_error_reset();
        tsk_error_set_errno(TSK_ERR_AUTO_DB);
        tsk_error_set_errstr("TskDbPostgreSQL::setConnectionInfo: Connection info is for wrong database type %d", info->getDbType());
        return TSK_ERR;
    }

    // verify input string sizes
    if (verifyConnectionInfoStringLengths(info->getUserName().size(), info->getPassword().size(), info->getHost().size(), info->getPort().size()) != TSK_OK) {
        return TSK_ERR;
    }

    strncpy(userName, info->getUserName().c_str(), sizeof(userName));
    strncpy(password, info->getPassword().c_str(), sizeof(password));
    strncpy(hostNameOrIpAddr, info->getHost().c_str(), sizeof(hostNameOrIpAddr));
    strncpy(hostPort, info->getPort().c_str(), sizeof(hostPort));

    return TSK_OK;
}

TSK_RETVAL_ENUM TskDbPostgreSQL::verifyConnectionInfoStringLengths(size_t userNameStrLen, size_t pwdStrLen, size_t hostNameStrLen, size_t portStrLen) {

    if (userNameStrLen >= MAX_CONN_INFO_FIELD_LENGTH - 1) {
        tsk_error_reset();
        tsk_error_set_errno(TSK_ERR_AUTO_DB);
        tsk_error_set_errstr("TskDbPostgreSQL::connectToDatabase: User name is too long. Length = %zd, Max length = %d", userNameStrLen, MAX_CONN_INFO_FIELD_LENGTH - 1);
        return TSK_ERR;
    }

    if (pwdStrLen >= MAX_CONN_INFO_FIELD_LENGTH - 1) {
        tsk_error_reset();
        tsk_error_set_errno(TSK_ERR_AUTO_DB);
        tsk_error_set_errstr("TskDbPostgreSQL::connectToDatabase: Password is too long. Length = %zd, Max length = %d", pwdStrLen, MAX_CONN_INFO_FIELD_LENGTH - 1);
        return TSK_ERR;
    }

    if (hostNameStrLen >= MAX_CONN_INFO_FIELD_LENGTH - 1) {
        tsk_error_reset();
        tsk_error_set_errno(TSK_ERR_AUTO_DB);
        tsk_error_set_errstr("TskDbPostgreSQL::connectToDatabase: Host name is too long. Length = %zd, Max length = %d", hostNameStrLen, MAX_CONN_INFO_FIELD_LENGTH - 1);
        return TSK_ERR;
    }

    if (portStrLen > MAX_CONN_PORT_FIELD_LENGTH) {
        tsk_error_reset();
        tsk_error_set_errno(TSK_ERR_AUTO_DB);
        tsk_error_set_errstr("TskDbPostgreSQL::connectToDatabase: Host port string is too long. Length = %zd, Max length = %d", portStrLen, MAX_CONN_PORT_FIELD_LENGTH);
        return TSK_ERR;
    }

    return TSK_OK;
}

PGconn* TskDbPostgreSQL::connectToDatabase(char *dbName) {

    // Make a connection to postgres database server
    char connectionString[1024];

    // verify input string sizes
    if (verifyConnectionInfoStringLengths(strlen(userName), strlen(password), strlen(hostNameOrIpAddr), strlen(hostPort)) != TSK_OK) {
        return NULL;
    }

    // escape strings for use within an SQL command. Usually use PQescapeLiteral but it requires connection to be already established.
    char userName_sql[MAX_CONN_INFO_FIELD_LENGTH];
    char password_sql[MAX_CONN_INFO_FIELD_LENGTH];
    char hostName_sql[MAX_CONN_INFO_FIELD_LENGTH];
    PQescapeString(&userName_sql[0], userName, strlen(userName));
    PQescapeString(&password_sql[0], password, strlen(password));
    PQescapeString(&hostName_sql[0], hostNameOrIpAddr, strlen(hostNameOrIpAddr));
    snprintf(connectionString, 1024, "user=%s password=%s dbname=%s host=%s port=%s", userName_sql, password_sql, dbName, hostName_sql, hostPort);	
    PGconn *dbConn = PQconnectdb(connectionString);

    // Check to see that the backend connection was successfully made
    if (verifyResultCode(PQstatus(dbConn), CONNECTION_OK, "TskDbPostgreSQL::connectToDatabase: Connection to PostgreSQL database failed, result code %d"))
    {
        PQfinish(dbConn);
        return NULL;
    }
    return dbConn;
}

TSK_RETVAL_ENUM TskDbPostgreSQL::createDatabase(){

    TSK_RETVAL_ENUM result = TSK_OK;

    // Connect to PostgreSQL server first
    char defaultPostgresDb[32] = "postgres";
    PGconn *serverConn = connectToDatabase(&defaultPostgresDb[0]);
    if (!serverConn)
        return TSK_ERR;

    /*
    http://www.postgresql.org/docs/9.4/static/manage-ag-templatedbs.html
    CREATE DATABASE actually works by copying an existing database. By default, it copies the standard system database named template1.
    Thus that database is the "template" from which new databases are made. If you add objects to template1, these objects will be copied
    into subsequently created user databases. This behavior allows site-local modifications to the standard set of objects in databases.
    For example, if you install the procedural language PL/Perl in template1, it will automatically be available in user databases without
    any extra action being taken when those databases are created.

    ELTODO: perhaps we should create a default template TSK database with all tables created and use that as template for creating new databases.
    This will require recognizing that a template might not exist (first time TSK is run with PostgreSQL) and creating it.
    */

    // IMPORTANT: PostgreSQL database names are case sensitive but ONLY if you surround the db name in double quotes.
    // If you use single quotes, PostgreSQL will convert db name to lower case. If database was created using double quotes
    // you now need to always use double quotes when referring to it (e.dg when deleting database).
    char createDbString[1024];
    snprintf(createDbString, 1024, "CREATE DATABASE \"%s\" WITH ENCODING='UTF8';", m_dBName);    
    PGresult *res = PQexec(serverConn, createDbString);
    if (!res || PQresultStatus(res) != PGRES_COMMAND_OK) {
        tsk_error_reset();
        tsk_error_set_errno(TSK_ERR_AUTO_DB);
        char * str = PQerrorMessage(serverConn);
        tsk_error_set_errstr("TskDbPostgreSQL::createDatabase: Database creation failed, %s", str);
        result = TSK_ERR;
    }

    PQclear(res);
    PQfinish(serverConn);
    return result;
}

/*
* Create or open the PostgreSQL database
* @param createDbFlag Set to true if this is a new database that needs to be created and have the tables created
* @ returns 1 on error and 0 on success
*/
int TskDbPostgreSQL::open(bool createDbFlag)
{
    // close database connection if there is one open
    if (conn)
        close();

    if (createDbFlag) {
        // create new database first
        if (verifyResultCode(createDatabase(), TSK_OK, "TskDbPostgreSQL::open: Unable to create database, result code %d")){
            return -1;
        }
    }

    // connect to existing database
    conn = connectToDatabase(&m_dBName[0]);
    if (!conn){
        tsk_error_reset();
        tsk_error_set_errno(TSK_ERR_AUTO_DB);
       	tsk_error_set_errstr("TskDbPostgreSQL::open: Couldn't connect to database %s", m_dBName);
        return -1;
    }

    if (createDbFlag) {
        // initialize TSK tables
        if (initialize()) {
            tsk_error_set_errstr2("TskDbPostgreSQL::open: Couldn't initialize database %s", m_dBName);
            close();    // close connection to database
            return -1;
        }
    }

    return 0;
}

/*
* Close PostgreSQL database.
* Return 0 on success, 1 on failure
*/
int TskDbPostgreSQL::close()
{
    if (conn) {
        PQfinish(conn);
        conn = NULL;
    }
    return 0;
}


bool TskDbPostgreSQL::dbExists() {

    int numDb = 0;

    // Connect to PostgreSQL server first
    char defaultPostgresDb[32] = "postgres";
    PGconn *serverConn = connectToDatabase(&defaultPostgresDb[0]);
    if (!serverConn)
        return false;

    // Poll PostreSQL server for existing databases.
    char selectString[1024];
    snprintf(selectString, 1024, "SELECT datname FROM pg_catalog.pg_database WHERE datname = '%s';", m_dBName);
    
    PGresult *res = PQexec(serverConn, selectString);
    if (!res || PQresultStatus(res) != PGRES_TUPLES_OK)
    {
        tsk_error_reset();
        tsk_error_set_errno(TSK_ERR_AUTO_DB);
        char * str = PQerrorMessage(conn);
        tsk_error_set_errstr("TskDbPostgreSQL::dbExists: Existing database lookup failed, %s", str);
        numDb = 0;
    } else {
        // number of existing databases that matched name (if search is case sensitive then max is 1)
        numDb = PQntuples(res);
    }

    PQclear(res);
    PQfinish(serverConn);

    if (numDb > 0)
        return true;

    return false;
}

/**
* Execute SQL command returning no data. Sets TSK error values on error.
* @returns 1 on error, 0 on success
*/
int TskDbPostgreSQL::attempt_exec(const char *sql, const char *errfmt)
{
    if (!conn) {
        tsk_error_reset();
        tsk_error_set_errno(TSK_ERR_AUTO_DB);
        tsk_error_set_errstr("Can't execute PostgreSQL query, not connected to database. Query: %s", sql);
        return 1;
    }

    PGresult *res = PQexec(conn, sql);

    if (!isQueryResultValid(res, sql)) {
        return 1;
    }

    if (PQresultStatus(res) != PGRES_COMMAND_OK) {
        tsk_error_reset();
        tsk_error_set_errno(TSK_ERR_AUTO_DB);
        char * str = PQerrorMessage(conn);
        tsk_error_set_errstr(errfmt, str);
        PQclear(res);
        return 1;
    }
    PQclear(res);
    return 0;
}


/**
* Validate string that was escaped by a call to PQescapeLiteral(). Sets TSK error values on error.
* @returns 1 if string is valid, 0 otherwise
*/
int TskDbPostgreSQL::isEscapedStringValid(const char *sql_str, const char *orig_str, const char *errfmt){

    if (sql_str == NULL){
        tsk_error_reset();
        tsk_error_set_errno(TSK_ERR_AUTO_DB);
        char * str = PQerrorMessage(conn);
        tsk_error_set_errstr(errfmt, orig_str, str);
        return 0;
    }
    return 1;
}

/**
* Execute SQL statement and returns PostgreSQL result sets in ASCII format. Sets TSK error values on error.
* IMPORTANT: result set needs to be freed by calling PQclear(res) when no longer needed.
* @returns Result set on success, NULL on error
*/
PGresult* TskDbPostgreSQL::get_query_result_set(const char *sql, const char *errfmt)
{
    if (!conn){
        tsk_error_reset();
        tsk_error_set_errno(TSK_ERR_AUTO_DB);
        tsk_error_set_errstr("Can't execute PostgreSQL query, not connected to database. Query: %s", sql);
        return NULL;
    }

    PGresult *res = PQexec(conn, sql);
    if (!isQueryResultValid(res, sql)) {
        return NULL;
    }

    if (PQresultStatus(res) != PGRES_TUPLES_OK) {
        tsk_error_reset();
        tsk_error_set_errno(TSK_ERR_AUTO_DB);
        char * str = PQerrorMessage(conn);
        tsk_error_set_errstr(errfmt, str);
        PQclear(res);
        return NULL;
    }
    return res;
}

/**
* Execute a statement and returns PostgreSQL result sets in binary format. Sets TSK error values on error.
* IMPORTANT: PostgreSQL returns binary representations in network byte order, which need to be converted to the local byte order.
* IMPORTANT: result set needs to be freed by calling PQclear(res) when no longer needed.
* @returns Result set on success, NULL on error
*/
PGresult* TskDbPostgreSQL::get_query_result_set_binary(const char *sql, const char *errfmt)
{
    if (!conn){
        tsk_error_reset();
        tsk_error_set_errno(TSK_ERR_AUTO_DB);
        tsk_error_set_errstr("Can't execute PostgreSQL query, not connected to database. Query: %s", sql);
        return NULL;
    }

    PGresult *res = PQexecParams(conn,
                       sql,
                       0,       /* no additional params, they are part sql string */
                       NULL,    /* let the backend deduce param type */
                       NULL,    /* no params */
                       NULL,    /* don't need param lengths since text */
                       NULL,    /* default to all text params */
                       1);      /* ask for binary results */

    if (!isQueryResultValid(res, sql)) {
        return NULL;
    }

    if (PQresultStatus(res) != PGRES_TUPLES_OK) {
        tsk_error_reset();
        tsk_error_set_errno(TSK_ERR_AUTO_DB);
        char * str = PQerrorMessage(conn);
        tsk_error_set_errstr(errfmt, str);
        PQclear(res);
        return NULL;
    }
    return res;
}

/* Verifies that result code matches expected result code. Sets TSK error values if result codes do not match.
* @returns 0 if result codes match, 1 if they don't
*/
int TskDbPostgreSQL::verifyResultCode(int resultCode, int expectedResultCode, const char *errfmt)
{
    if (resultCode != expectedResultCode) {
        tsk_error_reset();
        tsk_error_set_errno(TSK_ERR_AUTO_DB);
        tsk_error_set_errstr(errfmt, resultCode);
        return 1;
    }
    return 0;
}

/* Verifies if PGresult is valid. Result set must contain at least one row. Number of returned fileds must match expected number of fields.
* Sets TSK error values if result is invalid.
* @returns 0 if result is valid, 1 if result is invalid	or empty
*/
int TskDbPostgreSQL::verifyNonEmptyResultSetSize(const char *sql, PGresult *res, int expectedNumFileds, const char *errfmt)
{
    if (!isQueryResultValid(res, sql)) {
        return 1;
    }

    // this query must produce at least one result
    if (PQntuples(res) < 1){
        tsk_error_reset();
        tsk_error_set_errno(TSK_ERR_AUTO_DB);
        tsk_error_set_errstr("SQL command returned empty result set: %s", sql);
        return 1;
    }

    if (PQnfields(res) != expectedNumFileds){
        tsk_error_reset();
        tsk_error_set_errno(TSK_ERR_AUTO_DB);
        tsk_error_set_errstr(errfmt, PQnfields(res), expectedNumFileds);
        return 1;
    }
    return 0;
}

/* Verifies if PGresult is valid. It's acceptable for result set to be empty. If result set is not empty, number of returned fileds must match expected number of fields.
* Sets TSK error values if result is invalid.
* @returns 0 if result is valid or empty, 1 if result is invalid
*/
int TskDbPostgreSQL::verifyResultSetSize(const char *sql, PGresult *res, int expectedNumFileds, const char *errfmt)
{
    // check if a valid result set was returned
    if (!isQueryResultValid(res, sql)) {
        return 1;
    }

    // it's ok for this query to produce no results
    if (PQntuples(res) == 0){
        return 0;
    }

    // If there are results, verify number of fields returned.
    if (PQnfields(res) != expectedNumFileds){
        tsk_error_reset();
        tsk_error_set_errno(TSK_ERR_AUTO_DB);
        tsk_error_set_errstr(errfmt, PQnfields(res), expectedNumFileds);
        PQclear(res);
        return 1;
    }

    return 0;
}


/* Verifies if PGresult is valid. Sets TSK error values if result is invalid.
* @returns true if result is valid, false if result is invalid
*/
bool TskDbPostgreSQL::isQueryResultValid(PGresult *res, const char *sql)
{
    if (!res) {
        tsk_error_reset();
        tsk_error_set_errno(TSK_ERR_AUTO_DB);
        tsk_error_set_errstr("SQL command returned a NULL result set pointer: %s", sql);
        return false;
    }
    return true;
}

/* Removes any existing non-UTF8 characters from string. Output string needs to be pre-allocated
* and it's max size is passed as input.
*/
void TskDbPostgreSQL::removeNonUtf8(char* newStr, int newStrMaxSize, const char* origStr)
{
    if (!newStr){
        tsk_error_reset();
        tsk_error_set_errno(TSK_ERR_AUTO_DB);
        tsk_error_set_errstr("TskDbPostgreSQL::removeNonUtf8: Output string has not been allocated");
        return;
    }
#undef min
    int strSize = std::min((int) strlen(origStr), newStrMaxSize);
    strncpy(newStr, origStr, strSize);
    newStr[strSize] = '\0';
    tsk_cleanupUTF8(newStr, '^');
}

/**
* Initialize the open DB: set PRAGMAs, create tables and indexes
* @returns 1 on error
*/
int TskDbPostgreSQL::initialize() {

    char foo[1024];
    if (attempt_exec("CREATE TABLE tsk_db_info (schema_ver INTEGER, tsk_ver INTEGER, schema_minor_ver INTEGER);","Error creating tsk_db_info table: %s\n")) {
        return 1;
    }

    snprintf(foo, 1024, "INSERT INTO tsk_db_info (schema_ver, tsk_ver, schema_minor_ver) VALUES (%d, %d,%d);", TSK_SCHEMA_VER, TSK_VERSION_NUM, TSK_SCHEMA_MINOR_VER);
    if (attempt_exec(foo, "Error adding data to tsk_db_info table: %s\n")) {
        return 1;
    }

    // ELTODO: change INTEGER (4 bytes) fields to SMALLINT (2 bytes) to use less memory for enum fields

<<<<<<< HEAD
	if (attempt_exec("CREATE TABLE tsk_objects (obj_id BIGSERIAL PRIMARY KEY, par_obj_id BIGINT, type INTEGER NOT NULL);", "Error creating tsk_objects table: %s\n")
		||
		attempt_exec
		("CREATE TABLE tsk_image_info (obj_id BIGSERIAL PRIMARY KEY, type INTEGER, ssize INTEGER, tzone TEXT, size BIGINT, md5 TEXT, display_name TEXT, FOREIGN KEY(obj_id) REFERENCES tsk_objects(obj_id));",
			"Error creating tsk_image_info table: %s\n")
		||
		attempt_exec("CREATE TABLE tsk_image_names (obj_id BIGINT NOT NULL, name TEXT NOT NULL, sequence INTEGER NOT NULL, FOREIGN KEY(obj_id) REFERENCES tsk_objects(obj_id));",
			"Error creating tsk_image_names table: %s\n")
		||
		attempt_exec
		("CREATE TABLE tsk_vs_info (obj_id BIGSERIAL PRIMARY KEY, vs_type INTEGER NOT NULL, img_offset BIGINT NOT NULL, block_size BIGINT NOT NULL, FOREIGN KEY(obj_id) REFERENCES tsk_objects(obj_id));",
			"Error creating tsk_vs_info table: %s\n")
		||
		attempt_exec
		("CREATE TABLE data_source_info (obj_id INTEGER PRIMARY KEY, device_id TEXT NOT NULL, time_zone TEXT NOT NULL, FOREIGN KEY(obj_id) REFERENCES tsk_objects(obj_id));",
			"Error creating data_source_info table: %s\n")
		||
		attempt_exec
		("CREATE TABLE tsk_fs_info (obj_id BIGSERIAL PRIMARY KEY, img_offset BIGINT NOT NULL, fs_type INTEGER NOT NULL, block_size BIGINT NOT NULL, block_count BIGINT NOT NULL, root_inum BIGINT NOT NULL, first_inum BIGINT NOT NULL, last_inum BIGINT NOT NULL, display_name TEXT, FOREIGN KEY(obj_id) REFERENCES tsk_objects(obj_id));",
			"Error creating tsk_fs_info table: %s\n")
		||
		attempt_exec
		("CREATE TABLE tsk_files (obj_id BIGSERIAL PRIMARY KEY, fs_obj_id BIGINT, data_source_obj_id BIGINT NOT NULL, attr_type INTEGER, attr_id INTEGER, name TEXT NOT NULL, meta_addr BIGINT, meta_seq BIGINT, type INTEGER, has_layout INTEGER, has_path INTEGER, dir_type INTEGER, meta_type INTEGER, dir_flags INTEGER, meta_flags INTEGER, size BIGINT, ctime BIGINT, crtime BIGINT, atime BIGINT, mtime BIGINT, mode INTEGER, uid INTEGER, gid INTEGER, md5 TEXT, known INTEGER, parent_path TEXT, mime_type TEXT, extension TEXT, "
			"FOREIGN KEY(obj_id) REFERENCES tsk_objects(obj_id), FOREIGN KEY(fs_obj_id) REFERENCES tsk_fs_info(obj_id), FOREIGN KEY(data_source_obj_id) REFERENCES data_source_info(obj_id));",
			"Error creating tsk_files table: %s\n")
		||
		attempt_exec
		("CREATE TABLE file_encoding_types (encoding_type INTEGER PRIMARY KEY, name TEXT NOT NULL);",
			"Error creating file_encoding_types table: %s\n")
		||
		attempt_exec("CREATE TABLE tsk_files_path (obj_id BIGSERIAL PRIMARY KEY, path TEXT NOT NULL, encoding_type INTEGER, FOREIGN KEY(encoding_type) references file_encoding_types(encoding_type), FOREIGN KEY(obj_id) REFERENCES tsk_objects(obj_id))",
			"Error creating tsk_files_path table: %s\n")
		||
		attempt_exec("CREATE TABLE tsk_files_derived (obj_id BIGSERIAL PRIMARY KEY, derived_id BIGINT NOT NULL, rederive TEXT, FOREIGN KEY(obj_id) REFERENCES tsk_objects(obj_id))", "Error creating tsk_files_derived table: %s\n")
		||
		attempt_exec("CREATE TABLE tsk_files_derived_method (derived_id BIGSERIAL PRIMARY KEY, tool_name TEXT NOT NULL, tool_version TEXT NOT NULL, other TEXT)", "Error creating tsk_files_derived_method table: %s\n")
		||
		attempt_exec("CREATE TABLE tag_names (tag_name_id BIGSERIAL PRIMARY KEY, display_name TEXT UNIQUE, description TEXT NOT NULL, color TEXT NOT NULL, knownStatus INTEGER NOT NULL)", "Error creating tag_names table: %s\n")
		||
		attempt_exec("CREATE TABLE content_tags (tag_id BIGSERIAL PRIMARY KEY, obj_id BIGINT NOT NULL, tag_name_id BIGINT NOT NULL, comment TEXT NOT NULL, begin_byte_offset BIGINT NOT NULL, end_byte_offset BIGINT NOT NULL, "
			"FOREIGN KEY(obj_id) REFERENCES tsk_objects(obj_id), FOREIGN KEY(tag_name_id) REFERENCES tag_names(tag_name_id))",
			"Error creating content_tags table: %s\n")
		||
		attempt_exec("CREATE TABLE blackboard_artifact_types (artifact_type_id BIGSERIAL PRIMARY KEY, type_name TEXT NOT NULL, display_name TEXT)", "Error creating blackboard_artifact_types table: %s\n")
		||
		attempt_exec("CREATE TABLE blackboard_attribute_types (attribute_type_id BIGSERIAL PRIMARY KEY, type_name TEXT NOT NULL, display_name TEXT, value_type INTEGER NOT NULL)", "Error creating blackboard_attribute_types table: %s\n")
		||
		attempt_exec("CREATE TABLE review_statuses (review_status_id INTEGER PRIMARY KEY, "
			"review_status_name TEXT NOT NULL, "
			"display_name TEXT NOT NULL)",
			"Error creating review_statuses table: %s\n")
		||
		attempt_exec("CREATE TABLE blackboard_artifacts (artifact_id BIGSERIAL PRIMARY KEY, "
			"obj_id BIGINT NOT NULL, "
			"artifact_obj_id BIGINT NOT NULL, "
			"data_source_obj_id BIGINT NOT NULL, "
			"artifact_type_id BIGINT NOT NULL, "
			"review_status_id INTEGER NOT NULL, "
			"FOREIGN KEY(obj_id) REFERENCES tsk_objects(obj_id), "
			"FOREIGN KEY(artifact_obj_id) REFERENCES tsk_objects(obj_id), "
			"FOREIGN KEY(data_source_obj_id) REFERENCES tsk_objects(obj_id), "
			"FOREIGN KEY(artifact_type_id) REFERENCES blackboard_artifact_types(artifact_type_id), "
			"FOREIGN KEY(review_status_id) REFERENCES review_statuses(review_status_id))",
			"Error creating blackboard_artifact table: %s\n")
		||
		attempt_exec("ALTER SEQUENCE blackboard_artifacts_artifact_id_seq minvalue -9223372036854775808 restart with -9223372036854775808", "Error setting starting value for artifact_id: %s\n")
		||
		attempt_exec("CREATE TABLE blackboard_artifact_tags (tag_id BIGSERIAL PRIMARY KEY, artifact_id BIGINT NOT NULL, tag_name_id BIGINT NOT NULL, comment TEXT NOT NULL, "
			"FOREIGN KEY(artifact_id) REFERENCES blackboard_artifacts(artifact_id), FOREIGN KEY(tag_name_id) REFERENCES tag_names(tag_name_id))",
			"Error creating blackboard_artifact_tags table: %s\n")
		||
		/* Binary representation of BYTEA is a bunch of bytes, which could
		* include embedded nulls so we have to pay attention to field length.
		* http://www.postgresql.org/docs/9.4/static/libpq-example.html
		*/
		attempt_exec
		("CREATE TABLE blackboard_attributes (artifact_id BIGINT NOT NULL, artifact_type_id BIGINT NOT NULL, source TEXT, context TEXT, attribute_type_id BIGINT NOT NULL, value_type INTEGER NOT NULL, "
			"value_byte BYTEA, value_text TEXT, value_int32 INTEGER, value_int64 BIGINT, value_double NUMERIC(20, 10), "
			"FOREIGN KEY(artifact_id) REFERENCES blackboard_artifacts(artifact_id), FOREIGN KEY(artifact_type_id) REFERENCES blackboard_artifact_types(artifact_type_id), FOREIGN KEY(attribute_type_id) REFERENCES blackboard_attribute_types(attribute_type_id))",
			"Error creating blackboard_attribute table: %s\n")
		||
		/* In PostgreSQL "desc" indicates "descending order" so I had to rename "desc TEXT" to "descr TEXT". Should I also make this change for SQLite?*/
		attempt_exec
		("CREATE TABLE tsk_vs_parts (obj_id BIGSERIAL PRIMARY KEY, addr BIGINT NOT NULL, start BIGINT NOT NULL, length BIGINT NOT NULL, descr TEXT, flags INTEGER NOT NULL, FOREIGN KEY(obj_id) REFERENCES tsk_objects(obj_id));",
			"Error creating tsk_vol_info table: %s\n")
		||
		attempt_exec
		("CREATE TABLE ingest_module_types (type_id INTEGER PRIMARY KEY, type_name TEXT NOT NULL)",
			"Error creating ingest_module_types table: %s\n")
		||
		attempt_exec
		("CREATE TABLE ingest_job_status_types (type_id INTEGER PRIMARY KEY, type_name TEXT NOT NULL)",
			"Error creating ingest_job_status_types table: %s\n")
		||
		attempt_exec
		("CREATE TABLE ingest_modules (ingest_module_id BIGSERIAL PRIMARY KEY, display_name TEXT NOT NULL, unique_name TEXT UNIQUE NOT NULL, type_id INTEGER NOT NULL, version TEXT NOT NULL, FOREIGN KEY(type_id) REFERENCES ingest_module_types(type_id));",
			"Error creating ingest_modules table: %s\n")
		||
		attempt_exec
		("CREATE TABLE ingest_jobs (ingest_job_id BIGSERIAL PRIMARY KEY, obj_id BIGINT NOT NULL, host_name TEXT NOT NULL, start_date_time BIGINT NOT NULL, end_date_time BIGINT NOT NULL, status_id INTEGER NOT NULL, settings_dir TEXT, FOREIGN KEY(obj_id) REFERENCES tsk_objects(obj_id), FOREIGN KEY(status_id) REFERENCES ingest_job_status_types(type_id));",
			"Error creating ingest_jobs table: %s\n")
		||
		attempt_exec
		("CREATE TABLE ingest_job_modules (ingest_job_id INTEGER, ingest_module_id INTEGER, pipeline_position INTEGER, PRIMARY KEY(ingest_job_id, ingest_module_id), FOREIGN KEY(ingest_job_id) REFERENCES ingest_jobs(ingest_job_id), FOREIGN KEY(ingest_module_id) REFERENCES ingest_modules(ingest_module_id));",
			"Error creating ingest_job_modules table: %s\n")
		||
		attempt_exec
		("CREATE TABLE reports (obj_id BIGSERIAL PRIMARY KEY, path TEXT NOT NULL, crtime INTEGER NOT NULL, src_module_name TEXT NOT NULL, report_name TEXT NOT NULL, FOREIGN KEY(obj_id) REFERENCES tsk_objects(obj_id));", "Error creating reports table: %s\n")
=======
    if (attempt_exec("CREATE TABLE tsk_objects (obj_id BIGSERIAL PRIMARY KEY, par_obj_id BIGINT, type INTEGER NOT NULL);","Error creating tsk_objects table: %s\n")
        ||
        attempt_exec
        ("CREATE TABLE tsk_image_info (obj_id BIGSERIAL PRIMARY KEY, type INTEGER, ssize INTEGER, tzone TEXT, size BIGINT, md5 TEXT, display_name TEXT, FOREIGN KEY(obj_id) REFERENCES tsk_objects(obj_id));",
        "Error creating tsk_image_info table: %s\n")
        ||
        attempt_exec("CREATE TABLE tsk_image_names (obj_id BIGINT NOT NULL, name TEXT NOT NULL, sequence INTEGER NOT NULL, FOREIGN KEY(obj_id) REFERENCES tsk_objects(obj_id));",
        "Error creating tsk_image_names table: %s\n")
        ||
        attempt_exec
        ("CREATE TABLE tsk_vs_info (obj_id BIGSERIAL PRIMARY KEY, vs_type INTEGER NOT NULL, img_offset BIGINT NOT NULL, block_size BIGINT NOT NULL, FOREIGN KEY(obj_id) REFERENCES tsk_objects(obj_id));",
        "Error creating tsk_vs_info table: %s\n")
        ||
        attempt_exec
        ("CREATE TABLE data_source_info (obj_id INTEGER PRIMARY KEY, device_id TEXT NOT NULL, time_zone TEXT NOT NULL, FOREIGN KEY(obj_id) REFERENCES tsk_objects(obj_id));",
        "Error creating data_source_info table: %s\n")
        ||
        attempt_exec
        ("CREATE TABLE tsk_fs_info (obj_id BIGSERIAL PRIMARY KEY, img_offset BIGINT NOT NULL, fs_type INTEGER NOT NULL, block_size BIGINT NOT NULL, block_count BIGINT NOT NULL, root_inum BIGINT NOT NULL, first_inum BIGINT NOT NULL, last_inum BIGINT NOT NULL, display_name TEXT, FOREIGN KEY(obj_id) REFERENCES tsk_objects(obj_id));",
        "Error creating tsk_fs_info table: %s\n")
        ||
        attempt_exec
        ("CREATE TABLE tsk_files (obj_id BIGSERIAL PRIMARY KEY, fs_obj_id BIGINT, data_source_obj_id BIGINT NOT NULL, attr_type INTEGER, attr_id INTEGER, name TEXT NOT NULL, meta_addr BIGINT, meta_seq BIGINT, type INTEGER, has_layout INTEGER, has_path INTEGER, dir_type INTEGER, meta_type INTEGER, dir_flags INTEGER, meta_flags INTEGER, size BIGINT, ctime BIGINT, crtime BIGINT, atime BIGINT, mtime BIGINT, mode INTEGER, uid INTEGER, gid INTEGER, md5 TEXT, known INTEGER, parent_path TEXT, mime_type TEXT, extension TEXT, "
        "FOREIGN KEY(obj_id) REFERENCES tsk_objects(obj_id), FOREIGN KEY(fs_obj_id) REFERENCES tsk_fs_info(obj_id), FOREIGN KEY(data_source_obj_id) REFERENCES data_source_info(obj_id));",
        "Error creating tsk_files table: %s\n")
        ||
        attempt_exec
        ("CREATE TABLE file_encoding_types (encoding_type INTEGER PRIMARY KEY, name TEXT NOT NULL);",
        "Error creating file_encoding_types table: %s\n")
        ||
        attempt_exec("CREATE TABLE tsk_files_path (obj_id BIGSERIAL PRIMARY KEY, path TEXT NOT NULL, encoding_type INTEGER, FOREIGN KEY(encoding_type) references file_encoding_types(encoding_type), FOREIGN KEY(obj_id) REFERENCES tsk_objects(obj_id))",
        "Error creating tsk_files_path table: %s\n")
        ||
        attempt_exec("CREATE TABLE tsk_files_derived (obj_id BIGSERIAL PRIMARY KEY, derived_id BIGINT NOT NULL, rederive TEXT, FOREIGN KEY(obj_id) REFERENCES tsk_objects(obj_id))","Error creating tsk_files_derived table: %s\n")
        ||
        attempt_exec("CREATE TABLE tsk_files_derived_method (derived_id BIGSERIAL PRIMARY KEY, tool_name TEXT NOT NULL, tool_version TEXT NOT NULL, other TEXT)","Error creating tsk_files_derived_method table: %s\n")
        ||
        attempt_exec("CREATE TABLE tag_names (tag_name_id BIGSERIAL PRIMARY KEY, display_name TEXT UNIQUE, description TEXT NOT NULL, color TEXT NOT NULL, knownStatus INTEGER NOT NULL)","Error creating tag_names table: %s\n")
        ||
        attempt_exec("CREATE TABLE content_tags (tag_id BIGSERIAL PRIMARY KEY, obj_id BIGINT NOT NULL, tag_name_id BIGINT NOT NULL, comment TEXT NOT NULL, begin_byte_offset BIGINT NOT NULL, end_byte_offset BIGINT NOT NULL, user_name TEXT, "
        "FOREIGN KEY(obj_id) REFERENCES tsk_objects(obj_id), FOREIGN KEY(tag_name_id) REFERENCES tag_names(tag_name_id))",
        "Error creating content_tags table: %s\n")
        ||
        attempt_exec("CREATE TABLE blackboard_artifact_types (artifact_type_id BIGSERIAL PRIMARY KEY, type_name TEXT NOT NULL, display_name TEXT)","Error creating blackboard_artifact_types table: %s\n")
        ||
        attempt_exec("CREATE TABLE blackboard_attribute_types (attribute_type_id BIGSERIAL PRIMARY KEY, type_name TEXT NOT NULL, display_name TEXT, value_type INTEGER NOT NULL)","Error creating blackboard_attribute_types table: %s\n")
        ||
		attempt_exec("CREATE TABLE review_statuses (review_status_id INTEGER PRIMARY KEY, "
		"review_status_name TEXT NOT NULL, "
		"display_name TEXT NOT NULL)",
		"Error creating review_statuses table: %s\n")
        ||
        attempt_exec("CREATE TABLE blackboard_artifacts (artifact_id BIGSERIAL PRIMARY KEY, "
		"obj_id BIGINT NOT NULL, "
		"artifact_obj_id BIGINT NOT NULL, "
		"data_source_obj_id BIGINT NOT NULL, "
		"artifact_type_id BIGINT NOT NULL, "
		"review_status_id INTEGER NOT NULL, "
        "FOREIGN KEY(obj_id) REFERENCES tsk_objects(obj_id), "
		"FOREIGN KEY(artifact_obj_id) REFERENCES tsk_objects(obj_id), "
		"FOREIGN KEY(data_source_obj_id) REFERENCES tsk_objects(obj_id), "
		"FOREIGN KEY(artifact_type_id) REFERENCES blackboard_artifact_types(artifact_type_id), "
		"FOREIGN KEY(review_status_id) REFERENCES review_statuses(review_status_id))",
		"Error creating blackboard_artifact table: %s\n")
	||
	attempt_exec("ALTER SEQUENCE blackboard_artifacts_artifact_id_seq minvalue -9223372036854775808 restart with -9223372036854775808", "Error setting starting value for artifact_id: %s\n")
	||
	attempt_exec("CREATE TABLE blackboard_artifact_tags (tag_id BIGSERIAL PRIMARY KEY, artifact_id BIGINT NOT NULL, tag_name_id BIGINT NOT NULL, comment TEXT NOT NULL, user_name TEXT, "
		"FOREIGN KEY(artifact_id) REFERENCES blackboard_artifacts(artifact_id), FOREIGN KEY(tag_name_id) REFERENCES tag_names(tag_name_id))",
		"Error creating blackboard_artifact_tags table: %s\n")
	||
	/* Binary representation of BYTEA is a bunch of bytes, which could
	* include embedded nulls so we have to pay attention to field length.
	* http://www.postgresql.org/docs/9.4/static/libpq-example.html
	*/
	attempt_exec
	("CREATE TABLE blackboard_attributes (artifact_id BIGINT NOT NULL, artifact_type_id BIGINT NOT NULL, source TEXT, context TEXT, attribute_type_id BIGINT NOT NULL, value_type INTEGER NOT NULL, "
		"value_byte BYTEA, value_text TEXT, value_int32 INTEGER, value_int64 BIGINT, value_double NUMERIC(20, 10), "
		"FOREIGN KEY(artifact_id) REFERENCES blackboard_artifacts(artifact_id), FOREIGN KEY(artifact_type_id) REFERENCES blackboard_artifact_types(artifact_type_id), FOREIGN KEY(attribute_type_id) REFERENCES blackboard_attribute_types(attribute_type_id))",
		"Error creating blackboard_attribute table: %s\n")
	||
	/* In PostgreSQL "desc" indicates "descending order" so I had to rename "desc TEXT" to "descr TEXT". Should I also make this change for SQLite?*/
	attempt_exec
	("CREATE TABLE tsk_vs_parts (obj_id BIGSERIAL PRIMARY KEY, addr BIGINT NOT NULL, start BIGINT NOT NULL, length BIGINT NOT NULL, descr TEXT, flags INTEGER NOT NULL, FOREIGN KEY(obj_id) REFERENCES tsk_objects(obj_id));",
		"Error creating tsk_vol_info table: %s\n")
	||
	attempt_exec
	("CREATE TABLE ingest_module_types (type_id INTEGER PRIMARY KEY, type_name TEXT NOT NULL)",
		"Error creating ingest_module_types table: %s\n")
	||
	attempt_exec
	("CREATE TABLE ingest_job_status_types (type_id INTEGER PRIMARY KEY, type_name TEXT NOT NULL)",
		"Error creating ingest_job_status_types table: %s\n")
	||
	attempt_exec
	("CREATE TABLE ingest_modules (ingest_module_id BIGSERIAL PRIMARY KEY, display_name TEXT NOT NULL, unique_name TEXT UNIQUE NOT NULL, type_id INTEGER NOT NULL, version TEXT NOT NULL, FOREIGN KEY(type_id) REFERENCES ingest_module_types(type_id));",
		"Error creating ingest_modules table: %s\n")
	||
	attempt_exec
	("CREATE TABLE ingest_jobs (ingest_job_id BIGSERIAL PRIMARY KEY, obj_id BIGINT NOT NULL, host_name TEXT NOT NULL, start_date_time BIGINT NOT NULL, end_date_time BIGINT NOT NULL, status_id INTEGER NOT NULL, settings_dir TEXT, FOREIGN KEY(obj_id) REFERENCES tsk_objects(obj_id), FOREIGN KEY(status_id) REFERENCES ingest_job_status_types(type_id));",
		"Error creating ingest_jobs table: %s\n")
	||
	attempt_exec
	("CREATE TABLE ingest_job_modules (ingest_job_id INTEGER, ingest_module_id INTEGER, pipeline_position INTEGER, PRIMARY KEY(ingest_job_id, ingest_module_id), FOREIGN KEY(ingest_job_id) REFERENCES ingest_jobs(ingest_job_id), FOREIGN KEY(ingest_module_id) REFERENCES ingest_modules(ingest_module_id));",
		"Error creating ingest_job_modules table: %s\n")
	||
	attempt_exec
	("CREATE TABLE reports (obj_id BIGSERIAL PRIMARY KEY, path TEXT NOT NULL, crtime INTEGER NOT NULL, src_module_name TEXT NOT NULL, report_name TEXT NOT NULL, FOREIGN KEY(obj_id) REFERENCES tsk_objects(obj_id));", "Error creating reports table: %s\n")
>>>>>>> c2639a0f
		||
		attempt_exec
		("CREATE TABLE account_types (account_type_id BIGSERIAL PRIMARY KEY, type_name TEXT UNIQUE NOT NULL, display_name TEXT NOT NULL)",
			"Error creating account_types table: %s\n")
		||
		attempt_exec
		("CREATE TABLE accounts (account_id BIGSERIAL PRIMARY KEY, account_type_id INTEGER NOT NULL, account_unique_identifier TEXT NOT NULL,  UNIQUE(account_type_id, account_unique_identifier) , FOREIGN KEY(account_type_id) REFERENCES account_types(account_type_id))",
		 "Error creating accounts table: %s\n")
		||
		attempt_exec
		("CREATE TABLE account_relationships  (relationship_id BIGSERIAL PRIMARY KEY, account1_id INTEGER NOT NULL, account2_id INTEGER NOT NULL, relationship_source_obj_id INTEGER NOT NULL, date_time BIGINT, relationship_type INTEGER NOT NULL, data_source_obj_id INTEGER NOT NULL, UNIQUE(account1_id, account2_id, relationship_source_obj_id), FOREIGN KEY(account1_id) REFERENCES accounts(account_id), FOREIGN KEY(account2_id) REFERENCES accounts(account_id), FOREIGN KEY(relationship_source_obj_id) REFERENCES tsk_objects(obj_id), FOREIGN KEY(data_source_obj_id) REFERENCES tsk_objects(obj_id))",
		 "Error creating relationships table: %s\n")
		||
		attempt_exec(
			"CREATE TABLE event_types ("
			" event_type_id BIGSERIAL PRIMARY KEY,"
			" display_name TEXT UNIQUE NOT NULL , "
			" super_type_id INTEGER REFERENCES event_types )"
			, "Error creating event_types table: %s\n")
		||  
		attempt_exec(
			"insert into event_types(event_type_id, display_name, super_type_id) values( 0, 'Event Types', null);"
			"insert into event_types(event_type_id, display_name, super_type_id) values(1, 'File System', 0);"
			"insert into event_types(event_type_id, display_name, super_type_id) values(2, 'Web Activity', 0);"
			"insert into event_types(event_type_id, display_name, super_type_id) values(3, 'Misc Types', 0);"
			"insert into event_types(event_type_id, display_name, super_type_id) values(4, 'Modified', 1);"
			"insert into event_types(event_type_id, display_name, super_type_id) values(5, 'Accessed', 1);"
			"insert into event_types(event_type_id, display_name, super_type_id) values(6, 'Created', 1);"
            "insert into event_types(event_type_id, display_name, super_type_id) values(7, 'Changed', 1);"
			, "Error initializing event_types table rows: %s\n")
		||
		attempt_exec(
			"CREATE TABLE events ("
			" event_id BIGSERIAL PRIMARY KEY, "
			" datasource_id BIGINT REFERENCES data_source_info, "
			" file_id BIGINT REFERENCES tsk_files, "
			" artifact_id BIGINT REFERENCES blackboard_artifacts, "
			" time INTEGER, "
			" sub_type INTEGER REFERENCES event_types, "
			" base_type INTEGER REFERENCES event_types, "
			" full_description TEXT, "
			" med_description TEXT, "
			" short_description TEXT, "
			" known_state INTEGER, " //boolean 
			" hash_hit INTEGER, " //boolean 
			" tagged INTEGER )"
			, "Error creating events table: %s\n")||
		attempt_exec("CREATE TABLE db_info ( key TEXT,  value INTEGER, PRIMARY KEY (key))", //TODO: drop this table
			"Error creating db_info table: %s\n")
		){
		return 1;
	}

    if (m_blkMapFlag) {
        if (attempt_exec
            ("CREATE TABLE tsk_file_layout (obj_id BIGINT NOT NULL, byte_start BIGINT NOT NULL, byte_len BIGINT NOT NULL, sequence INTEGER NOT NULL, FOREIGN KEY(obj_id) REFERENCES tsk_objects(obj_id));",
            "Error creating tsk_fs_blocks table: %s\n")) {
                return 1;
        }
    }

    if (createIndexes())
        return 1;

    return 0;
}

/**
* Create indexes for the columns that are not primary keys and that we query on.
* @returns 1 on error, 0 on success
*/
int TskDbPostgreSQL::createIndexes() {
	return
		// tsk_objects index
		attempt_exec("CREATE INDEX parObjId ON tsk_objects(par_obj_id);",
			"Error creating tsk_objects index on par_obj_id: %s\n") ||
		// file layout index
		attempt_exec("CREATE INDEX layout_objID ON tsk_file_layout(obj_id);",
			"Error creating layout_objID index on tsk_file_layout: %s\n") ||
		// blackboard indexes
		attempt_exec("CREATE INDEX artifact_objID ON blackboard_artifacts(obj_id);",
			"Error creating artifact_objID index on blackboard_artifacts: %s\n") ||
		attempt_exec("CREATE INDEX artifact_artifact_objID ON blackboard_artifacts(artifact_obj_id);",
			"Error creating artifact_artifact_objID index on blackboard_artifacts: %s\n") ||
		attempt_exec("CREATE INDEX artifact_typeID ON blackboard_artifacts(artifact_type_id);",
			"Error creating artifact_objID index on blackboard_artifacts: %s\n") ||
		attempt_exec("CREATE INDEX attrsArtifactID ON blackboard_attributes(artifact_id);",
			"Error creating artifact_id index on blackboard_attributes: %s\n") ||
		//file type indexes
		attempt_exec("CREATE INDEX mime_type ON tsk_files(dir_type,mime_type,type);", //mime type
			"Error creating mime_type index on tsk_files: %s\n") ||
		attempt_exec("CREATE INDEX file_extension ON tsk_files(extension);",  //file extenssion
			"Error creating file_extension index on tsk_files: %s\n") ||
		attempt_exec("CREATE INDEX relationships_account1  ON account_relationships(account1_id);",
			"Error creating relationships_account1 index on account_relationships: %s\n") ||
		attempt_exec("CREATE INDEX relationships_account2  ON account_relationships(account2_id);",
			"Error creating relationships_account2 index on account_relationships: %s\n") ||
		attempt_exec("CREATE INDEX relationships_relationship_source_obj_id  ON account_relationships(relationship_source_obj_id);",
			"Error creating relationships_relationship_source_obj_id index on account_relationships: %s\n") ||
		attempt_exec("CREATE INDEX relationships_date_time  ON account_relationships(date_time);",
			"Error creating relationships_date_time index on account_relationships: %s\n") ||
		attempt_exec("CREATE INDEX relationships_relationship_type ON account_relationships(relationship_type);",
			"Error creating relationships_relationship_type index on account_relationships: %s\n") ||
		attempt_exec("CREATE INDEX relationships_data_source_obj_id  ON account_relationships(data_source_obj_id);",
			"Error creating relationships_data_source_obj_id index on account_relationships: %s\n")||
		//events indices
		attempt_exec("CREATE INDEX events_datasource_id  ON events(datasource_id);",
			"Error creating relationships_data_source_obj_id index on events: %s\n") ||
		attempt_exec("CREATE INDEX events_event_id_hash_hit  ON events(event_id, hash_hit);",
			"Error creating events_event_id_hash_hit index on events: %s\n") ||
		attempt_exec("CREATE INDEX events_event_id_tagged  ON events(event_id, tagged);",
			"Error creating events_event_id_tagged index on events: %s\n") ||
		attempt_exec("CREATE INDEX events_file_id  ON events(file_id);",
			"Error creating events_file_id index on events: %s\n") ||
		attempt_exec("CREATE INDEX events_artifact_id  ON events(artifact_id);",
			"Error creating events_artifact_id index on events: %s\n") ||
		attempt_exec("CREATE INDEX events_sub_type_short_description_time  ON events(sub_type, short_description, time);",
			"Error creating events_sub_type_short_description_time index on events: %s\n") ||
		attempt_exec("CREATE INDEX events_base_type_short_description_time  ON events(base_type, short_description, time);",
			"Error creating events_base_type_short_description_time index on events: %s\n") ||
		attempt_exec("CREATE INDEX events_time  ON events(time);",
			"Error creating events_time index on events: %s\n") ||
		attempt_exec("CREATE INDEX events_known_state  ON events(known_state);",
			"Error creating events_known_state index on events: %s\n");
}


/**
* @returns TSK_ERR on error, 0 on success
*/
uint8_t TskDbPostgreSQL::addObject(TSK_DB_OBJECT_TYPE_ENUM type, int64_t parObjId, int64_t & objId)
{
    char stmt[1024];
    int expectedNumFileds = 1;
    snprintf(stmt, 1024, "INSERT INTO tsk_objects (par_obj_id, type) VALUES (%" PRId64 ", %d) RETURNING obj_id", parObjId, type);

    PGresult *res = get_query_result_set(stmt, "TskDbPostgreSQL::addObj: Error adding object to row: %s (result code %d)\n");

    // check if a valid result set was returned
    if (verifyNonEmptyResultSetSize(stmt, res, expectedNumFileds, "TskDbPostgreSQL::addObj: Unexpected number of columns in result set: Expected %d, Received %d\n")) {
        return TSK_ERR;
    }

    // Returned value is objId
    objId = atoll(PQgetvalue(res, 0, 0));

    /* PostgreSQL returns binary results in network byte order, which need to be converted to the local byte order.
    int64_t *pInt64 = (int64_t*)PQgetvalue(res, 0, 0);
    objId = ntoh64(pInt64);*/

    PQclear(res);
    return 0;
}


/**
* @returns 1 on error, 0 on success
*/
int TskDbPostgreSQL::addVsInfo(const TSK_VS_INFO * vs_info, int64_t parObjId, int64_t & objId)
{
    char stmt[1024];

    if (addObject(TSK_DB_OBJECT_TYPE_VS, parObjId, objId))
        return 1;

    snprintf(stmt, 1024, "INSERT INTO tsk_vs_info (obj_id, vs_type, img_offset, block_size) VALUES (%" PRId64 ", %d, %"
        PRIuOFF ",%u)", objId, vs_info->vstype, vs_info->offset, vs_info->block_size);

    return attempt_exec(stmt, "Error adding data to tsk_vs_info table: %s\n");
}

/**
* Query tsk_vs_info with given id and returns TSK_DB_VS_INFO info entry
* @param objId vs id to query
* @param vsInfo (out) TSK_DB_VS_INFO entry representation to return
* @returns TSK_ERR on error (or if not found), TSK_OK on success
*/
TSK_RETVAL_ENUM TskDbPostgreSQL::getVsInfo(int64_t objId, TSK_DB_VS_INFO & vsInfo) {

    char stmt[1024];
    int expectedNumFileds = 4;
    snprintf(stmt, 1024, "SELECT obj_id, vs_type, img_offset, block_size FROM tsk_vs_info WHERE obj_id = %" PRId64 "", objId);

    PGresult *res = get_query_result_set(stmt, "TskDbPostgreSQL::getVsInfo: Error selecting object by objid: %s (result code %d)\n");

    // check if a valid result set was returned
    if (verifyNonEmptyResultSetSize(stmt, res, expectedNumFileds, "TskDbPostgreSQL::getVsInfo: Unexpected number of columns in result set: Expected %d, Received %d\n")) {
        return TSK_ERR;
    }

    vsInfo.objId = atoll(PQgetvalue(res, 0, 0));
    vsInfo.vstype = (TSK_VS_TYPE_ENUM)atoi(PQgetvalue(res, 0, 1));
    vsInfo.offset = atoll(PQgetvalue(res, 0, 2));
    vsInfo.block_size = (unsigned int)atoll(PQgetvalue(res, 0, 3));

    //cleanup
    PQclear(res);

    return TSK_OK;
}

/**
* @deprecated
*/
int TskDbPostgreSQL::addImageInfo(int type, int size, int64_t & objId, const string & timezone)
{
    return addImageInfo(type, size, objId, timezone, 0, "");
}

/**
* @returns 1 on error, 0 on success
*/
int TskDbPostgreSQL::addImageInfo(int type, int ssize, int64_t & objId, const string & timezone, TSK_OFF_T size, const string &md5)
{
    return addImageInfo(type, size, objId, timezone, 0, "", "");
}

/**
 * Adds image details to the existing database tables.
 *
 * @param type Image type
 * @param ssize Size of device sector in bytes (or 0 for default)
 * @param objId The object id assigned to the image (out param)
 * @param timeZone The timezone the image is from
 * @param size The size of the image in bytes.
 * @param md5 MD5 hash of the image
 * @param deviceId An ASCII-printable identifier for the device associated with the data source that is intended to be unique across multiple cases (e.g., a UUID).
 * @returns 1 on error, 0 on success
 */
int TskDbPostgreSQL::addImageInfo(int type, TSK_OFF_T ssize, int64_t & objId, const string & timezone, TSK_OFF_T size, const string &md5, const string& deviceId)
{
    // Add the data source to the tsk_objects table.
    // We don't use addObject because we're passing in NULL as the parent
    char stmt[2048];
    int expectedNumFileds = 1;
    snprintf(stmt, 2048, "INSERT INTO tsk_objects (par_obj_id, type) VALUES (NULL, %d) RETURNING obj_id;", TSK_DB_OBJECT_TYPE_IMG);
    PGresult *res = get_query_result_set(stmt, "TskDbPostgreSQL::addObj: Error adding object to row: %s (result code %d)\n");
    if (verifyNonEmptyResultSetSize(stmt, res, expectedNumFileds, "TskDbPostgreSQL::addObj: Unexpected number of columns in result set: Expected %d, Received %d\n")) {
        return 1;
    }
    objId = atoll(PQgetvalue(res, 0, 0));

    // Add the data source to the tsk_image_info table.
    char timeZone_local[MAX_DB_STRING_LENGTH];
    removeNonUtf8(timeZone_local, MAX_DB_STRING_LENGTH - 1, timezone.c_str());
    char md5_local[MAX_DB_STRING_LENGTH];
    removeNonUtf8(md5_local, MAX_DB_STRING_LENGTH - 1, md5.c_str());
    char *timezone_sql = PQescapeLiteral(conn, timeZone_local, strlen(timeZone_local));
    char *md5_sql = PQescapeLiteral(conn, md5_local, strlen(md5_local));
    if (!isEscapedStringValid(timezone_sql, timeZone_local, "TskDbPostgreSQL::addImageInfo: Unable to escape time zone string: %s (Error: %s)\n")
        || !isEscapedStringValid(md5_sql, md5_local, "TskDbPostgreSQL::addImageInfo: Unable to escape md5 string: %s (Error: %s)\n")) {
        PQfreemem(timezone_sql);
        PQfreemem(md5_sql);
        return 1;
    }
    snprintf(stmt, 2048, "INSERT INTO tsk_image_info (obj_id, type, ssize, tzone, size, md5) VALUES (%" PRId64 ", %d, %" PRIuOFF ", %s, %" PRIuOFF ", %s);",
        objId, type, ssize, timezone_sql, size, md5_sql);
    int ret = attempt_exec(stmt, "Error adding data to tsk_image_info table: %s\n");
    PQfreemem(timezone_sql);
    PQfreemem(md5_sql);
    if (1 == ret) {
        return ret;
    }

    // Add the data source to the data_source_info table.
    // Add the data source to the data_source_info table.
    stringstream deviceIdStr;
#ifdef GUID_WINDOWS
    if (deviceId.empty()) {
        // Use a GUID as the default.
        GuidGenerator generator;
        Guid guid = generator.newGuid();
        deviceIdStr << guid;
    } else {
        deviceIdStr << deviceId;
    }
#else
    deviceIdStr << deviceId;
#endif
    char *deviceId_sql = PQescapeLiteral(conn, deviceId.c_str(), strlen(deviceIdStr.str().c_str()));
    if (!isEscapedStringValid(deviceId_sql, deviceId.c_str(), "TskDbPostgreSQL::addImageInfo: Unable to escape data source string: %s (Error: %s)\n")) {
        PQfreemem(deviceId_sql);
        return 1;
    }
    char *timeZone_sql = PQescapeLiteral(conn, timezone.c_str(), strlen(timezone.c_str()));
    if (!isEscapedStringValid(timeZone_sql, timezone.c_str(), "TskDbPostgreSQL::addImageInfo: Unable to escape data source string: %s (Error: %s)\n")) {
        PQfreemem(deviceId_sql);
        PQfreemem(timeZone_sql);
        return 1;
    }
    snprintf(stmt, 2048, "INSERT INTO data_source_info (obj_id, device_id, time_zone) VALUES (%" PRId64 ", %s, %s);",
        objId, deviceId_sql, timeZone_sql);
    ret = attempt_exec(stmt, "Error adding device id to data_source_info table: %s\n");
    PQfreemem(deviceId_sql);
    PQfreemem(timeZone_sql);
    return ret;
}

/**
* @returns 1 on error, 0 on success
*/
int TskDbPostgreSQL::addImageName(int64_t objId, char const *imgName, int sequence)
{
    char stmt[2048];

    // replace all non-UTF8 characters
    char imgName_local[MAX_DB_STRING_LENGTH];
    removeNonUtf8(imgName_local, MAX_DB_STRING_LENGTH - 1, imgName);

    char *imgName_sql = PQescapeLiteral(conn, imgName_local, strlen(imgName_local));
    if (!isEscapedStringValid(imgName_sql, imgName_local, "TskDbPostgreSQL::addImageName: Unable to escape image name string: %s\n")) {
        PQfreemem(imgName_sql);
        return 1;
    }

    snprintf(stmt, 2048, "INSERT INTO tsk_image_names (obj_id, name, sequence) VALUES (%" PRId64 ", %s, %d)", objId, imgName_sql, sequence);
    int ret = attempt_exec(stmt, "Error adding data to tsk_image_names table: %s\n");

    // cleanup
    PQfreemem(imgName_sql);

    return ret;
}


/**
* @returns 1 on error, 0 on success
*/
int TskDbPostgreSQL::addFsInfo(const TSK_FS_INFO * fs_info, int64_t parObjId, int64_t & objId)
{
    char stmt[1024];

    if (addObject(TSK_DB_OBJECT_TYPE_FS, parObjId, objId))
        return 1;

    snprintf(stmt, 1024,
        "INSERT INTO tsk_fs_info (obj_id, img_offset, fs_type, block_size, block_count, "
        "root_inum, first_inum, last_inum) "
        "VALUES ("
        "%" PRId64 ",%" PRIuOFF ",%d,%u,%" PRIuDADDR ","
        "%" PRIuINUM ",%" PRIuINUM ",%" PRIuINUM ")",
        objId, fs_info->offset, (int) fs_info->ftype, fs_info->block_size,
        fs_info->block_count, fs_info->root_inum, fs_info->first_inum,
        fs_info->last_inum);

    return attempt_exec(stmt, "Error adding data to tsk_fs_info table: %s\n");
}

/**
* Add a file system file to the database
* @param fs_file File structure to add
* @param fs_attr Specific attribute to add
* @param path Path of parent folder
* @param md5 Binary value of MD5 (i.e. 16 bytes) or NULL
* @param known Status regarding if it was found in hash database or not
* @param fsObjId File system object of its file system
* @param objId ID that was assigned to it from the objects table
* @param dataSourceObjId The object Id of the data source
* @returns 1 on error and 0 on success
*/
int TskDbPostgreSQL::addFsFile(TSK_FS_FILE * fs_file,
    const TSK_FS_ATTR * fs_attr, const char *path,
    const unsigned char *const md5, const TSK_DB_FILES_KNOWN_ENUM known,
    int64_t fsObjId, int64_t & objId, int64_t dataSourceObjId)
{
    int64_t parObjId = 0;

    if (fs_file->name == NULL) {
        return 0;
    }

    // Find the object id for the parent folder.

    /* Root directory's parent should be the file system object.
     * Make sure it doesn't have a name, so that we don't pick up ".." entries */
    if ((fs_file->fs_info->root_inum == fs_file->name->meta_addr) &&
        ((fs_file->name->name == NULL) || (strlen(fs_file->name->name) == 0))) {
            parObjId = fsObjId;
    }
    else {
        parObjId = findParObjId(fs_file, path, fsObjId);
        if (parObjId == -1) {
            //error
            return 1;
        }
    }

    return addFile(fs_file, fs_attr, path, md5, known, fsObjId, parObjId, objId, dataSourceObjId);
}


int TskDbPostgreSQL::addMACTimeEvent(char*& zSQL, const int64_t data_source_obj_id, const int64_t obj_id, time_t time,
                                     const int64_t sub_type, const char* full_desc, const char* med_desc,
                                     const char* short_desc)
{
	if (time == 0)
	{
		//we skip any MAC time events with time == 0 since 0 is usually a bogus time and not helpfull 
		return 0;
	}

	//insert MAC time events
	if (0 > snprintf(zSQL, 2048 - 1,
	                 "INSERT INTO events ( datasource_id, file_id , artifact_id, time, sub_type, base_type, full_description, med_description, short_description, known_state, hash_hit, tagged) "
	                 // NON-NLS
	                 " VALUES ("
	                 "%" PRId64 "," // datasource_id
	                 "%" PRId64 "," // file_id
	                 "NULL," // fixed artifact_id
	                 "%" PRIu64 "," // time
					 "%" PRId64 "," // sub_type
	                 "1," // fixed base_type
	                 "%s," // full_description
	                 "%s," // med_description
	                 "%s," // short_description
	                 "0," // fixed known_state
	                 "0," // fixed hash_hit
	                 "0" // fixed tagged
	                 ")",
	                 data_source_obj_id,
	                 obj_id,
	                 (unsigned long long)time, // this one changes
	                 sub_type,
	                 full_desc,
	                 med_desc,
	                 short_desc))
	{
		return 1;
	}

	return attempt_exec(zSQL, "TskDbSqlite::addFile: Error adding event to events table: %s\n");
}

/**
* Add file data to the file table
* @param md5 binary value of MD5 (i.e. 16 bytes) or NULL
* @param dataSourceObjId The object Id of the data source
* Return 0 on success, 1 on error.
*/
int TskDbPostgreSQL::addFile(TSK_FS_FILE * fs_file, const TSK_FS_ATTR * fs_attr, const char *path,
    const unsigned char *const md5, const TSK_DB_FILES_KNOWN_ENUM known, int64_t fsObjId, int64_t parObjId, int64_t & objId,
    int64_t dataSourceObjId)
{
    time_t mtime = 0;
    time_t crtime = 0;
    time_t ctime = 0;
    time_t atime = 0;
    TSK_OFF_T size = 0;
    int meta_type = 0;
    int meta_flags = 0;
    int meta_mode = 0;
    int gid = 0;
    int uid = 0;
    int type = TSK_FS_ATTR_TYPE_NOT_FOUND;
    int idx = 0;

    if (fs_file->name == NULL)
        return 0;

    if (fs_file->meta) {
        mtime = fs_file->meta->mtime;
        atime = fs_file->meta->atime;
        ctime = fs_file->meta->ctime;
        crtime = fs_file->meta->crtime;
        meta_type = fs_file->meta->type;
        meta_flags = fs_file->meta->flags;
        meta_mode = fs_file->meta->mode;
        gid = fs_file->meta->gid;
        uid = fs_file->meta->uid;
    }

    size_t attr_nlen = 0;
    if (fs_attr) {
        type = fs_attr->type;
        idx = fs_attr->id;
        size = fs_attr->size;
        if (fs_attr->name) {
            if ((fs_attr->type != TSK_FS_ATTR_TYPE_NTFS_IDXROOT) ||
                (strcmp(fs_attr->name, "$I30") != 0)) {
                    attr_nlen = strlen(fs_attr->name);
            }
        }
    }

    // combine name and attribute name
    size_t len = strlen(fs_file->name->name);
    char *name;
    size_t nlen = len + attr_nlen + 11; // Extra space for possible colon and '-slack'
    if ((name = (char *) tsk_malloc(nlen)) == NULL) {
        return 1;
    }

    strncpy(name, fs_file->name->name, nlen);

	char extension[24] = "";
	extractExtension(name, extension);

    // Add the attribute name
    if (attr_nlen > 0) {
        strncat(name, ":", nlen-strlen(name));
        strncat(name, fs_attr->name, nlen-strlen(name));
    }

    // clean up path
    // +2 = space for leading slash and terminating null
    size_t path_len = strlen(path) + 2;
    char *escaped_path;
    if ((escaped_path = (char *) tsk_malloc(path_len)) == NULL) {
		free(name);
        return 1;
    }

    strncpy(escaped_path, "/", path_len);
    strncat(escaped_path, path, path_len - strlen(escaped_path));

    char *md5TextPtr = NULL;
    char md5Text[48];

    // if md5 hashes are being used
    if (md5 != NULL) {
        // copy the hash as hexidecimal into the buffer
        for (int i = 0; i < 16; i++) {
            sprintf(&(md5Text[i*2]), "%x%x", (md5[i] >> 4) & 0xf,
                md5[i] & 0xf);
        }
        md5TextPtr = md5Text;
    }


    if (addObject(TSK_DB_OBJECT_TYPE_FILE, parObjId, objId)) {
        free(name);
        free(escaped_path);
        return 1;
    }

    // replace all non-UTF8 characters
    tsk_cleanupUTF8(name, '^');
    tsk_cleanupUTF8(escaped_path, '^');
	tsk_cleanupUTF8(extension, '^');

    // escape strings for use within an SQL command
    char *name_sql = PQescapeLiteral(conn, name, strlen(name));
    char *escaped_path_sql = PQescapeLiteral(conn, escaped_path, strlen(escaped_path));
	char *extension_sql = PQescapeLiteral(conn, extension, strlen(extension));
    if (!isEscapedStringValid(name_sql, name, "TskDbPostgreSQL::addFile: Unable to escape file name string: %s\n")
        || !isEscapedStringValid(escaped_path_sql, escaped_path, "TskDbPostgreSQL::addFile: Unable to escape path string: %s\n")
		|| !isEscapedStringValid(extension_sql, extension, "TskDbPostgreSQL::addFile: Unable to escape extension string: %s\n")
		) {
			free(name);
            free(escaped_path);
            PQfreemem(name_sql);
            PQfreemem(escaped_path_sql);
			PQfreemem(extension_sql);
            return 1;
    }

    char zSQL_fixed[2048];
    zSQL_fixed[2047] = '\0';
    char *zSQL_dynamic = NULL; // Only used if the query does not fit in the fixed length buffer
    char *zSQL = zSQL_fixed;
    size_t bufLen = 2048;

    // Check if the path may be too long. The rest of the query should take up far less than 500 bytes.
    if (strlen(name_sql) + strlen(escaped_path_sql) + 500 > bufLen) {
        // The query may be long to fit in the standard buffer, so create a larger one.
        // This should be a very rare case and allows us to not use malloc most of the time.
        // The same buffer will be used for the slack file entry.
        bufLen = strlen(escaped_path_sql) + strlen(name_sql) + 500;
        if ((zSQL_dynamic = (char *)tsk_malloc(bufLen)) == NULL) {
			free(name);
            free(escaped_path);
            PQfreemem(escaped_path_sql);
            PQfreemem(name_sql);
			PQfreemem(extension_sql);
            return 1;
        }
        zSQL_dynamic[bufLen - 1] = '\0';
        zSQL = zSQL_dynamic;
    }

    if (0 > snprintf(zSQL, bufLen - 1, "INSERT INTO tsk_files (fs_obj_id, obj_id, data_source_obj_id, type, attr_type, attr_id, name, meta_addr, meta_seq, dir_type, meta_type, dir_flags, meta_flags, size, crtime, ctime, atime, mtime, mode, gid, uid, md5, known, parent_path,extension) "
        "VALUES ("
        "%" PRId64 ",%" PRId64 ","
        "%" PRId64 ","
        "%d,"
        "%d,%d,%s,"
        "%" PRIuINUM ",%d,"
        "%d,%d,%d,%d,"
        "%" PRIuOFF ","
        "%llu,%llu,%llu,%llu,"
        "%d,%d,%d,%s,%d,"
        "%s,%s)",
        fsObjId, objId,
        dataSourceObjId,
        TSK_DB_FILES_TYPE_FS,
        type, idx, name_sql,
        fs_file->name->meta_addr, fs_file->name->meta_seq,
        fs_file->name->type, meta_type, fs_file->name->flags, meta_flags,
        size,
        (unsigned long long)crtime, (unsigned long long)ctime, (unsigned long long) atime, (unsigned long long) mtime,
        meta_mode, gid, uid, md5TextPtr, known,
        escaped_path_sql, extension_sql)) {

            tsk_error_reset();
            tsk_error_set_errno(TSK_ERR_AUTO_DB);
            tsk_error_set_errstr("Error inserting file with object ID for: %" PRId64 , objId);
            free(zSQL_dynamic);
            free(name);
            free(escaped_path);
            PQfreemem(name_sql);
            PQfreemem(escaped_path_sql);
			PQfreemem(extension_sql);
            return 1;
    }

    if (attempt_exec(zSQL, "TskDbPostgreSQL::addFile: Error adding data to tsk_files table: %s\n")) {
		    free(name);
        free(escaped_path);
        PQfreemem(name_sql);
        PQfreemem(escaped_path_sql);
		PQfreemem(extension_sql);
		free(zSQL_dynamic);
		return 1;
	}


    std::string escaped_path_str = std::string(escaped_path);
    std::string full_description = escaped_path_str;
    full_description.append(name);
    const size_t firstslash = escaped_path_str.find('/', 1);
    std::string short_desc = (firstslash == std::string::npos)
        ? escaped_path_str
        : escaped_path_str.substr(0, firstslash + 1);




	char* full_desc_sql = PQescapeLiteral(conn, full_description.c_str(), strlen(full_description.c_str()));
	char* med_desc_sql = PQescapeLiteral(conn, escaped_path, strlen(escaped_path));
	char* short_desc_sql = PQescapeLiteral(conn, short_desc.c_str(), strlen(short_desc.c_str()));
	if (addMACTimeEvent(zSQL, dataSourceObjId, objId, mtime, 4, full_desc_sql, med_desc_sql, short_desc_sql)
		|| addMACTimeEvent(zSQL, dataSourceObjId, objId, atime, 5, full_desc_sql, med_desc_sql, short_desc_sql)
		|| addMACTimeEvent(zSQL, dataSourceObjId, objId, crtime, 6, full_desc_sql, med_desc_sql, short_desc_sql)
		|| addMACTimeEvent(zSQL, dataSourceObjId, objId, ctime, 7, full_desc_sql, med_desc_sql, short_desc_sql))
	{
		free(escaped_path);
		PQfreemem(name_sql);
		PQfreemem(escaped_path_sql);
		PQfreemem(extension_sql);
		free(zSQL_dynamic);
		PQfreemem(full_desc_sql);
		PQfreemem(med_desc_sql);
		PQfreemem(short_desc_sql);
		return 1;
	}

	PQfreemem(full_desc_sql);
	PQfreemem(med_desc_sql);
	PQfreemem(short_desc_sql);


    //if dir, update parent id cache (do this before objId may be changed creating the slack file)
    if (TSK_FS_IS_DIR_META(meta_type)){
        std::string fullPath = std::string(path) + fs_file->name->name;
        storeObjId(fsObjId, fs_file, fullPath.c_str(), objId);
    }

    // Add entry for the slack space.
    // Current conditions for creating a slack file:
    //   - File name is not empty, "." or ".."
    //   - Data is non-resident
    //   - The allocated size is greater than the initialized file size
    //     See github issue #756 on why initsize and not size.
    //   - The data is not compressed
    if((fs_attr != NULL)
           && ((strlen(name) > 0) && (!TSK_FS_ISDOT(name)))
           && (! (fs_file->meta->flags & TSK_FS_META_FLAG_COMP))
           && (fs_attr->flags & TSK_FS_ATTR_NONRES)
           && (fs_attr->nrd.allocsize >  fs_attr->nrd.initsize)){
		strncat(name, "-slack", 6);
		PQfreemem(name_sql);
		name_sql = PQescapeLiteral(conn, name, strlen(name));
		if (strlen(extension) > 0) { //if there was an extension, add "-slack" and escape it again.
			strncat(extension, "-slack", 6);
			PQfreemem(extension_sql);
			extension_sql = PQescapeLiteral(conn, extension, strlen(extension));
		}


        TSK_OFF_T slackSize = fs_attr->nrd.allocsize - fs_attr->nrd.initsize;

        if (addObject(TSK_DB_OBJECT_TYPE_FILE, parObjId, objId)) {
			free(name);
            free(escaped_path);
			PQfreemem(name_sql);
			PQfreemem(escaped_path_sql);
			PQfreemem(extension_sql);
            return 1;
        }

        if (0 > snprintf(zSQL, bufLen - 1, "INSERT INTO tsk_files (fs_obj_id, obj_id, data_source_obj_id, type, attr_type, attr_id, name, meta_addr, meta_seq, dir_type, meta_type, dir_flags, meta_flags, size, crtime, ctime, atime, mtime, mode, gid, uid, md5, known, parent_path, extension) "
            "VALUES ("
            "%" PRId64 ",%" PRId64 ","
            "%" PRId64 ","
            "%d,"
            "%d,%d,%s,"
            "%" PRIuINUM ",%d,"
            "%d,%d,%d,%d,"
            "%" PRIuOFF ","
            "%llu,%llu,%llu,%llu,"
            "%d,%d,%d,NULL,%d,"
            "%s, %s)",
            fsObjId, objId,
            dataSourceObjId,
            TSK_DB_FILES_TYPE_SLACK,
            type, idx, name_sql,
            fs_file->name->meta_addr, fs_file->name->meta_seq,
            TSK_FS_NAME_TYPE_REG, TSK_FS_META_TYPE_REG, fs_file->name->flags, meta_flags,
            slackSize,
            (unsigned long long)crtime, (unsigned long long)ctime,(unsigned long long) atime,(unsigned long long) mtime,
            meta_mode, gid, uid, known,
            escaped_path_sql,extension_sql)) {

                tsk_error_reset();
                tsk_error_set_errno(TSK_ERR_AUTO_DB);
                tsk_error_set_errstr("Error inserting slack file with object ID for: %" PRId64, objId);
				free(name);
                free(escaped_path);
                PQfreemem(name_sql);
                PQfreemem(escaped_path_sql);
                PQfreemem(extension_sql);
                free(zSQL_dynamic);
                return 1;
        }

        if (attempt_exec(zSQL, "TskDbPostgreSQL::addFile: Error adding data to tsk_files table: %s\n")) {
            free(name);
            free(escaped_path);
            PQfreemem(name_sql);
            PQfreemem(escaped_path_sql);	
            PQfreemem(extension_sql);
            free(zSQL_dynamic);
            return 1;
        }
    }

    // cleanup
    free(name);
    free(escaped_path);
    free(zSQL_dynamic);
    PQfreemem(name_sql);
    PQfreemem(escaped_path_sql);
	PQfreemem(extension_sql);
    return 0;
}


/**
* Find parent object id of TSK_FS_FILE. Use local cache map, if not found, fall back to SQL
* @param fs_file file to find parent obj id for
* @param parentPath Path of parent folder that we want to match
* @param fsObjId fs id of this file
* @returns parent obj id ( > 0), -1 on error
*/
int64_t TskDbPostgreSQL::findParObjId(const TSK_FS_FILE * fs_file, const char *parentPath, const int64_t & fsObjId) {
    uint32_t seq;
    uint32_t path_hash = hash((const unsigned char *)parentPath);

    /* NTFS uses sequence, otherwise we hash the path. We do this to map to the
    * correct parent folder if there are two from the root dir that eventually point to
    * the same folder (one deleted and one allocated) or two hard links. */
    if (TSK_FS_TYPE_ISNTFS(fs_file->fs_info->ftype)) {
        seq = fs_file->name->par_seq;
    }
    else {
        seq = path_hash;
    }

    //get from cache by parent meta addr, if available
    map<TSK_INUM_T, map<uint32_t, map<uint32_t, int64_t> > > &fsMap = m_parentDirIdCache[fsObjId];
    if (fsMap.count(fs_file->name->par_addr) > 0) {
        map<uint32_t, map<uint32_t, int64_t> > &fileMap = fsMap[fs_file->name->par_addr];
        if (fileMap.count(seq) > 0) {
            map<uint32_t, int64_t> &pathMap = fileMap[seq];
            if (pathMap.count(path_hash) > 0) {
                return pathMap[path_hash];
            }
        }
        else {
            // printf("Miss: %d\n", fileMap.count(seq));
        }
    }

    // Need to break up 'path' in to the parent folder to match in 'parent_path' and the folder
    // name to match with the 'name' column in tsk_files table
    const char *parent_name = "";
    const char *parent_path = "";
    if (TskDb::getParentPathAndName(parentPath, &parent_path, &parent_name)){
        return -1;
    }

    // escape strings for use within an SQL command
    char *escaped_path_sql = PQescapeLiteral(conn, parent_path, strlen(parent_path));
    char *escaped_parent_name_sql = PQescapeLiteral(conn, parent_name, strlen(parent_name));
    if (!isEscapedStringValid(escaped_path_sql, parent_path, "TskDbPostgreSQL::findParObjId: Unable to escape path string: %s\n")
        || !isEscapedStringValid(escaped_parent_name_sql, parent_name, "TskDbPostgreSQL::findParObjId: Unable to escape path string: %s\n")) {
            PQfreemem(escaped_path_sql);
            PQfreemem(escaped_parent_name_sql);
            return -1;
    }

    // Find the parent file id in the database using the parent metadata address
    // @@@ This should use sequence number when the new database supports it
    char zSQL_fixed[1024];
    zSQL_fixed[1023] = '\0';
    char *zSQL_dynamic = NULL; // Only used if the query does not fit in the fixed length buffer
    char *zSQL = zSQL_fixed;
    size_t bufLen = 1024;

    // Check if the path may be too long
    if (strlen(escaped_parent_name_sql) + strlen(escaped_path_sql) + 200 > bufLen) {
        // The parent path was too long to fit in the standard buffer, so create a larger one.
        // This should be a very rare case and allows us to not use malloc most of the time.
        bufLen = strlen(escaped_path_sql) + strlen(escaped_parent_name_sql) + 200;
        if ((zSQL_dynamic = (char *)tsk_malloc(bufLen)) == NULL) {
            PQfreemem(escaped_path_sql);
            PQfreemem(escaped_parent_name_sql);
            return -1;
        }
        zSQL_dynamic[bufLen - 1] = '\0';
        zSQL = zSQL_dynamic;
    }

    int expectedNumFileds = 1;
    if (0 > snprintf(zSQL, bufLen - 1, "SELECT obj_id FROM tsk_files WHERE meta_addr = %" PRIu64 " AND fs_obj_id = %" PRId64 " AND parent_path = %s AND name = %s",
        fs_file->name->par_addr, fsObjId, escaped_path_sql, escaped_parent_name_sql)) {

            tsk_error_reset();
            tsk_error_set_errno(TSK_ERR_AUTO_DB);
            tsk_error_set_errstr("Error creating query for parent object ID for: %s", parentPath);
            free(zSQL_dynamic);
            PQfreemem(escaped_path_sql);
            PQfreemem(escaped_parent_name_sql);
            return -1;
    }
    PGresult* res = get_query_result_set(zSQL, "TskDbPostgreSQL::findParObjId: Error selecting file id by meta_addr: %s (result code %d)\n");

    // check if a valid result set was returned
    if (verifyNonEmptyResultSetSize(zSQL, res, expectedNumFileds, "TskDbPostgreSQL::findParObjId: Unexpected number of columns in result set: Expected %d, Received %d\n")) {
        free(zSQL_dynamic);
        return -1;
    }

    int64_t parObjId = atoll(PQgetvalue(res, 0, 0));
    free(zSQL_dynamic);
    PQclear(res);
    PQfreemem(escaped_path_sql);
    PQfreemem(escaped_parent_name_sql);
    return parObjId;
}

/**
* return a hash of the passed in string. We use this
* for full paths.
* From: http://www.cse.yorku.ca/~oz/hash.html
*/
uint32_t TskDbPostgreSQL::hash(const unsigned char *str) {
    uint32_t hash = 5381;
    int c;

    while ((c = *str++)) {
        // skip slashes -> normalizes leading/ending/double slashes
        if (c == '/')
            continue;
        hash = ((hash << 5) + hash) + c; /* hash * 33 + c */
    }

    return hash;
}

/**
* Store info about a directory in a complex map structure as a cache for the
* files who are a child of this directory and want to know its object id.
*
* @param fsObjId fs id of this directory
* @param fs_file File for the directory to store
* @param path Full path (parent and this file) of the directory
* @param objId object id of the directory
*/
void TskDbPostgreSQL::storeObjId(const int64_t & fsObjId, const TSK_FS_FILE *fs_file, const char *path, const int64_t & objId) {
    // skip the . and .. entries
    if ((fs_file->name) && (fs_file->name->name) && (TSK_FS_ISDOT(fs_file->name->name))) {
        return;
    }

    uint32_t seq;
    uint32_t path_hash = hash((const unsigned char *)path);

    /* NTFS uses sequence, otherwise we hash the path. We do this to map to the
    * correct parent folder if there are two from the root dir that eventually point to
    * the same folder (one deleted and one allocated) or two hard links. */
    if (TSK_FS_TYPE_ISNTFS(fs_file->fs_info->ftype)) {
        /* Use the sequence stored in meta (which could be one larger than the name value
        * if the directory is deleted. We do this because the par_seq gets added to the
        * name structure when it is added to the directory based on teh value stored in
        * meta. */
        seq = fs_file->meta->seq;
    }
    else {
        seq = path_hash;
    }

    map<TSK_INUM_T, map<uint32_t, map<uint32_t, int64_t> > > &fsMap = m_parentDirIdCache[fsObjId];
    if (fsMap.count(fs_file->name->meta_addr) == 0) {
        fsMap[fs_file->name->meta_addr][seq][path_hash] = objId;
    }
    else {
        map<uint32_t, map<uint32_t, int64_t> > &fileMap = fsMap[fs_file->name->meta_addr];
        if (fileMap.count(seq) == 0) {
            fileMap[seq][path_hash] = objId;
        }
    }
}


/**
* Query tsk_fs_info and return rows for every entry in tsk_fs_info table
* @param imgId the object id of the image to get filesystems for
* @param fsInfos (out) TSK_DB_FS_INFO row representations to return
* @returns TSK_ERR on error, TSK_OK on success
*/
TSK_RETVAL_ENUM TskDbPostgreSQL::getFsInfos(int64_t imgId, vector<TSK_DB_FS_INFO> & fsInfos) {

    char zSQL[1024];
    int expectedNumFileds = 8;
    snprintf(zSQL, 1024,"SELECT obj_id, img_offset, fs_type, block_size, block_count, root_inum, first_inum, last_inum FROM tsk_fs_info");
    PGresult* res = get_query_result_set(zSQL, "TskDbPostgreSQL::getFsInfos: Error selecting from tsk_fs_info: %s (result code %d)\n");

    if (verifyResultSetSize(zSQL, res, expectedNumFileds, "TskDbPostgreSQL::getFsInfos: Error selecting from tsk_fs_info: %s")) {
        return TSK_ERR;
    }

    //get rows
    TSK_DB_FS_INFO rowData;
    for (int i = 0; i < PQntuples(res); i++) {

        int64_t fsObjId = atoll(PQgetvalue(res, i, 0));

        //ensure fs is (sub)child of the image requested, if not, skip it
        int64_t curImgId = 0;
        if (getParentImageId(fsObjId, curImgId) == TSK_ERR) {
            tsk_error_reset();
            tsk_error_set_errno(TSK_ERR_AUTO_DB);
            tsk_error_set_errstr("Error finding parent for: %" PRIu64 , fsObjId);
            return TSK_ERR;
        }

        if (imgId != curImgId) {
            continue;
        }

        rowData.objId = fsObjId;
        rowData.imgOffset = atoll(PQgetvalue(res, i, 1));
        rowData.fType = (TSK_FS_TYPE_ENUM)atoi(PQgetvalue(res, i, 2));
        rowData.block_size = (unsigned int)atoll(PQgetvalue(res, i, 3));
        rowData.block_count = atoll(PQgetvalue(res, i, 4));
        rowData.root_inum = atoll(PQgetvalue(res, i, 5));
        rowData.first_inum = atoll(PQgetvalue(res, i, 6));
        rowData.last_inum = atoll(PQgetvalue(res, i, 7));

        //insert a copy of the rowData
        fsInfos.push_back(rowData);
    }

    //cleanup
    PQclear(res);

    return TSK_OK;
}


/**
* Query tsk_objects to find the root image id for the object
* @param objId (in) object id to query
* @param imageId (out) root parent image id returned
* @returns TSK_ERR on error (or if not found), TSK_OK on success
*/
TSK_RETVAL_ENUM TskDbPostgreSQL::getParentImageId(const int64_t objId, int64_t & imageId) {
    TSK_DB_OBJECT objectInfo;
    TSK_RETVAL_ENUM ret = TSK_ERR;

    int64_t queryObjectId = objId;
    while (getObjectInfo(queryObjectId, objectInfo) == TSK_OK) {
        if (objectInfo.parObjId == 0) {
            //found root image
            imageId = objectInfo.objId;
            ret = TSK_OK;
            break;
        }
        else {
            //advance
            queryObjectId = objectInfo.parObjId;
        }
    }

    return ret;

}

/**
* Query tsk_objects with given id and returns object info entry
* @param objId object id to query
* @param objectInfo (out) TSK_DB_OBJECT entry representation to return
* @returns TSK_ERR on error (or if not found), TSK_OK on success
*/
TSK_RETVAL_ENUM TskDbPostgreSQL::getObjectInfo(int64_t objId, TSK_DB_OBJECT & objectInfo) {

    char zSQL[1024];
    int expectedNumFileds = 3;
    snprintf(zSQL, 1024, "SELECT obj_id, par_obj_id, type FROM tsk_objects WHERE obj_id = %" PRId64 "", objId);

    PGresult* res = get_query_result_set(zSQL, "TskDbPostgreSQL::getObjectInfo: Error selecting object by objid: %s (result code %d)\n");

    // check if a valid result set was returned
    if (verifyNonEmptyResultSetSize(zSQL, res, expectedNumFileds, "TskDbPostgreSQL::getObjectInfo: Unexpected number of columns in result set: Expected %d, Received %d\n")) {
        return TSK_ERR;
    }

    objectInfo.objId = atoll(PQgetvalue(res, 0, 0));
    objectInfo.parObjId = atoll(PQgetvalue(res, 0, 1));
    objectInfo.type = (TSK_DB_OBJECT_TYPE_ENUM) atoi(PQgetvalue(res, 0, 2));

    //cleanup
    PQclear(res);

    return TSK_OK;
}


/**
* Add virtual dir of type TSK_DB_FILES_TYPE_VIRTUAL_DIR
* that can be a parent of other non-fs virtual files or directories, to organize them
* @param fsObjId (in) file system object id to associate with the virtual directory.
* @param parentDirId (in) parent dir object id of the new directory: either another virtual directory or root fs directory
* @param name name (int) of the new virtual directory
* @param objId (out) object id of the created virtual directory object
* @param dataSourceObjId The object Id of the data source
* @returns TSK_ERR on error or TSK_OK on success
*/
TSK_RETVAL_ENUM TskDbPostgreSQL::addVirtualDir(const int64_t fsObjId, const int64_t parentDirId, const char * const name, int64_t & objId, int64_t dataSourceObjId) {
    char zSQL[2048];

    if (addObject(TSK_DB_OBJECT_TYPE_FILE, parentDirId, objId))
        return TSK_ERR;

    // replace all non-UTF8 characters
    char name_local[MAX_DB_STRING_LENGTH];
    removeNonUtf8(name_local, MAX_DB_STRING_LENGTH - 1, name);

    // escape strings for use within an SQL command
    char *name_sql = PQescapeLiteral(conn, name_local, strlen(name_local));
    if (!isEscapedStringValid(name_sql, name_local, "TskDbPostgreSQL::addVirtualDir: Unable to escape file name string: %s\n")) {
        PQfreemem(name_sql);
        return TSK_ERR;
    }
    snprintf(zSQL, 2048, "INSERT INTO tsk_files (attr_type, attr_id, has_layout, fs_obj_id, obj_id, data_source_obj_id, type, "
        "name, meta_addr, meta_seq, dir_type, meta_type, dir_flags, meta_flags, size, "
        "crtime, ctime, atime, mtime, mode, gid, uid, known, parent_path) "
        "VALUES ("
        "NULL, NULL,"
        "NULL,"
        "%" PRId64 ","
        "%" PRId64 ","
        "%" PRId64 ","
        "%d,"
        "%s,"
        "NULL,NULL,"
        "%d,%d,%d,%d,"
        "0,"
        "NULL,NULL,NULL,NULL,NULL,NULL,NULL,NULL,'/')",
        fsObjId,
        objId,
        dataSourceObjId,
        TSK_DB_FILES_TYPE_VIRTUAL_DIR,
        name_sql,
        TSK_FS_NAME_TYPE_DIR, TSK_FS_META_TYPE_DIR,
        TSK_FS_NAME_FLAG_ALLOC, (TSK_FS_META_FLAG_ALLOC | TSK_FS_META_FLAG_USED));

    if (attempt_exec(zSQL, "Error adding data to tsk_files table: %s\n")) {
        PQfreemem(name_sql);
        return TSK_ERR;
    }

    //cleanup
    PQfreemem(name_sql);

    return TSK_OK;
}

/**
* Internal helper method to add a virtual root dir, a parent dir of files representing unalloc space within fs.
* The dir has is associated with its root dir parent for the fs.
* @param fsObjId (in) fs id to find root dir for and create $Unalloc dir for
* @param objId (out) object id of the $Unalloc dir created
* @param dataSourceObjId The object Id of the data source
* @returns TSK_ERR on error or TSK_OK on success
*/
TSK_RETVAL_ENUM TskDbPostgreSQL::addUnallocFsBlockFilesParent(const int64_t fsObjId, int64_t & objId, int64_t dataSourceObjId) {

    const char * const unallocDirName = "$Unalloc";

    //get root dir
    TSK_DB_OBJECT rootDirObjInfo;
    if (getFsRootDirObjectInfo(fsObjId, rootDirObjInfo) == TSK_ERR) {
        return TSK_ERR;
    }

    return addVirtualDir(fsObjId, rootDirObjInfo.objId, unallocDirName, objId, dataSourceObjId);
}

//internal function object to check for range overlap
typedef struct _checkFileLayoutRangeOverlap{
    const vector<TSK_DB_FILE_LAYOUT_RANGE> & ranges;
    bool hasOverlap;

    explicit _checkFileLayoutRangeOverlap(const vector<TSK_DB_FILE_LAYOUT_RANGE> & ranges)
        : ranges(ranges),hasOverlap(false) {}

    bool getHasOverlap() const { return hasOverlap; }
    void operator() (const TSK_DB_FILE_LAYOUT_RANGE & range)  {
        if (hasOverlap)
            return; //no need to check other

        uint64_t start = range.byteStart;
        uint64_t end = start + range.byteLen;

        vector<TSK_DB_FILE_LAYOUT_RANGE>::const_iterator it;
        for (it = ranges.begin(); it != ranges.end(); ++it) {
            const TSK_DB_FILE_LAYOUT_RANGE * otherRange = &(*it);
            if (&range == otherRange)
                continue; //skip, it's the same range
            uint64_t otherStart = otherRange->byteStart;
            uint64_t otherEnd = otherStart + otherRange->byteLen;
            if (start <= otherEnd && end >= otherStart) {
                hasOverlap = true;
                break;
            }
        }
    }

} checkFileLayoutRangeOverlap;

/**
* Adds information about a unallocated file with layout ranges into the database.
* Adds a single entry to tsk_files table with an auto-generated file name, tsk_objects table, and one or more entries to tsk_file_layout table
* @param parentObjId Id of the parent object in the database (fs, volume, or image)
* @param fsObjId parent fs, or NULL if the file is not associated with fs
* @param size Number of bytes in file
* @param ranges vector containing one or more TSK_DB_FILE_LAYOUT_RANGE layout ranges (in)
* @param objId object id of the file object created (output)
* @param dataSourceObjId The object ID for the data source
* @returns TSK_OK on success or TSK_ERR on error.
*/
TSK_RETVAL_ENUM TskDbPostgreSQL::addUnallocBlockFile(const int64_t parentObjId, const int64_t fsObjId, const uint64_t size, vector<TSK_DB_FILE_LAYOUT_RANGE> & ranges, int64_t & objId, int64_t dataSourceObjId) {
    return addFileWithLayoutRange(TSK_DB_FILES_TYPE_UNALLOC_BLOCKS, parentObjId, fsObjId, size, ranges, objId, dataSourceObjId);
}

/**
* Adds information about a unused file with layout ranges into the database.
* Adds a single entry to tsk_files table with an auto-generated file name, tsk_objects table, and one or more entries to tsk_file_layout table
* @param parentObjId Id of the parent object in the database (fs, volume, or image)
* @param fsObjId parent fs, or NULL if the file is not associated with fs
* @param size Number of bytes in file
* @param ranges vector containing one or more TSK_DB_FILE_LAYOUT_RANGE layout ranges (in)
* @param objId object id of the file object created (output)
* @param dataSourceObjId The object ID for the data source
* @returns TSK_OK on success or TSK_ERR on error.
*/
TSK_RETVAL_ENUM TskDbPostgreSQL::addUnusedBlockFile(const int64_t parentObjId, const int64_t fsObjId, const uint64_t size, vector<TSK_DB_FILE_LAYOUT_RANGE> & ranges, int64_t & objId, int64_t dataSourceObjId) {
    return addFileWithLayoutRange(TSK_DB_FILES_TYPE_UNUSED_BLOCKS, parentObjId, fsObjId, size, ranges, objId, dataSourceObjId);
}

/**
* Adds information about a carved file with layout ranges into the database.
* Adds a single entry to tsk_files table with an auto-generated file name, tsk_objects table, and one or more entries to tsk_file_layout table
* @param parentObjId Id of the parent object in the database (fs, volume, or image)
* @param fsObjId fs id associated with the file, or NULL
* @param size Number of bytes in file
* @param ranges vector containing one or more TSK_DB_FILE_LAYOUT_RANGE layout ranges (in)
* @param objId object id of the file object created (output)
* @param dataSourceObjId The object ID for the data source
* @returns TSK_OK on success or TSK_ERR on error.
*/
TSK_RETVAL_ENUM TskDbPostgreSQL::addCarvedFile(const int64_t parentObjId, const int64_t fsObjId, const uint64_t size, vector<TSK_DB_FILE_LAYOUT_RANGE> & ranges, int64_t & objId, int64_t dataSourceObjId) {
    return addFileWithLayoutRange(TSK_DB_FILES_TYPE_CARVED, parentObjId, fsObjId, size, ranges, objId, dataSourceObjId);
}

/**
* Internal helper method to add unalloc, unused and carved files with layout ranges to db
* Generates file_name and populates tsk_files, tsk_objects and tsk_file_layout tables
* @param dataSourceObjId The object Id of the data source
* @returns TSK_ERR on error or TSK_OK on success
*/
TSK_RETVAL_ENUM TskDbPostgreSQL::addFileWithLayoutRange(const TSK_DB_FILES_TYPE_ENUM dbFileType, const int64_t parentObjId, const int64_t fsObjId, const uint64_t size, vector<TSK_DB_FILE_LAYOUT_RANGE> & ranges, int64_t & objId, int64_t dataSourceObjId) {
    const size_t numRanges = ranges.size();

    if (numRanges < 1) {
        tsk_error_reset();
        tsk_error_set_errno(TSK_ERR_AUTO_DB);
        tsk_error_set_errstr("Error addFileWithLayoutRange() - no ranges present");
        return TSK_ERR;
    }

    stringstream fileNameSs;
    switch (dbFileType) {
    case TSK_DB_FILES_TYPE_UNALLOC_BLOCKS:
        fileNameSs << "Unalloc";
        break;

    case TSK_DB_FILES_TYPE_UNUSED_BLOCKS:
        fileNameSs << "Unused";
        break;

    case TSK_DB_FILES_TYPE_CARVED:
        fileNameSs << "Carved";
        break;
    default:
        stringstream sserr;
        tsk_error_reset();
        tsk_error_set_errno(TSK_ERR_AUTO_DB);
        sserr << "Error addFileWithLayoutRange() - unsupported file type for file layout range: ";
        sserr << (int) dbFileType;
        tsk_error_set_errstr("%s", sserr.str().c_str());
        return TSK_ERR;
    }

    //ensure layout ranges are sorted (to generate file name and to be inserted in sequence order)
    sort(ranges.begin(), ranges.end());

    //dome some checking
    //ensure there is no overlap and each range has unique byte range
    const checkFileLayoutRangeOverlap & overlapRes =
        for_each(ranges.begin(), ranges.end(), checkFileLayoutRangeOverlap(ranges));
    if (overlapRes.getHasOverlap() ) {
        tsk_error_reset();
        tsk_error_set_errno(TSK_ERR_AUTO_DB);
        tsk_error_set_errstr("Error addFileWithLayoutRange() - overlap detected between ranges");
        return TSK_ERR;
    }

    //construct filename with parent obj id, start byte of first range, end byte of last range
    fileNameSs << "_" << parentObjId << "_" << ranges[0].byteStart;
    fileNameSs << "_" << (ranges[numRanges-1].byteStart + ranges[numRanges-1].byteLen);

    //insert into tsk files and tsk objects
    if (addLayoutFileInfo(parentObjId, fsObjId, dbFileType, fileNameSs.str().c_str(), size, objId, dataSourceObjId) ) {
        return TSK_ERR;
    }

    //fill in fileObjId and insert ranges
    for (vector<TSK_DB_FILE_LAYOUT_RANGE>::iterator it = ranges.begin();
        it != ranges.end(); ++it) {
            TSK_DB_FILE_LAYOUT_RANGE & range = *it;
            range.fileObjId = objId;
            if (this->addFileLayoutRange(range) ) {
                return TSK_ERR;
            }
    }

    return TSK_OK;
}

/**
* Adds entry for to tsk_files for a layout file into the database.
* @param parObjId parent obj id in the database
* @param fsObjId fs obj id in the database, or 0 if parent it not fs (NULL)
* @param dbFileType type (unallocated, carved, unused)
* @param fileName file name for the layout file
* @param size Number of bytes in file
* @param objId layout file Id (output)
* @param dataSourceObjId The object Id of the data source
* @returns TSK_OK on success or TSK_ERR on error.
*/
TSK_RETVAL_ENUM TskDbPostgreSQL::addLayoutFileInfo(const int64_t parObjId, const int64_t fsObjId, const TSK_DB_FILES_TYPE_ENUM dbFileType, const char *fileName, const uint64_t size, int64_t & objId, int64_t dataSourceObjId)
{
    char zSQL[2048];

    if (addObject(TSK_DB_OBJECT_TYPE_FILE, parObjId, objId))
        return TSK_ERR;

    //fsObjId can be NULL
    char nullStr[8] = "NULL";
    char *fsObjIdStrPtr = NULL;
    char fsObjIdStr[32];
    if (fsObjId != 0) {
        snprintf(fsObjIdStr, 32, "%" PRIu64 , fsObjId);
        fsObjIdStrPtr = fsObjIdStr;
    } else {
        fsObjIdStrPtr = &nullStr[0];
    }

    // replace all non-UTF8 characters
    char fileName_local[MAX_DB_STRING_LENGTH];
    removeNonUtf8(fileName_local, MAX_DB_STRING_LENGTH - 1, fileName);

    // escape strings for use within an SQL command
    char *name_sql = PQescapeLiteral(conn, fileName_local, strlen(fileName_local));
    if (!isEscapedStringValid(name_sql, fileName_local, "TskDbPostgreSQL::addLayoutFileInfo: Unable to escape file name string: %s\n")) {
        PQfreemem(name_sql);
        return TSK_ERR;
    }
    snprintf(zSQL, 2048, "INSERT INTO tsk_files (has_layout, fs_obj_id, obj_id, data_source_obj_id, type, attr_type, attr_id, name, meta_addr, meta_seq, dir_type, meta_type, dir_flags, meta_flags, size, crtime, ctime, atime, mtime, mode, gid, uid) "
        "VALUES ("
        "1, %s, %" PRId64 ","
        "%" PRId64 ","
        "%d,"
        "NULL,NULL,%s,"
        "NULL,NULL,"
        "%d,%d,%d,%d,"
        "%" PRIuOFF ","
        "NULL,NULL,NULL,NULL,NULL,NULL,NULL)",
        fsObjIdStrPtr, objId,
        dataSourceObjId,
        dbFileType,
        name_sql,
        TSK_FS_NAME_TYPE_REG, TSK_FS_META_TYPE_REG,
        TSK_FS_NAME_FLAG_UNALLOC, TSK_FS_META_FLAG_UNALLOC, size);

    if (attempt_exec(zSQL, "TskDbSqlite::addLayoutFileInfo: Error adding data to tsk_files table: %s\n")) {
        PQfreemem(name_sql);
        return TSK_ERR;
    }

    //cleanup
    PQfreemem(name_sql);

    return TSK_OK;
}

/**
* Adds the sector addresses of the volumes into the db.
* @returns 1 on error, 0 on success
*/
int TskDbPostgreSQL::addVolumeInfo(const TSK_VS_PART_INFO * vs_part,
    int64_t parObjId, int64_t & objId)
{
    char zSQL[1024];
    int ret;

    if (addObject(TSK_DB_OBJECT_TYPE_VOL, parObjId, objId))
        return 1;

    // replace all non-UTF8 characters
    tsk_cleanupUTF8(vs_part->desc, '^');

    // escape strings for use within an SQL command
    char *descr_sql = PQescapeLiteral(conn, vs_part->desc, strlen(vs_part->desc));
    if (!isEscapedStringValid(descr_sql, vs_part->desc, "TskDbPostgreSQL::addVolumeInfo: Unable to escape partition description string: %s\n")) {
        PQfreemem(descr_sql);
        return TSK_ERR;
    }

    snprintf(zSQL, 1024, "INSERT INTO tsk_vs_parts (obj_id, addr, start, length, descr, flags)"
        "VALUES (%" PRId64 ", %" PRIuPNUM ",%" PRIuOFF ",%" PRIuOFF ",%s,%d)",
        objId, (int) vs_part->addr, vs_part->start, vs_part->len,
        descr_sql, vs_part->flags);

    ret = attempt_exec(zSQL, "Error adding data to tsk_vs_parts table: %s\n");
    //cleanup
    PQfreemem(descr_sql);
    return ret;
}


/**
* Add file layout info to the database.  This table stores the run information for each file so that we
* can map which parts of an image are used by what files.
* @param a_fileObjId ID of the file
* @param a_byteStart Byte address relative to the start of the image file
* @param a_byteLen Length of the run in bytes
* @param a_sequence Sequence of this run in the file
* @returns 1 on error
*/
int TskDbPostgreSQL::addFileLayoutRange(int64_t a_fileObjId, uint64_t a_byteStart, uint64_t a_byteLen, int a_sequence)
{
    char foo[1024];

    snprintf(foo, 1024, "INSERT INTO tsk_file_layout(obj_id, byte_start, byte_len, sequence) VALUES (%" PRId64 ", %" PRIu64 ", %" PRIu64 ", %d)",
        a_fileObjId, a_byteStart, a_byteLen, a_sequence);

    return attempt_exec(foo, "Error adding data to tsk_file_layout table: %s\n");
}

/**
* Add file layout info to the database.  This table stores the run information for each file so that we
* can map which parts of an image are used by what files.
* @param fileLayoutRange TSK_DB_FILE_LAYOUT_RANGE object storing a single file layout range entry
* @returns 1 on error
*/
int TskDbPostgreSQL::addFileLayoutRange(const TSK_DB_FILE_LAYOUT_RANGE & fileLayoutRange) {
    return addFileLayoutRange(fileLayoutRange.fileObjId, fileLayoutRange.byteStart, fileLayoutRange.byteLen, fileLayoutRange.sequence);
}


/**
* Query tsk_vs_part and return rows for every entry in tsk_vs_part table
* @param imgId the object id of the image to get vs parts for
* @param vsPartInfos (out) TSK_DB_VS_PART_INFO row representations to return
* @returns TSK_ERR on error, TSK_OK on success
*/
TSK_RETVAL_ENUM TskDbPostgreSQL::getVsPartInfos(int64_t imgId, vector<TSK_DB_VS_PART_INFO> & vsPartInfos) {

    char zSQL[512];
    int expectedNumFileds = 6;
    snprintf(zSQL, 512, "SELECT obj_id, addr, start, length, descr, flags FROM tsk_vs_parts");

    PGresult* res = get_query_result_set(zSQL, "TskDbPostgreSQL::getVsPartInfos: Error selecting from tsk_vs_parts: %s (result code %d)\n");

    // check if a valid result set was returned
    if (verifyResultSetSize(zSQL, res, expectedNumFileds, "TskDbPostgreSQL::getVsPartInfos: Error selecting from tsk_vs_parts: %s")) {
        return TSK_ERR;
    }

    //get rows
    TSK_DB_VS_PART_INFO rowData;
    for (int i = 0; i < PQntuples(res); i++) {

        int64_t vsPartObjId = atoll(PQgetvalue(res, i, 0));

        int64_t curImgId = 0;
        if (getParentImageId(vsPartObjId, curImgId) == TSK_ERR) {
            tsk_error_reset();
            tsk_error_set_errno(TSK_ERR_AUTO_DB);
            tsk_error_set_errstr("Error finding parent for: %" PRIu64 , vsPartObjId);
            return TSK_ERR;
        }

        if (imgId != curImgId) {
            //ensure vs is (sub)child of the image requested, if not, skip it
            continue;
        }


        rowData.objId = vsPartObjId;
        rowData.addr = atoi(PQgetvalue(res, i, 1));
        rowData.start = atoll(PQgetvalue(res, i, 2));
        rowData.len = atoll(PQgetvalue(res, i, 3));
        char * text = PQgetvalue(res, i, 4);
        size_t textLen = PQgetlength(res, i, 4);
        const size_t copyChars = textLen < TSK_MAX_DB_VS_PART_INFO_DESC_LEN-1?textLen:TSK_MAX_DB_VS_PART_INFO_DESC_LEN-1;
        strncpy (rowData.desc,(char*)text,copyChars);
        rowData.desc[copyChars] = '\0';
        rowData.flags = (TSK_VS_PART_FLAG_ENUM)atoi(PQgetvalue(res, i, 5));
        //insert a copy of the rowData
        vsPartInfos.push_back(rowData);
    }

    //cleanup
    PQclear(res);

    return TSK_OK;
}

/**
* Query tsk_objects and tsk_files given file system id and return the root directory object
* @param fsObjId (int) file system id to query root dir object for
* @param rootDirObjInfo (out) TSK_DB_OBJECT root dir entry representation to return
* @returns TSK_ERR on error (or if not found), TSK_OK on success
*/
TSK_RETVAL_ENUM TskDbPostgreSQL::getFsRootDirObjectInfo(const int64_t fsObjId, TSK_DB_OBJECT & rootDirObjInfo) {

    char zSQL[1024];
    int expectedNumFileds = 3;
    snprintf(zSQL, 1024, "SELECT tsk_objects.obj_id,tsk_objects.par_obj_id,tsk_objects.type "
        "FROM tsk_objects,tsk_files WHERE tsk_objects.par_obj_id = %" PRId64 " AND tsk_files.obj_id = tsk_objects.obj_id AND tsk_files.name = ''",
        fsObjId);

    PGresult* res = get_query_result_set(zSQL, "TskDbPostgreSQL::getFsRootDirObjectInfo: Error selecting from tsk_objects,tsk_files: %s (result code %d)\n");

    // check if a valid result set was returned
    if (verifyNonEmptyResultSetSize(zSQL, res, expectedNumFileds, "TskDbPostgreSQL::getFsRootDirObjectInfo: Unexpected number of columns in result set: Expected %d, Received %d\n")) {
        return TSK_ERR;
    }

    rootDirObjInfo.objId = atoll(PQgetvalue(res, 0, 0));
    rootDirObjInfo.parObjId = atoll(PQgetvalue(res, 0, 1));
    rootDirObjInfo.type = (TSK_DB_OBJECT_TYPE_ENUM)atoi(PQgetvalue(res, 0, 2));

    //cleanup
    PQclear(res);

    return TSK_OK;
}

/**
* Query tsk_file_layout and return rows for every entry in tsk_file_layout table
* @param fileLayouts (out) TSK_DB_FILE_LAYOUT_RANGE row representations to return
* @returns TSK_ERR on error, TSK_OK on success
*/
TSK_RETVAL_ENUM TskDbPostgreSQL::getFileLayouts(vector<TSK_DB_FILE_LAYOUT_RANGE> & fileLayouts) {

    char zSQL[512];
    int expectedNumFileds = 4;
    snprintf(zSQL, 512, "SELECT obj_id, byte_start, byte_len, sequence FROM tsk_file_layout");

    PGresult* res = get_query_result_set(zSQL, "TskDbPostgreSQL::getFileLayouts: Error selecting from tsk_file_layout: %s (result code %d)\n");

    // check if a valid result set was returned
    if (verifyResultSetSize(zSQL, res, expectedNumFileds, "TskDbPostgreSQL::getFileLayouts: Error selecting from tsk_file_layout: %s")) {
        return TSK_ERR;
    }

    //get rows
    TSK_DB_FILE_LAYOUT_RANGE rowData;
    for (int i = 0; i < PQntuples(res); i++) {

        rowData.fileObjId = atoll(PQgetvalue(res, i, 0));
        rowData.byteStart = atoll(PQgetvalue(res, i, 1));
        rowData.byteLen = atoll(PQgetvalue(res, i, 2));
        rowData.sequence = atoi(PQgetvalue(res, i, 3));

        //insert a copy of the rowData
        fileLayouts.push_back(rowData);
    }

    //cleanup
    PQclear(res);

    return TSK_OK;
}


/**
* Query tsk_vs_info and return rows for every entry in tsk_vs_info table
* @param imgId the object id of the image to get volumesystems for
* @param vsInfos (out) TSK_DB_VS_INFO row representations to return
* @returns TSK_ERR on error, TSK_OK on success
*/
TSK_RETVAL_ENUM TskDbPostgreSQL::getVsInfos(int64_t imgId, vector<TSK_DB_VS_INFO> & vsInfos) {

    char zSQL[512];
    int expectedNumFileds = 4;
    snprintf(zSQL, 512, "SELECT obj_id, vs_type, img_offset, block_size FROM tsk_vs_info");

    PGresult* res = get_query_result_set(zSQL, "TskDbPostgreSQL::getVsInfos: Error selecting from tsk_vs_info: %s (result code %d)\n");

    // check if a valid result set was returned
    if (verifyResultSetSize(zSQL, res, expectedNumFileds, "TskDbPostgreSQL::getVsInfos: Error selecting from tsk_vs_info: %s")) {
        return TSK_ERR;
    }

    //get rows
    TSK_DB_VS_INFO rowData;
    for (int i = 0; i < PQntuples(res); i++) {

        int64_t vsObjId = atoll(PQgetvalue(res, i, 0));

        int64_t curImgId = 0;
        if (getParentImageId(vsObjId, curImgId) == TSK_ERR) {
            tsk_error_reset();
            tsk_error_set_errno(TSK_ERR_AUTO_DB);
            tsk_error_set_errstr("Error finding parent for: %" PRIu64 , vsObjId);
            PQclear(res);
            return TSK_ERR;
        }

        if (imgId != curImgId ) {
            //ensure vs is (sub)child of the image requested, if not, skip it
            continue;
        }

        rowData.objId = vsObjId;
        rowData.vstype = (TSK_VS_TYPE_ENUM)atoi(PQgetvalue(res, i, 1));
        rowData.offset = atoll(PQgetvalue(res, i, 2));
        rowData.block_size = (unsigned int)atoi(PQgetvalue(res, i, 3));

        //insert a copy of the rowData
        vsInfos.push_back(rowData);
    }

    //cleanup
    PQclear(res);

    return TSK_OK;
}

/**
* Create a savepoint.  Call revertSavepoint() or releaseSavepoint()
* to revert or commit.
* @param name Name to call savepoint
* @returns 1 on error, 0 on success
*/
int TskDbPostgreSQL::createSavepoint(const char *name)
{
    char buff[1024];

    // In PostgreSQL savepoints can only be established when inside a transaction block.
    // NOTE: this will only work if we have 1 savepoint. If we use multiple savepoints, PostgreSQL will
    // not allow us to call "BEGIN" inside a transaction. We will need to keep track of whether we are
    // in transaction and only call "BEGIN" if we are not in transaction. Alternatively we can keep
    // calling "BEGIN" every time we create a savepoint and simply ignore the error if there is one.
    // Also see note inside TskDbPostgreSQL::releaseSavepoint().
    snprintf(buff, 1024, "BEGIN;");
    if (attempt_exec(buff, "Error starting transaction: %s\n")) {
        return 1;
    }

    snprintf(buff, 1024, "SAVEPOINT %s", name);

    return attempt_exec(buff, "Error setting savepoint: %s\n");
}

/**
* Rollback to specified savepoint and release
* @param name Name of savepoint
* @returns 1 on error, 0 on success
*/
int TskDbPostgreSQL::revertSavepoint(const char *name)
{
    char buff[1024];

    snprintf(buff, 1024, "ROLLBACK TO SAVEPOINT %s", name);

    if (attempt_exec(buff, "Error rolling back savepoint: %s\n"))
        return 1;

    return releaseSavepoint(name);
}

/**
* Release a savepoint.  Commits if savepoint was not rollbacked.
* @param name Name of savepoint
* @returns 1 on error, 0 on success
*/
int TskDbPostgreSQL::releaseSavepoint(const char *name)
{
    char buff[1024];

    snprintf(buff, 1024, "RELEASE SAVEPOINT %s", name);

    if (attempt_exec(buff, "Error releasing savepoint: %s\n")) {
        return 1;
    }

    // In PostgreSQL savepoints can only be used inside a transaction block.
    // NOTE: see note inside TskDbPostgreSQL::createSavepoint(). This will only work if we have 1 savepoint.
    // If we add more savepoints we will need to keep track of where we are in transaction and only call
    // "COMMIT" when releasing the outer most savepoint.
    snprintf(buff, 1024, "COMMIT;");

    return attempt_exec(buff, "Error committing transaction: %s\n");
}

/**
* Returns true if database is opened.
*/
bool TskDbPostgreSQL::isDbOpen()
{
    if (conn) {
        PGconn *serverConn = connectToDatabase(&m_dBName[0]);
        if (!serverConn) {
            return false;
        }
        PQfinish(serverConn);
        return true;
    }
    else {
        return false;
    }
}

/**
* Returns true if database is in transaction.
*/
bool TskDbPostgreSQL::inTransaction() {

    // In PostgreSQL nested BEGIN calls are not allowed. Therefore if we get an error when executing "BEGIN" query then we are inside a transaction.
    if (!conn)
        return false;

    char sql[32];
    snprintf(sql, 32, "BEGIN;");

    PGresult *res = PQexec(conn, sql);
    if (PQresultStatus(res) != PGRES_COMMAND_OK)
    {
        // PostgreSQL returned error, therefore we are inside a transaction block
        PQclear(res);
        return true;
    }

    // If we are here then we were not inside a transaction. Undo the "BEGIN".
    snprintf(sql, 32, "COMMIT;");
    res = PQexec(conn, sql);
    if (PQresultStatus(res) != PGRES_COMMAND_OK)
    {
        // how can this happen? and what to return in this scenario? I guess we are not in transaction since we couldn't "commit".
        PQclear(res);
        return false;
    }
    PQclear(res);
    return false;
}


/* ELTODO: These functions will be needed when functionality to get PostgreSQL queries in binary format is added.
// PostgreSQL returns binary results in network byte order so then need to be converted to local byte order.
int64_t ntoh64(int64_t *input)
{
    int64_t rval;
    uint8_t *data = (uint8_t *)&rval;

    data[0] = *input >> 56;
    data[1] = *input >> 48;
    data[2] = *input >> 40;
    data[3] = *input >> 32;
    data[4] = *input >> 24;
    data[5] = *input >> 16;
    data[6] = *input >> 8;
    data[7] = *input >> 0;

    return rval;
}


template <typename T>
static inline T
hton_any(T &input)
{
    T output(0);
    std::size_t size = sizeof(input) - 1;
    uint8_t *data = reinterpret_cast<uint8_t *>(&output);

    for (std::size_t i = 0; i < size; i++) {
        data[i] = input >> ((size - i) * 8);
    }

    return output;
}*/

#endif // HAVE_LIBPQ_
<|MERGE_RESOLUTION|>--- conflicted
+++ resolved
@@ -497,7 +497,6 @@
 
     // ELTODO: change INTEGER (4 bytes) fields to SMALLINT (2 bytes) to use less memory for enum fields
 
-<<<<<<< HEAD
 	if (attempt_exec("CREATE TABLE tsk_objects (obj_id BIGSERIAL PRIMARY KEY, par_obj_id BIGINT, type INTEGER NOT NULL);", "Error creating tsk_objects table: %s\n")
 		||
 		attempt_exec
@@ -537,7 +536,7 @@
 		||
 		attempt_exec("CREATE TABLE tag_names (tag_name_id BIGSERIAL PRIMARY KEY, display_name TEXT UNIQUE, description TEXT NOT NULL, color TEXT NOT NULL, knownStatus INTEGER NOT NULL)", "Error creating tag_names table: %s\n")
 		||
-		attempt_exec("CREATE TABLE content_tags (tag_id BIGSERIAL PRIMARY KEY, obj_id BIGINT NOT NULL, tag_name_id BIGINT NOT NULL, comment TEXT NOT NULL, begin_byte_offset BIGINT NOT NULL, end_byte_offset BIGINT NOT NULL, "
+        attempt_exec("CREATE TABLE content_tags (tag_id BIGSERIAL PRIMARY KEY, obj_id BIGINT NOT NULL, tag_name_id BIGINT NOT NULL, comment TEXT NOT NULL, begin_byte_offset BIGINT NOT NULL, end_byte_offset BIGINT NOT NULL, user_name TEXT, "
 			"FOREIGN KEY(obj_id) REFERENCES tsk_objects(obj_id), FOREIGN KEY(tag_name_id) REFERENCES tag_names(tag_name_id))",
 			"Error creating content_tags table: %s\n")
 		||
@@ -565,7 +564,7 @@
 		||
 		attempt_exec("ALTER SEQUENCE blackboard_artifacts_artifact_id_seq minvalue -9223372036854775808 restart with -9223372036854775808", "Error setting starting value for artifact_id: %s\n")
 		||
-		attempt_exec("CREATE TABLE blackboard_artifact_tags (tag_id BIGSERIAL PRIMARY KEY, artifact_id BIGINT NOT NULL, tag_name_id BIGINT NOT NULL, comment TEXT NOT NULL, "
+	attempt_exec("CREATE TABLE blackboard_artifact_tags (tag_id BIGSERIAL PRIMARY KEY, artifact_id BIGINT NOT NULL, tag_name_id BIGINT NOT NULL, comment TEXT NOT NULL, user_name TEXT, "
 			"FOREIGN KEY(artifact_id) REFERENCES blackboard_artifacts(artifact_id), FOREIGN KEY(tag_name_id) REFERENCES tag_names(tag_name_id))",
 			"Error creating blackboard_artifact_tags table: %s\n")
 		||
@@ -606,116 +605,6 @@
 		||
 		attempt_exec
 		("CREATE TABLE reports (obj_id BIGSERIAL PRIMARY KEY, path TEXT NOT NULL, crtime INTEGER NOT NULL, src_module_name TEXT NOT NULL, report_name TEXT NOT NULL, FOREIGN KEY(obj_id) REFERENCES tsk_objects(obj_id));", "Error creating reports table: %s\n")
-=======
-    if (attempt_exec("CREATE TABLE tsk_objects (obj_id BIGSERIAL PRIMARY KEY, par_obj_id BIGINT, type INTEGER NOT NULL);","Error creating tsk_objects table: %s\n")
-        ||
-        attempt_exec
-        ("CREATE TABLE tsk_image_info (obj_id BIGSERIAL PRIMARY KEY, type INTEGER, ssize INTEGER, tzone TEXT, size BIGINT, md5 TEXT, display_name TEXT, FOREIGN KEY(obj_id) REFERENCES tsk_objects(obj_id));",
-        "Error creating tsk_image_info table: %s\n")
-        ||
-        attempt_exec("CREATE TABLE tsk_image_names (obj_id BIGINT NOT NULL, name TEXT NOT NULL, sequence INTEGER NOT NULL, FOREIGN KEY(obj_id) REFERENCES tsk_objects(obj_id));",
-        "Error creating tsk_image_names table: %s\n")
-        ||
-        attempt_exec
-        ("CREATE TABLE tsk_vs_info (obj_id BIGSERIAL PRIMARY KEY, vs_type INTEGER NOT NULL, img_offset BIGINT NOT NULL, block_size BIGINT NOT NULL, FOREIGN KEY(obj_id) REFERENCES tsk_objects(obj_id));",
-        "Error creating tsk_vs_info table: %s\n")
-        ||
-        attempt_exec
-        ("CREATE TABLE data_source_info (obj_id INTEGER PRIMARY KEY, device_id TEXT NOT NULL, time_zone TEXT NOT NULL, FOREIGN KEY(obj_id) REFERENCES tsk_objects(obj_id));",
-        "Error creating data_source_info table: %s\n")
-        ||
-        attempt_exec
-        ("CREATE TABLE tsk_fs_info (obj_id BIGSERIAL PRIMARY KEY, img_offset BIGINT NOT NULL, fs_type INTEGER NOT NULL, block_size BIGINT NOT NULL, block_count BIGINT NOT NULL, root_inum BIGINT NOT NULL, first_inum BIGINT NOT NULL, last_inum BIGINT NOT NULL, display_name TEXT, FOREIGN KEY(obj_id) REFERENCES tsk_objects(obj_id));",
-        "Error creating tsk_fs_info table: %s\n")
-        ||
-        attempt_exec
-        ("CREATE TABLE tsk_files (obj_id BIGSERIAL PRIMARY KEY, fs_obj_id BIGINT, data_source_obj_id BIGINT NOT NULL, attr_type INTEGER, attr_id INTEGER, name TEXT NOT NULL, meta_addr BIGINT, meta_seq BIGINT, type INTEGER, has_layout INTEGER, has_path INTEGER, dir_type INTEGER, meta_type INTEGER, dir_flags INTEGER, meta_flags INTEGER, size BIGINT, ctime BIGINT, crtime BIGINT, atime BIGINT, mtime BIGINT, mode INTEGER, uid INTEGER, gid INTEGER, md5 TEXT, known INTEGER, parent_path TEXT, mime_type TEXT, extension TEXT, "
-        "FOREIGN KEY(obj_id) REFERENCES tsk_objects(obj_id), FOREIGN KEY(fs_obj_id) REFERENCES tsk_fs_info(obj_id), FOREIGN KEY(data_source_obj_id) REFERENCES data_source_info(obj_id));",
-        "Error creating tsk_files table: %s\n")
-        ||
-        attempt_exec
-        ("CREATE TABLE file_encoding_types (encoding_type INTEGER PRIMARY KEY, name TEXT NOT NULL);",
-        "Error creating file_encoding_types table: %s\n")
-        ||
-        attempt_exec("CREATE TABLE tsk_files_path (obj_id BIGSERIAL PRIMARY KEY, path TEXT NOT NULL, encoding_type INTEGER, FOREIGN KEY(encoding_type) references file_encoding_types(encoding_type), FOREIGN KEY(obj_id) REFERENCES tsk_objects(obj_id))",
-        "Error creating tsk_files_path table: %s\n")
-        ||
-        attempt_exec("CREATE TABLE tsk_files_derived (obj_id BIGSERIAL PRIMARY KEY, derived_id BIGINT NOT NULL, rederive TEXT, FOREIGN KEY(obj_id) REFERENCES tsk_objects(obj_id))","Error creating tsk_files_derived table: %s\n")
-        ||
-        attempt_exec("CREATE TABLE tsk_files_derived_method (derived_id BIGSERIAL PRIMARY KEY, tool_name TEXT NOT NULL, tool_version TEXT NOT NULL, other TEXT)","Error creating tsk_files_derived_method table: %s\n")
-        ||
-        attempt_exec("CREATE TABLE tag_names (tag_name_id BIGSERIAL PRIMARY KEY, display_name TEXT UNIQUE, description TEXT NOT NULL, color TEXT NOT NULL, knownStatus INTEGER NOT NULL)","Error creating tag_names table: %s\n")
-        ||
-        attempt_exec("CREATE TABLE content_tags (tag_id BIGSERIAL PRIMARY KEY, obj_id BIGINT NOT NULL, tag_name_id BIGINT NOT NULL, comment TEXT NOT NULL, begin_byte_offset BIGINT NOT NULL, end_byte_offset BIGINT NOT NULL, user_name TEXT, "
-        "FOREIGN KEY(obj_id) REFERENCES tsk_objects(obj_id), FOREIGN KEY(tag_name_id) REFERENCES tag_names(tag_name_id))",
-        "Error creating content_tags table: %s\n")
-        ||
-        attempt_exec("CREATE TABLE blackboard_artifact_types (artifact_type_id BIGSERIAL PRIMARY KEY, type_name TEXT NOT NULL, display_name TEXT)","Error creating blackboard_artifact_types table: %s\n")
-        ||
-        attempt_exec("CREATE TABLE blackboard_attribute_types (attribute_type_id BIGSERIAL PRIMARY KEY, type_name TEXT NOT NULL, display_name TEXT, value_type INTEGER NOT NULL)","Error creating blackboard_attribute_types table: %s\n")
-        ||
-		attempt_exec("CREATE TABLE review_statuses (review_status_id INTEGER PRIMARY KEY, "
-		"review_status_name TEXT NOT NULL, "
-		"display_name TEXT NOT NULL)",
-		"Error creating review_statuses table: %s\n")
-        ||
-        attempt_exec("CREATE TABLE blackboard_artifacts (artifact_id BIGSERIAL PRIMARY KEY, "
-		"obj_id BIGINT NOT NULL, "
-		"artifact_obj_id BIGINT NOT NULL, "
-		"data_source_obj_id BIGINT NOT NULL, "
-		"artifact_type_id BIGINT NOT NULL, "
-		"review_status_id INTEGER NOT NULL, "
-        "FOREIGN KEY(obj_id) REFERENCES tsk_objects(obj_id), "
-		"FOREIGN KEY(artifact_obj_id) REFERENCES tsk_objects(obj_id), "
-		"FOREIGN KEY(data_source_obj_id) REFERENCES tsk_objects(obj_id), "
-		"FOREIGN KEY(artifact_type_id) REFERENCES blackboard_artifact_types(artifact_type_id), "
-		"FOREIGN KEY(review_status_id) REFERENCES review_statuses(review_status_id))",
-		"Error creating blackboard_artifact table: %s\n")
-	||
-	attempt_exec("ALTER SEQUENCE blackboard_artifacts_artifact_id_seq minvalue -9223372036854775808 restart with -9223372036854775808", "Error setting starting value for artifact_id: %s\n")
-	||
-	attempt_exec("CREATE TABLE blackboard_artifact_tags (tag_id BIGSERIAL PRIMARY KEY, artifact_id BIGINT NOT NULL, tag_name_id BIGINT NOT NULL, comment TEXT NOT NULL, user_name TEXT, "
-		"FOREIGN KEY(artifact_id) REFERENCES blackboard_artifacts(artifact_id), FOREIGN KEY(tag_name_id) REFERENCES tag_names(tag_name_id))",
-		"Error creating blackboard_artifact_tags table: %s\n")
-	||
-	/* Binary representation of BYTEA is a bunch of bytes, which could
-	* include embedded nulls so we have to pay attention to field length.
-	* http://www.postgresql.org/docs/9.4/static/libpq-example.html
-	*/
-	attempt_exec
-	("CREATE TABLE blackboard_attributes (artifact_id BIGINT NOT NULL, artifact_type_id BIGINT NOT NULL, source TEXT, context TEXT, attribute_type_id BIGINT NOT NULL, value_type INTEGER NOT NULL, "
-		"value_byte BYTEA, value_text TEXT, value_int32 INTEGER, value_int64 BIGINT, value_double NUMERIC(20, 10), "
-		"FOREIGN KEY(artifact_id) REFERENCES blackboard_artifacts(artifact_id), FOREIGN KEY(artifact_type_id) REFERENCES blackboard_artifact_types(artifact_type_id), FOREIGN KEY(attribute_type_id) REFERENCES blackboard_attribute_types(attribute_type_id))",
-		"Error creating blackboard_attribute table: %s\n")
-	||
-	/* In PostgreSQL "desc" indicates "descending order" so I had to rename "desc TEXT" to "descr TEXT". Should I also make this change for SQLite?*/
-	attempt_exec
-	("CREATE TABLE tsk_vs_parts (obj_id BIGSERIAL PRIMARY KEY, addr BIGINT NOT NULL, start BIGINT NOT NULL, length BIGINT NOT NULL, descr TEXT, flags INTEGER NOT NULL, FOREIGN KEY(obj_id) REFERENCES tsk_objects(obj_id));",
-		"Error creating tsk_vol_info table: %s\n")
-	||
-	attempt_exec
-	("CREATE TABLE ingest_module_types (type_id INTEGER PRIMARY KEY, type_name TEXT NOT NULL)",
-		"Error creating ingest_module_types table: %s\n")
-	||
-	attempt_exec
-	("CREATE TABLE ingest_job_status_types (type_id INTEGER PRIMARY KEY, type_name TEXT NOT NULL)",
-		"Error creating ingest_job_status_types table: %s\n")
-	||
-	attempt_exec
-	("CREATE TABLE ingest_modules (ingest_module_id BIGSERIAL PRIMARY KEY, display_name TEXT NOT NULL, unique_name TEXT UNIQUE NOT NULL, type_id INTEGER NOT NULL, version TEXT NOT NULL, FOREIGN KEY(type_id) REFERENCES ingest_module_types(type_id));",
-		"Error creating ingest_modules table: %s\n")
-	||
-	attempt_exec
-	("CREATE TABLE ingest_jobs (ingest_job_id BIGSERIAL PRIMARY KEY, obj_id BIGINT NOT NULL, host_name TEXT NOT NULL, start_date_time BIGINT NOT NULL, end_date_time BIGINT NOT NULL, status_id INTEGER NOT NULL, settings_dir TEXT, FOREIGN KEY(obj_id) REFERENCES tsk_objects(obj_id), FOREIGN KEY(status_id) REFERENCES ingest_job_status_types(type_id));",
-		"Error creating ingest_jobs table: %s\n")
-	||
-	attempt_exec
-	("CREATE TABLE ingest_job_modules (ingest_job_id INTEGER, ingest_module_id INTEGER, pipeline_position INTEGER, PRIMARY KEY(ingest_job_id, ingest_module_id), FOREIGN KEY(ingest_job_id) REFERENCES ingest_jobs(ingest_job_id), FOREIGN KEY(ingest_module_id) REFERENCES ingest_modules(ingest_module_id));",
-		"Error creating ingest_job_modules table: %s\n")
-	||
-	attempt_exec
-	("CREATE TABLE reports (obj_id BIGSERIAL PRIMARY KEY, path TEXT NOT NULL, crtime INTEGER NOT NULL, src_module_name TEXT NOT NULL, report_name TEXT NOT NULL, FOREIGN KEY(obj_id) REFERENCES tsk_objects(obj_id));", "Error creating reports table: %s\n")
->>>>>>> c2639a0f
 		||
 		attempt_exec
 		("CREATE TABLE account_types (account_type_id BIGSERIAL PRIMARY KEY, type_name TEXT UNIQUE NOT NULL, display_name TEXT NOT NULL)",
