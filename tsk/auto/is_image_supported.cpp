/*
 ** The Sleuth Kit
 **
 ** Brian Carrier [carrier <at> sleuthkit [dot] org]
 ** Copyright (c) 2010-2021 Brian Carrier.  All Rights reserved
 **
 ** This software is distributed under the Common Public License 1.0
 **
 */

/**
 * \file tsk_is_image_supported.cpp
 * Class to test whether a given image can be processed by tsk
 *
 * Usage:
 *  Create a TskIsImageSupported object
 *  Call openImage
 *  Call findFilesInImg
 *  Call isImageSupported - if this returns true then the image is supported. If false or
 *                            if there was an error along the way, the image is not supported
 */

#include "tsk_is_image_supported.h"
#include <sstream>
#include <algorithm>

<<<<<<< HEAD
TskIsImageSupported::TskIsImageSupported()
{
    m_wasDataFound = false;
    m_wasEncryptionFound = false;
    m_wasPossibleEncryptionFound = false;
    m_wasFileSystemFound = false;
    m_wasUnsupported = false;
    m_bitlockerError = false;
    m_encryptionDesc[0] = '\0';
    m_possibleEncryptionDesc[0] = '\0';
    m_unsupportedDesc[0] = '\0';
    m_bitlockerDesc[0] = '\0';
}
=======
TskIsImageSupported::TskIsImageSupported():
    m_wasDataFound(false),
    m_wasEncryptionFound(false),
    m_wasPossibleEncryptionFound(false),
    m_wasFileSystemFound(false),
    m_wasUnsupported(false),
    m_bitlockerError(false)
{}
>>>>>>> 3ffc140d

bool TskIsImageSupported::isImageSupported()
{
    return m_wasDataFound;
}

bool TskIsImageSupported::isImageEncrypted()
{
    return m_wasEncryptionFound;
}

/**
<<<<<<< HEAD
* Idea is to try to give the user a simple error message explaining the most likely 
=======
* Idea is to try to give the user a simple error message explaining the most likely
>>>>>>> 3ffc140d
* reason the image is not supported
*/
std::string TskIsImageSupported::getSingleLineErrorMessage() {
    // If we have this, we are very confident we have a BitLocker-protected partition
    // and that we have a message to show the user. Most commonly this is a missing
    // or incorrect password.
    if (m_bitlockerError) {
<<<<<<< HEAD
        if (strnlen(m_bitlockerDesc, 1024) > 0) {
            return std::string(m_bitlockerDesc);
=======
        if (!m_bitlockerDesc.empty()) {
            return m_bitlockerDesc;
>>>>>>> 3ffc140d
        }
        return "BitLocker error"; // Safety message - we should always have a description saved
    }

    // Check if we have a known unsupported image type
<<<<<<< HEAD
    if (strnlen(m_unsupportedDesc, 1024) > 0) {
        return "Unsupported image type (" + std::string(m_unsupportedDesc) + ")";
=======
    if (!m_unsupportedDesc.empty()) {
        return "Unsupported image type (" + m_unsupportedDesc + ")";
>>>>>>> 3ffc140d
    }

    // Now report any encryption/possible encryption
    if (m_wasEncryptionFound || m_wasPossibleEncryptionFound) {
<<<<<<< HEAD
        std::string encDesc = "";
        if (m_wasEncryptionFound) {
            encDesc = "Encryption detected";
            if (strnlen(m_encryptionDesc, 1024) > 0) {
                encDesc += " (" + std::string(m_encryptionDesc) + ")";
            }
        }
        else {
            encDesc = "Possible encryption detected";
            if (strnlen(m_possibleEncryptionDesc, 1024) > 0) {
                encDesc += " (" + std::string(m_possibleEncryptionDesc) + ")";
            }
        }
        return encDesc;
=======
        if (m_wasEncryptionFound) {
            return "Encryption detected" + (!m_encryptionDesc.empty() ? " (" + m_encryptionDesc + ')' : "");
        }
        else {
            return "Possible encryption detected" + (!m_possibleEncryptionDesc.empty() ? " (" + m_possibleEncryptionDesc + ')' : "");
        }
>>>>>>> 3ffc140d
    }

    // Default message
    return "Error loading file systems";
}

void TskIsImageSupported::printResults() {

    printf("Encryption: ");
    if (!m_wasEncryptionFound && !m_wasPossibleEncryptionFound) {
        printf("None");
    }
    else if (m_wasEncryptionFound) {
        if (m_wasFileSystemFound) {
            printf("Partial");
        }
        else {
            printf("Full Disk");
        }
    }
    else {
        if (m_wasFileSystemFound) {
            printf("Possible Partial");
        }
        else {
            printf("Possible Full Disk");
        }
    }
    printf("\n");

    printf("Encryption Type: ");
    if (!m_encryptionDesc.empty()) {
        printf("%s", m_encryptionDesc.c_str());
    }
    else if (!m_possibleEncryptionDesc.empty()) {
        printf("%s", m_possibleEncryptionDesc.c_str());
    }
    else {
        printf("None");
    }
    printf("\n");


    printf("TSK Support: ");
    if (m_wasFileSystemFound) {
        printf("Yes");
    }
    else {
        printf("No");
        if (!m_unsupportedDesc.empty()) {
            printf(" (%s)", m_unsupportedDesc.c_str());
        }
    }
    printf("\n");
}

uint8_t TskIsImageSupported::handleError()
{
    // If encryption was found, update the flags
    TSK_ERROR_INFO* lastError = tsk_error_get_info();
    if (lastError != NULL) {
        uint32_t errCode = lastError->t_errno;

        if (errCode == TSK_ERR_FS_ENCRYPTED || errCode == TSK_ERR_VS_ENCRYPTED) {
            m_encryptionDesc = lastError->errstr;
            m_wasEncryptionFound = true;
        }
        else if (errCode == TSK_ERR_FS_BITLOCKER_ERROR) {
            // This is the case where we're confident we have BitLocker encryption but
            // failed to initialize it. The most common cause would be a missing
            // or incorrect password.
            m_encryptionDesc = "BitLocker";
            m_wasEncryptionFound = true;
            m_bitlockerError = true;
            m_bitlockerDesc = std::string("BitLocker status - ") + lastError->errstr;
        }
        else if (errCode == TSK_ERR_FS_BITLOCKER_ERROR) {
            // This is the case where we're confident we have BitLocker encryption but
            // failed to initialize it. The most common cause would be a missing
            // or incorrect password.
            strncpy(m_encryptionDesc, "BitLocker", 1024);
            m_wasEncryptionFound = true;
            m_bitlockerError = true;
            strncpy(m_bitlockerDesc, "BitLocker status - ", 1024);
            strncat(m_bitlockerDesc, lastError->errstr, 950);
        }
        else if (errCode == TSK_ERR_FS_POSSIBLY_ENCRYPTED) {
            m_possibleEncryptionDesc = lastError->errstr;
            m_wasPossibleEncryptionFound = true;
        }
        else if (errCode == TSK_ERR_IMG_UNSUPTYPE) {
            m_unsupportedDesc = lastError->errstr;
            m_wasUnsupported = true;
        }
        else if (errCode == TSK_ERR_VS_MULTTYPE) {
            // errstr only contains the "MAC or DOS" part, so add more context
            m_unsupportedDesc = std::string("Multiple volume system types found - ") + lastError->errstr;
            m_wasUnsupported = true;
        }
        else if (errCode == TSK_ERR_FS_MULTTYPE) {
            // errstr only contains the "UFS or NTFS" part, so add more context
            m_unsupportedDesc = std::string("Multiple file system types found - ") + lastError->errstr;
            m_wasUnsupported = true;
        }

    }
    return 0;
}

/**
* Prepare the result for dataModel_SleuthkitJNI::isImageSupportedNat.
* There's some complexity here because BitLocker drives appear to have a very small unencrypted
* volume followed by the encrypted volume. So we need to check for BitLocker errors instead
<<<<<<< HEAD
* of just going by whether we were able to open a file system. 
* 
=======
* of just going by whether we were able to open a file system.
*
>>>>>>> 3ffc140d
* @return Empty string if image is supported, error string if not
*/
std::string TskIsImageSupported::getMessageForIsImageSupportedNat() {
    // General approach:
    // - If we have a BitLocker error then report it, even if we opened at least one file system
    // - If we did open at least one file system and had no Bitlocker errors, return empty string
    // - Otherwise return the error string

    if (m_bitlockerError) {
        return getSingleLineErrorMessage();
    }

    if (isImageSupported()) {
        return "";
    }

    // We've seen a lot of issues with .vmdk files. If the image has a .vmdk extension, try to open again
    // to get a more specific error string.
    if ((TSTRLEN(m_img_info->images[0]) > 5) && (TSTRICMP(&(m_img_info->images[0][TSTRLEN(m_img_info->images[0]) - 5]), _TSK_T(".vmdk")) == 0)) {
        TSK_IMG_INFO* tempInfo = tsk_img_open(m_img_info->num_img, m_img_info->images, TSK_IMG_TYPE_VMDK_VMDK, m_img_info->sector_size);
        if (tempInfo == NULL) {
            // The vmdk open code failed. The first line should contain everything we need.
            std::stringstream ss(tsk_error_get_errstr());
            std::string firstLine = "";
            std::getline(ss, firstLine);
            if (!firstLine.empty()) { // The error really shouldn't be empty, but if this somehow happens default to the normal error handling code

                // Remove any trailing newline
                firstLine.erase(std::remove(firstLine.begin(), firstLine.end(), '\n'), firstLine.cend());
                firstLine.erase(std::remove(firstLine.begin(), firstLine.end(), '\r'), firstLine.cend());

                // To make the output look nicer make sure any open parens get closed (the close paren was likely on the last line of the original error message)
                // For example we want to add a close paren to this line:
                //   vmdk_open file: r:\work\images\renamedVM.vmdke: Error opening (libcfile_file_open_wide_with_error_code: no such file: \\?\R:\work\images\renamedVM.vmdke.
                int nOpenParens = std::count(firstLine.begin(), firstLine.end(), '(');
                int nCloseParens = std::count(firstLine.begin(), firstLine.end(), ')');
                for (int i = nCloseParens; i < nOpenParens; i++) {
                    firstLine += ")";
                }

                return std::string("Error opening VMDK (" + firstLine + ")");
            }
        }
        else {
            // This is the case where we successfully opened the vmdk but it perhaps did not have a file system.
            tsk_img_close(tempInfo);
        }
    }

    return getSingleLineErrorMessage();
}

TSK_RETVAL_ENUM TskIsImageSupported::processFile(TSK_FS_FILE * /*fs_file*/,
                                                 const char * /*path*/)
{
    return TSK_OK;
}

TSK_FILTER_ENUM
TskIsImageSupported::filterFs(TSK_FS_INFO * /*fs_info*/)
{
    m_wasDataFound = true;
    m_wasFileSystemFound = true;
    return TSK_FILTER_SKIP;
}

TSK_FILTER_ENUM
TskIsImageSupported::filterPool(const TSK_POOL_INFO * pool_info)
{
    // There's nothing to do, but we need to override this to allow the pool
    // to be processed.
    return TSK_FILTER_CONT;
}

TSK_FILTER_ENUM
TskIsImageSupported::filterPoolVol(const TSK_POOL_VOLUME_INFO * pool_vol)
{
    // There's nothing to do, but we need to override this to allow the pool
    // to be processed.
    return TSK_FILTER_CONT;
}

TSK_FILTER_ENUM
TskIsImageSupported::filterVol(const TSK_VS_PART_INFO * /*vs_part*/)
{
    m_wasDataFound = true;
    return TSK_FILTER_CONT;
}<|MERGE_RESOLUTION|>--- conflicted
+++ resolved
@@ -24,21 +24,6 @@
 #include <sstream>
 #include <algorithm>
 
-<<<<<<< HEAD
-TskIsImageSupported::TskIsImageSupported()
-{
-    m_wasDataFound = false;
-    m_wasEncryptionFound = false;
-    m_wasPossibleEncryptionFound = false;
-    m_wasFileSystemFound = false;
-    m_wasUnsupported = false;
-    m_bitlockerError = false;
-    m_encryptionDesc[0] = '\0';
-    m_possibleEncryptionDesc[0] = '\0';
-    m_unsupportedDesc[0] = '\0';
-    m_bitlockerDesc[0] = '\0';
-}
-=======
 TskIsImageSupported::TskIsImageSupported():
     m_wasDataFound(false),
     m_wasEncryptionFound(false),
@@ -47,7 +32,6 @@
     m_wasUnsupported(false),
     m_bitlockerError(false)
 {}
->>>>>>> 3ffc140d
 
 bool TskIsImageSupported::isImageSupported()
 {
@@ -60,11 +44,7 @@
 }
 
 /**
-<<<<<<< HEAD
-* Idea is to try to give the user a simple error message explaining the most likely 
-=======
 * Idea is to try to give the user a simple error message explaining the most likely
->>>>>>> 3ffc140d
 * reason the image is not supported
 */
 std::string TskIsImageSupported::getSingleLineErrorMessage() {
@@ -72,52 +52,25 @@
     // and that we have a message to show the user. Most commonly this is a missing
     // or incorrect password.
     if (m_bitlockerError) {
-<<<<<<< HEAD
-        if (strnlen(m_bitlockerDesc, 1024) > 0) {
-            return std::string(m_bitlockerDesc);
-=======
         if (!m_bitlockerDesc.empty()) {
             return m_bitlockerDesc;
->>>>>>> 3ffc140d
         }
         return "BitLocker error"; // Safety message - we should always have a description saved
     }
 
     // Check if we have a known unsupported image type
-<<<<<<< HEAD
-    if (strnlen(m_unsupportedDesc, 1024) > 0) {
-        return "Unsupported image type (" + std::string(m_unsupportedDesc) + ")";
-=======
     if (!m_unsupportedDesc.empty()) {
         return "Unsupported image type (" + m_unsupportedDesc + ")";
->>>>>>> 3ffc140d
     }
 
     // Now report any encryption/possible encryption
     if (m_wasEncryptionFound || m_wasPossibleEncryptionFound) {
-<<<<<<< HEAD
-        std::string encDesc = "";
-        if (m_wasEncryptionFound) {
-            encDesc = "Encryption detected";
-            if (strnlen(m_encryptionDesc, 1024) > 0) {
-                encDesc += " (" + std::string(m_encryptionDesc) + ")";
-            }
-        }
-        else {
-            encDesc = "Possible encryption detected";
-            if (strnlen(m_possibleEncryptionDesc, 1024) > 0) {
-                encDesc += " (" + std::string(m_possibleEncryptionDesc) + ")";
-            }
-        }
-        return encDesc;
-=======
         if (m_wasEncryptionFound) {
             return "Encryption detected" + (!m_encryptionDesc.empty() ? " (" + m_encryptionDesc + ')' : "");
         }
         else {
             return "Possible encryption detected" + (!m_possibleEncryptionDesc.empty() ? " (" + m_possibleEncryptionDesc + ')' : "");
         }
->>>>>>> 3ffc140d
     }
 
     // Default message
@@ -194,16 +147,6 @@
             m_bitlockerError = true;
             m_bitlockerDesc = std::string("BitLocker status - ") + lastError->errstr;
         }
-        else if (errCode == TSK_ERR_FS_BITLOCKER_ERROR) {
-            // This is the case where we're confident we have BitLocker encryption but
-            // failed to initialize it. The most common cause would be a missing
-            // or incorrect password.
-            strncpy(m_encryptionDesc, "BitLocker", 1024);
-            m_wasEncryptionFound = true;
-            m_bitlockerError = true;
-            strncpy(m_bitlockerDesc, "BitLocker status - ", 1024);
-            strncat(m_bitlockerDesc, lastError->errstr, 950);
-        }
         else if (errCode == TSK_ERR_FS_POSSIBLY_ENCRYPTED) {
             m_possibleEncryptionDesc = lastError->errstr;
             m_wasPossibleEncryptionFound = true;
@@ -231,13 +174,8 @@
 * Prepare the result for dataModel_SleuthkitJNI::isImageSupportedNat.
 * There's some complexity here because BitLocker drives appear to have a very small unencrypted
 * volume followed by the encrypted volume. So we need to check for BitLocker errors instead
-<<<<<<< HEAD
-* of just going by whether we were able to open a file system. 
-* 
-=======
 * of just going by whether we were able to open a file system.
 *
->>>>>>> 3ffc140d
 * @return Empty string if image is supported, error string if not
 */
 std::string TskIsImageSupported::getMessageForIsImageSupportedNat() {
