dnl -*- Autoconf -*-
dnl Process this file with autoconf to produce a configure script.

AC_PREREQ([2.69])

AC_INIT([sleuthkit],[4.12.1])
AC_CONFIG_AUX_DIR([config])
AC_CONFIG_MACRO_DIR([m4])
AC_CONFIG_SRCDIR([tsk/base/tsk_base.h])
AC_CONFIG_HEADERS([tsk/tsk_config.h])
AM_INIT_AUTOMAKE([foreign subdir-objects tar-ustar])
LT_INIT
AM_MAINTAINER_MODE


dnl Checks for programs.
AC_PROG_CXX
AX_CXX_COMPILE_STDCXX([14], [noext], [mandatory])
AC_PROG_CC
AC_PROG_CPP
AC_PROG_INSTALL
AC_PROG_LN_S
AC_PROG_MAKE_SET
AC_PATH_PROG(PERL, perl)

TSK_CHECK_PROG_PKGCONFIG




dnl Checks for header files.
dnl AC_HEADER_MAJOR
dnl AC_HEADER_SYS_WAIT
dnl AC_CHECK_HEADERS([fcntl.h inttypes.h limits.h locale.h memory.h netinet/in.h stdint.h stdlib.h string.h sys/ioctl.h sys/param.h sys/time.h unistd.h utime.h wchar.h wctype.h])
AC_CHECK_HEADERS([err.h inttypes.h unistd.h stdint.h sys/param.h sys/resource.h])

dnl Checks for typedefs, structures, and compiler characteristics.
AC_HEADER_STDBOOL
AC_C_CONST
AC_TYPE_UID_T
AC_TYPE_MODE_T
AC_TYPE_OFF_T
AC_TYPE_SIZE_T
dnl AC_CHECK_MEMBERS([struct stat.st_rdev])
dnl AC_STRUCT_TM

dnl check for large file support
AC_SYS_LARGEFILE

dnl Checks for library functions.
AC_FUNC_ALLOCA
AC_FUNC_ERROR_AT_LINE
dnl AC_FUNC_FORK
AC_FUNC_FSEEKO
AC_FUNC_LSTAT
AC_FUNC_LSTAT_FOLLOWS_SLASHED_SYMLINK
dnl AC_FUNC_MALLOC
dnl AC_FUNC_MBRTOWC
dnl AC_FUNC_MEMCMP
dnl AC_FUNC_MKTIME
dnl AC_FUNC_MMAP
dnl AC_FUNC_REALLOC
AC_FUNC_SELECT_ARGTYPES
dnl AC_FUNC_STAT
AC_FUNC_UTIME_NULL
AC_FUNC_VPRINTF
dnl AC_CHECK_FUNCS([dup2 gethostname isascii iswprint memset munmap regcomp select setlocale strcasecmp strchr strdup strerror strndup strrchr strtol strtoul strtoull utime wcwidth])
AC_CHECK_FUNCS([ishexnumber err errx warn warnx vasprintf getrusage])
AC_CHECK_FUNCS([strlcpy strlcat strnlen])

AX_PTHREAD([
    AC_DEFINE(HAVE_PTHREAD,1,[Define if you have POSIX threads libraries and header files.])
    LIBS="$PTHREAD_LIBS $LIBS"
    CPPFLAGS="$CPPFLAGS $PTHREAD_CFLAGS"
    LDFLAGS="$LDFLAGS $PTHREAD_CFLAGS"
    CC="$PTHREAD_CC"],[])

dnl Permit single-threaded builds
AC_ARG_ENABLE([multithreading],
    [AS_HELP_STRING([--disable-multithreading], [Build without multithreading support])])

dnl Enable multithreading by default in the presence of pthread
AS_IF([test "x$ax_pthread_ok" = "xyes" && test "x$enable_multithreading" != "xno"], [ax_multithread=yes], [ax_multithread=no])

dnl Add an option to build the Java (JNI) bindings
AC_ARG_ENABLE([java],
    [AS_HELP_STRING([--enable-java], [Build the Java (JNI) bindings @<:@default=no@:>@])],
    [enable_java=$enableval], [enable_java=no])

dnl Add option for building static executables (binaries)
AC_ARG_ENABLE(
    [static-executables],
    [AS_HELP_STRING([--enable-static-executables], [build static executables (binaries) @<:@default=no@:>@])],
    [static_executables=$enableval],
    [static_executables=no])

dnl Checks for libraries.

dnl Some platforms will complain about missing included functions if libstdc++ is not included.
AC_CHECK_LIB(stdc++, main, , AC_MSG_ERROR([missing libstdc++]))
AC_CHECK_HEADERS(list, , , AC_MSG_ERROR([missing STL list class header]))
AC_CHECK_HEADERS(map, , , AC_MSG_ERROR([missing STL map class header]))
AC_CHECK_HEADERS(queue, , , AC_MSG_ERROR([missing STL queue class header]))
AC_CHECK_HEADERS(set, , , AC_MSG_ERROR([missing STL set class header]))
AC_CHECK_HEADERS(stack, , , AC_MSG_ERROR([missing STL stack class header]))
AC_CHECK_HEADERS(streambuf, , , AC_MSG_ERROR([missing STL streambuf class header]))
AC_CHECK_HEADERS(string, , , AC_MSG_ERROR([missing STL string class header]))
AC_CHECK_HEADERS(vector, , , AC_MSG_ERROR([missing STL vector class header]))

dnl Check for sqlite3 and its dependencies
AS_IF([test "x$ac_cv_prog_PKGCONFIG" = "xyes"],
  [
    SAVED_AX_PACKAGE_REQUIRES_PRIVATE="$AX_PACKAGE_REQUIRES_PRIVATE"
    TSK_PKG_CHECK_MODULES([SQLITE3], [], [sqlite3],
    [
      CFLAGS="$CFLAGS $SQLITE3_CFLAGS"
      CXXFLAGS="$CXXFLAGS $SQLITE3_CFLAGS"
      LIBS="$LIBS $SQLITE3_LIBS"
    ],
    [
      AX_PACKAGE_REQUIRES_PRIVATE="$SAVED_AX_PACKAGE_REQUIRES_PRIVATE"
      ax_sqlite3=no
    ]
  )]
)

dnl Check for sqlite3 if not found by pkgconfig
AS_IF([test "x$ax_sqlite3" != "xyes"],
  [
    AC_CHECK_HEADERS(
      [sqlite3.h],
      [AC_CHECK_LIB([dl], [dlopen])
       AC_CHECK_LIB([sqlite3], [sqlite3_open], [ax_sqlite3=yes], [])]
    )
  ]
)

AS_IF([test "x$static_executables" != "xyes"],
      [dnl Compile the bundled sqlite3 if there is no system one installed
      AC_MSG_CHECKING(which sqlite3 to use)
      AS_IF([test "x$ax_sqlite3" = "xyes"],
            [AC_MSG_RESULT([system])
             PACKAGE_LIBS_PRIVATE="$PACKAGE_LIBS_PRIVATE -lsqlite3"],
             [AC_MSG_RESULT([bundled])
              ax_sqlite3="bundled"])
      ])

AM_CONDITIONAL([HAVE_LIBSQLITE3], [test "x$ax_sqlite3" = "xyes"])

dnl Check if we should link with OpenSSL
TSK_OPT_DEP_CHECK([libcrypto], [LIBOPENSSL], [libcrypto], [openssl/sha.h], [crypto], [SHA1])
dnl Check if we should link with afflib
dnl note that afflib/utils.h explicitly checks for openssl/pem.h, so we need to test for it also
TSK_OPT_DEP_CHECK([afflib], [], [], [afflib/afflib.h], [afflib], [af_open])
AC_CHECK_HEADERS([openssl/pem.h])
dnl Check if we should link with libaff4
TSK_OPT_DEP_CHECK([libaff4], [], [], [aff4/libaff4-c.h], [aff4], [AFF4_version])
dnl Check if we should link with zlib
TSK_OPT_DEP_CHECK([zlib], [ZLIB], [zlib], [zlib.h], [z], [inflate])
dnl Check if we should link with libbfio
TSK_OPT_DEP_CHECK([libbfio], [BFIO], [libbfio], [libbfio.h], [bfio], [libbfio_get_version])

dnl Check if we should link with libewf
TSK_OPT_DEP_CHECK([libewf], [EWF], [libewf], [libewf.h], [ewf], [libewf_get_version])
dnl Check for libewf_handle_read_buffer_at_offset, in newer versions of libewf
AS_IF(
  [test "x$ax_libewf" != "xno"],
  [AC_CHECK_LIB(
    [ewf],
    [libewf_handle_read_buffer_at_offset],
    [AC_DEFINE([HAVE_LIBEWF_HANDLE_READ_BUFFER_AT_OFFSET], [1], [Define to 1 if you have the libewf_handle_read_buffer_at_offset function.])]
  )]
)

dnl Check if we should link with libqcow
TSK_OPT_DEP_CHECK([libqcow], [QCOW], [libqcow], [libqcow.h], [qcow], [libqcow_get_version])
dnl Check if we should link with libvhdi
TSK_OPT_DEP_CHECK([libvhdi], [VHDI], [libvhdi], [libvhdi.h], [vhdi], [libvhdi_get_version])
dnl Check if we should link with libvmdk
TSK_OPT_DEP_CHECK([libvmdk], [VMDK], [libvmdk], [libvmdk.h], [vmdk], [libvmdk_get_version])

dnl Check that libbfio is available if libvslvm was requested
AS_IF(
  [test "x$ax_libbfio" = "xno" -a "x$with_libvslvm" != "xno" -a -n "$with_libvslvm"],
  [AC_MSG_FAILURE([libvslvm requires libbfio])]
)

dnl Check if we should link with libvslvm
TSK_OPT_DEP_CHECK([libvslvm], [LVM], [libvslvm], [libvslvm.h], [vslvm], [libvslvm_get_version])

dnl check for user online input
AC_ARG_ENABLE([offline],
    [ AS_HELP_STRING([--enable-offline],[Turn on offline mode])],
    [case "${enableval}" in
	yes) offline=true ;;
	no) offline=false ;;
	*)
	    offline=true
	    default_jar_location="${enableval}"
	    ;;
     esac],[offline=false])

AM_CONDITIONAL([OFFLINE], [test "x$offline" = xtrue])

AM_CONDITIONAL([CUSTOM_DEFAULT_JAR_LOCATION], [test "x$default_jar_location" != "x"])
AM_COND_IF([CUSTOM_DEFAULT_JAR_LOCATION],
    [AC_SUBST([DEFAULT_JAR_LOCATION], [$default_jar_location])]
)

dnl Test for the various Java things that we need for bindings
AS_IF([test "x$enable_java" != "xno"], [
    dnl javac is needed to compile the JAR file
    AX_PROG_JAVAC
    AS_IF(
        [test "x$JAVAC" = x],
        [enable_java=no],
        [AX_JNI_INCLUDE_DIR
        for JNI_INCLUDE_DIR in $JNI_INCLUDE_DIRS
        do
            JNI_CPPFLAGS="$JNI_CPPFLAGS -I$JNI_INCLUDE_DIR"
        done
        dnl Export the paths so that the Makefile gets them
        AC_SUBST(JNI_CPPFLAGS, $JNI_CPPFLAGS)

        dnl java is needed by ant
        dnl we had one report of a system with javac and not java
        AX_PROG_JAVA

        dnl Test is ant is available
        AC_PATH_PROG([ANT_FOUND], [ant], [])
	])

]) dnl test enable_java

dnl if we found everything we need, set ax_java_support for the
dnl status message and set X_JNI for use in Makefile
AS_IF([test "x$JNI_CPPFLAGS" != x && test "x$ANT_FOUND" != x && test "x$JAVA" != x], [ax_java_support=yes], [ax_java_support=no])
AM_CONDITIONAL([X_JNI],[test "x$ax_java_support" = "xyes"])

dnl Dependencies for OSS-Fuzz
AM_CONDITIONAL(HAVE_LIB_FUZZING_ENGINE, [test "x${LIB_FUZZING_ENGINE}" != x])
AC_SUBST([LIB_FUZZING_ENGINE], ["${LIB_FUZZING_ENGINE}"])

AC_CONFIG_COMMANDS([tsk/tsk_incs.h],
    [echo "#ifndef _TSK_INCS_H" > tsk/tsk_incs.h
    echo "#define _TSK_INCS_H" >> tsk/tsk_incs.h
    echo "// automatically by ./configure" >> tsk/tsk_incs.h
    echo "// Contains the config.h data needed by programs that use libtsk" >> tsk/tsk_incs.h
    echo "" >> tsk/tsk_incs.h
    if test x$ac_cv_header_unistd_h = xyes; then
        echo "#include <unistd.h>" >> tsk/tsk_incs.h
    fi
    if test x$ac_cv_header_inttypes_h = xyes; then
        echo "#ifndef __STDC_FORMAT_MACROS" >> tsk/tsk_incs.h
        echo "#define  __STDC_FORMAT_MACROS" >> tsk/tsk_incs.h
        echo "#endif" >> tsk/tsk_incs.h
        echo "#include <inttypes.h>" >> tsk/tsk_incs.h
    fi
    if test x$ac_cv_header_sys_param_h = xyes; then
        echo "#include <sys/param.h>" >> tsk/tsk_incs.h
    fi

    if test x$ax_multithread = xyes; then
        echo "#define TSK_MULTITHREAD_LIB // enable multithreading" >> tsk/tsk_incs.h
    fi

    echo "" >> tsk/tsk_incs.h
    echo "#endif" >> tsk/tsk_incs.h],

    [ac_cv_header_unistd_h=$ac_cv_header_unistd_h
    ac_cv_header_inttypes_h=$ac_cv_header_inttypes_h
    ac_cv_header_sys_param_h=$ac_cv_header_sys_param_h
    ax_multithread=$ax_multithread])

AC_MSG_CHECKING([if libtool needs -no-undefined flag to build shared libraries])
case "$host" in
*-*-mingw*)
  dnl Add -no-undefined flag to LDFLAGS to let libtool build DLLs.
  AC_MSG_RESULT([yes])
  LIBTSK_LDFLAGS="-no-undefined"
  AC_SUBST([LIBTSK_LDFLAGS])
  ;;
  *)
  dnl No additional flags needed.
  AC_MSG_RESULT([no])
  ;;
esac

dnl Ensure static linkage of tools during static builds
AS_IF([test "x$static_executables" != "xyes"],
      [CXXLD="$CXX"],
      [CXXLD="$CXX -all-static"

       disable_java=yes
       enable_shared=no])

AC_SUBST([CXXLD])

AM_CONDITIONAL([BUILD_STATIC], [test "x$static_executables" = "xyes"])

dnl Dependencies for fiwalk
AC_CHECK_FUNCS([getline])

TSK_ADDRESS_SANITIZER
TSK_THREAD_SANITIZER
TSK_UNDEFINED_SANITIZER

check_imgs=

dnl FIXME: check iso on MinGW after fixing timestamp bug
case "$host" in
*-*-mingw*)
  ;;
*)
  check_imgs="$check_imgs image.iso"
  ;;
esac

AS_IF([test "x$ax_afflib" != "xno"], [check_imgs="$check_imgs"])
AS_IF([test "x$ax_libewf" != "xno"], [check_imgs="$check_imgs image.E01"])
AS_IF([test "x$ax_libqcow" != "xno"], [check_imgs="$check_imgs image.qcow"])
AS_IF([test "x$ax_libvhdi" != "xno"], [check_imgs="$check_imgs image.vhd"])
AS_IF([test "x$ax_libvmdk" != "xno"], [check_imgs="$check_imgs image.vmdk"])


AC_SUBST(CHECK_IMGS, $check_imgs)

AC_CONFIG_FILES([
    Makefile
    tsk/tsk.pc
    tests/imgs_to_dump])

AC_OUTPUT

dnl Print a summary
dnl openssl is disabled, so removed line openssl support: $ax_openssl
AC_MSG_NOTICE([
Building:
   afflib support:                        $ax_afflib
   libaff4 support:                       $ax_libaff4
   libbfio support:                       $ax_libqcow
   libewf support:                        $ax_libewf
   libqcow support:                       $ax_libbfio
   libvhdi support:                       $ax_libvhdi
   libvmdk support:                       $ax_libvmdk
   libvslvm support:                      $ax_libvslvm

   openssl support:                       $ax_libcrypto
   sqlite3 support:                       $ax_sqlite3
   zlib support:                          $ax_zlib

Features:
<<<<<<< HEAD
   Catch2 support:                        $with_catch2
   Tools are build as static executables: $static_executables
=======
>>>>>>> f6150413
   Java/JNI support:                      $ax_java_support
   Multithreading:                        $ax_multithread
])<|MERGE_RESOLUTION|>--- conflicted
+++ resolved
@@ -350,11 +350,6 @@
    zlib support:                          $ax_zlib
 
 Features:
-<<<<<<< HEAD
-   Catch2 support:                        $with_catch2
-   Tools are build as static executables: $static_executables
-=======
->>>>>>> f6150413
    Java/JNI support:                      $ax_java_support
    Multithreading:                        $ax_multithread
 ])