/*
 * Sleuth Kit Data Model
 *
 * Copyright 2018-2021 Basis Technology Corp.
 * Contact: carrier <at> sleuthkit <dot> org
 *
 * Licensed under the Apache License, Version 2.0 (the "License");
 * you may not use this file except in compliance with the License.
 * You may obtain a copy of the License at
 *
 *	 http://www.apache.org/licenses/LICENSE-2.0
 *
 * Unless required by applicable law or agreed to in writing, software
 * distributed under the License is distributed on an "AS IS" BASIS,
 * WITHOUT WARRANTIES OR CONDITIONS OF ANY KIND, either express or implied.
 * See the License for the specific language governing permissions and
 * limitations under the License.
 */
package org.sleuthkit.datamodel;

import com.google.common.collect.ImmutableSet;
import java.sql.PreparedStatement;
import java.sql.ResultSet;
import java.sql.SQLException;
import java.sql.Statement;
import java.util.ArrayList;
import java.util.Arrays;
import java.util.Collection;
import java.util.Collections;
import java.util.HashSet;
import java.util.List;
import java.util.Objects;
import java.util.Set;
import java.util.logging.Level;
import java.util.logging.Logger;
import java.util.stream.Collectors;
import org.sleuthkit.datamodel.SleuthkitCase.CaseDbConnection;
import org.sleuthkit.datamodel.SleuthkitCase.CaseDbTransaction;

/**
 * A representation of the blackboard, a place where artifacts and their
 * attributes are posted.
 */
public final class Blackboard {

	private static final Logger LOGGER = Logger.getLogger(Blackboard.class.getName());

	private final SleuthkitCase caseDb;

	/**
	 * Constructs a representation of the blackboard, a place where artifacts
	 * and their attributes are posted.
	 *
	 * @param casedb The case database.
	 */
	Blackboard(SleuthkitCase casedb) {
		this.caseDb = Objects.requireNonNull(casedb, "Cannot create Blackboard for null SleuthkitCase");
	}

	/**
	 * Posts the artifact. The artifact should be complete (all attributes have
	 * been added) before being posted. Posting the artifact includes making any
	 * timeline events that may be derived from it, and broadcasting a
	 * notification that the artifact is ready for further analysis.
	 *
	 * @param artifact   The artifact to be posted.
	 * @param moduleName The name of the module that is posting the artifacts.
	 *
	 * @throws BlackboardException If there is a problem posting the artifact.
	 */
	public void postArtifact(BlackboardArtifact artifact, String moduleName) throws BlackboardException {
		postArtifacts(Collections.singleton(artifact), moduleName);
	}

	/**
	 * Posts a Collection of artifacts. The artifacts should be complete (all
	 * attributes have been added) before being posted. Posting the artifacts
	 * includes making any events that may be derived from them, and
	 * broadcasting notifications that the artifacts are ready for further
	 * analysis.
	 *
	 *
	 * @param artifacts  The artifacts to be posted .
	 * @param moduleName The name of the module that is posting the artifacts.
	 *
	 *
	 * @throws BlackboardException If there is a problem posting the artifacts.
	 *
	 */
	public void postArtifacts(Collection<BlackboardArtifact> artifacts, String moduleName) throws BlackboardException {
		/*
		 * For now this just processes them one by one, but in the future it
		 * could be smarter and use transactions, etc.
		 */
		for (BlackboardArtifact artifact : artifacts) {
			try {
				caseDb.getTimelineManager().addArtifactEvents(artifact);
			} catch (TskCoreException ex) {
				throw new BlackboardException("Failed to add events for artifact: " + artifact, ex);
			}
		}

		caseDb.fireTSKEvent(new ArtifactsPostedEvent(artifacts, moduleName));
	}

	/**
	 * Gets an artifact type, creating it if it does not already exist. Use this
	 * method to define custom artifact types.
	 *
	 * This assumes that the artifact type is of category DATA_ARTIFACT.
	 *
	 * @param typeName    The type name of the artifact type.
	 * @param displayName The display name of the artifact type.
	 *
	 * @return A type object representing the artifact type.
	 *
	 * @throws BlackboardException If there is a problem getting or adding the
	 *                             artifact type.
	 */
	public BlackboardArtifact.Type getOrAddArtifactType(String typeName, String displayName) throws BlackboardException {

		return getOrAddArtifactType(typeName, displayName, BlackboardArtifact.Category.DATA_ARTIFACT);
	}

	/**
	 * Gets an artifact type, creating it if it does not already exist. Use this
	 * method to define custom artifact types.
	 *
	 * @param typeName    The type name of the artifact type.
	 * @param displayName The display name of the artifact type.
	 * @param category    The artifact type category.
	 *
	 * @return A type object representing the artifact type.
	 *
	 * @throws BlackboardException If there is a problem getting or adding the
	 *                             artifact type.
	 */
	public BlackboardArtifact.Type getOrAddArtifactType(String typeName, String displayName, BlackboardArtifact.Category category) throws BlackboardException {

		try {
			return caseDb.addBlackboardArtifactType(typeName, displayName, category);
		} catch (TskDataException typeExistsEx) {
			try {
				return caseDb.getArtifactType(typeName);
			} catch (TskCoreException ex) {
				throw new BlackboardException("Failed to get or add artifact type", ex);
			}
		} catch (TskCoreException ex) {
			throw new BlackboardException("Failed to get or add artifact type", ex);
		}
	}

	/**
	 * Adds new analysis result artifact.
	 *
	 * @param artifactType    Type of analysis result artifact to create.
	 * @param objId           Object id of parent.
	 * @param dataSourceObjId Data source object id, may be null.
	 * @param score	          Score associated with this analysis result.
	 * @param conclusion      Conclusion of the analysis, may be null or an
	 *                        empty string.
	 * @param configuration   Configuration associated with this analysis, may
	 *                        be null or an empty string.
	 * @param justification   Justification, may be null or an empty string.
	 * @param attributesList  Attributes to be attached to this analysis result
	 *                        artifact.
	 * @param transaction     DB transaction to use.
	 *
	 * @return AnalysisResultAdded The analysis return added and the current
	 *         aggregate score of content.
	 *
	 * @throws BlackboardException exception thrown if a critical error occurs
	 *                             within TSK core
	 */
	public AnalysisResultAdded newAnalysisResult(BlackboardArtifact.Type artifactType, long objId, Long dataSourceObjId, Score score,
			String conclusion, String configuration, String justification, Collection<BlackboardAttribute> attributesList, CaseDbTransaction transaction) throws BlackboardException {

		if (artifactType.getCategory() != BlackboardArtifact.Category.ANALYSIS_RESULT) {
			throw new BlackboardException(String.format("Artifact type (name = %s) is not of Analysis Result category. ", artifactType.getTypeName()));
		}

		try {
			// add analysis result
			AnalysisResult analysisResult = caseDb.newAnalysisResult(artifactType, objId, dataSourceObjId, score, conclusion, configuration, justification, transaction.getConnection());

			// add the given attributes
			if (attributesList != null && !attributesList.isEmpty()) {
				analysisResult.addAttributes(attributesList, transaction);
			}

			// update the final score for the object 
			Score aggregateScore = caseDb.getScoringManager().updateAggregateScoreAfterAddition(objId, dataSourceObjId, analysisResult.getScore(), transaction);

			// return the analysis result and the current aggregate score.
			return new AnalysisResultAdded(analysisResult, aggregateScore);

		} catch (TskCoreException ex) {
			throw new BlackboardException("Failed to add analysis result.", ex);
		}
	}

	/**
	 * Delete the specified analysis result.
	 *
	 * Deletes the result from blackboard_artifacts and tsk_analysis_results,
	 * and recalculates and updates the aggregate score of the content. Fires an
	 * event to indicate that the analysis result has been deleted and that the
	 * score of the item has changed.
	 *
	 * @param analysisResult AnalysisResult to delete.
	 *
	 * @return New score of the content.
	 *
	 * @throws TskCoreException
	 */
	public Score deleteAnalysisResult(AnalysisResult analysisResult) throws TskCoreException {

		CaseDbTransaction transaction = this.caseDb.beginTransaction();
		try {
			Score score = deleteAnalysisResult(analysisResult, transaction);
			transaction.commit();
			transaction = null;

			return score;
		} finally {
			if (transaction != null) {
				transaction.rollback();
			}
		}
	}

	/**
	 * Delete the specified analysis result.
	 *
	 * Deletes the result from blackboard_artifacts and tsk_analysis_results,
	 * and recalculates and updates the aggregate score of the content.
	 *
	 * @param artifactObjId Artifact Obj Id to be deleted
	 * @param transaction
	 *
	 * @return
	 *
	 * @throws TskCoreException
	 */
	public Score deleteAnalysisResult(long artifactObjId, CaseDbTransaction transaction) throws TskCoreException {

		List<AnalysisResult> analysisResults = getAnalysisResultsWhere(" arts.artifact_obj_id = " + artifactObjId, transaction.getConnection());

		if (analysisResults.isEmpty()) {
			throw new TskCoreException(String.format("Analysis Result not found for artifact obj id %d", artifactObjId));
		}

		return deleteAnalysisResult(analysisResults.get(0), transaction);
	}

	/**
	 * Delete the specified analysis result.
	 *
	 * Deletes the result from blackboard_artifacts and tsk_analysis_results,
	 * and recalculates and updates the aggregate score of the content.
	 *
	 * @param analysisResult AnalysisResult to delete.
	 * @param transaction    Transaction to use for database operations.
	 *
	 * @return New score of the content.
	 *
	 * @throws TskCoreException
	 */
	private Score deleteAnalysisResult(AnalysisResult analysisResult, CaseDbTransaction transaction) throws TskCoreException {

		try {
			CaseDbConnection connection = transaction.getConnection();

			// delete the blackboard artifacts row. This will also delete the tsk_analysis_result row
			String deleteSQL = "DELETE FROM blackboard_artifacts WHERE artifact_obj_id = ?";

			PreparedStatement deleteStatement = connection.getPreparedStatement(deleteSQL, Statement.RETURN_GENERATED_KEYS);
			deleteStatement.clearParameters();
			deleteStatement.setLong(1, analysisResult.getId());

			deleteStatement.executeUpdate();

			// register the deleted result with the transaction so an event can be fired for it. 
			transaction.registerDeletedAnalysisResult(analysisResult.getObjectID());

			return caseDb.getScoringManager().updateAggregateScoreAfterDeletion(analysisResult.getObjectID(), analysisResult.getDataSourceObjectID(), transaction);

		} catch (SQLException ex) {
			throw new TskCoreException(String.format("Error deleting analysis result with artifact obj id %d", analysisResult.getId()), ex);
		}
	}

	private final static String ANALYSIS_RESULT_QUERY_STRING = "SELECT DISTINCT arts.artifact_id AS artifact_id, " //NON-NLS
			+ " arts.obj_id AS obj_id, arts.artifact_obj_id AS artifact_obj_id, arts.data_source_obj_id AS data_source_obj_id, arts.artifact_type_id AS artifact_type_id, "
			+ " types.type_name AS type_name, types.display_name AS display_name, types.category_type as category_type,"//NON-NLS
			+ " arts.review_status_id AS review_status_id, " //NON-NLS
			+ " results.conclusion AS conclusion,  results.significance AS significance,  results.method_category AS method_category,  "
			+ " results.configuration AS configuration,  results.justification AS justification "
			+ " FROM blackboard_artifacts AS arts "
			+ " JOIN blackboard_artifact_types AS types " //NON-NLS
			+ "		ON arts.artifact_type_id = types.artifact_type_id" //NON-NLS
			+ " LEFT JOIN tsk_analysis_results AS results "
			+ "		ON arts.artifact_obj_id = results.artifact_obj_id " //NON-NLS
			+ " WHERE arts.review_status_id != " + BlackboardArtifact.ReviewStatus.REJECTED.getID() //NON-NLS
			+ "     AND types.category_type = " + BlackboardArtifact.Category.ANALYSIS_RESULT.getID(); // NON-NLS

	/**
	 * Get all analysis results for a given object.
	 *
<<<<<<< HEAD
	 * @param sourceObjId Object id.
=======
	 * @param objId Object id.
>>>>>>> 2f40b986
	 *
	 * @return list of analysis results.
	 *
	 * @throws TskCoreException exception thrown if a critical error occurs
	 *                          within TSK core.
	 */
	public List<AnalysisResult> getAnalysisResults(long sourceObjId) throws TskCoreException {
		return getAnalysisResultsWhere(" arts.obj_id = " + sourceObjId);
	}

	/**
	 * Get all analysis results for a given object.
	 *
<<<<<<< HEAD
	 * @param sourceObjId Object id.
	 * @param connection  Database connection to use. 	 *
=======
	 * @param objId      Object id.
	 * @param connection Database connection to use. 	 *
>>>>>>> 2f40b986
	 * @return list of analysis results.
	 *
	 * @throws TskCoreException exception thrown if a critical error occurs
	 *                          within TSK core.
	 */
	List<AnalysisResult> getAnalysisResults(long sourceObjId, CaseDbConnection connection) throws TskCoreException {
		return getAnalysisResultsWhere(" arts.obj_id = " + sourceObjId, connection);
	}

	/**
	 * Get analysis results of the given type, for the given object.
	 *
<<<<<<< HEAD
	 * @param sourceObjId    Object id.
=======
	 * @param objId          Object id.
>>>>>>> 2f40b986
	 * @param artifactTypeId Result type to get.
	 *
	 * @return list of analysis results.
	 *
	 * @throws TskCoreException exception thrown if a critical error occurs
	 *                          within TSK core.
	 */
<<<<<<< HEAD
	public List<AnalysisResult> getAnalysisResults(long sourceObjId, int artifactTypeId) throws TskCoreException {
=======
	public List<AnalysisResult> getAnalysisResults(long objId, int artifactTypeId) throws TskCoreException {
>>>>>>> 2f40b986

		// Get the artifact type to check that it in the analysis result category.
		BlackboardArtifact.Type artifactType = caseDb.getArtifactType(artifactTypeId);
		if (artifactType.getCategory() != BlackboardArtifact.Category.ANALYSIS_RESULT) {
			throw new TskCoreException(String.format("Artifact type id %d is not in analysis result catgeory.", artifactTypeId));
		}

		String whereClause = " types.artifact_type_id = " + artifactTypeId
<<<<<<< HEAD
				+ " AND arts.obj_id = " + sourceObjId;
=======
				+ " AND arts.obj_id = " + objId;
>>>>>>> 2f40b986

		return getAnalysisResultsWhere(whereClause);
	}

<<<<<<< HEAD
=======
//	/**
//	 * Get all analysis results of a given type, for a given data source.
//	 *
//	 * @param dataSourceObjId Data source to look under.
//	 * @param artifactTypeId  Type of results to get.
//	 *
//	 * @return list of analysis results.
//	 *
//	 * @throws TskCoreException exception thrown if a critical error occurs
//	 *                          within TSK core.
//	 */
// To keep the public API footprint minimal and necessary, this API is commented out 
// till Autopsy implements and intgerates the concept of AnalysisResults. 
// At that time, this api could be uncommented or deleted if it is not needed.
//	public List<AnalysisResult> getAnalysisResultsForDataSource(long dataSourceObjId, int artifactTypeId) throws TskCoreException {
//		
//		// Get the artifact type to check that it in the analysis result category.
//		BlackboardArtifact.Type artifactType = caseDb.getArtifactType(artifactTypeId);
//		if (artifactType.getCategory() != BlackboardArtifact.Category.ANALYSIS_RESULT) {
//			throw new TskCoreException(String.format("Artifact type id %d is not in analysis result catgeory.", artifactTypeId));
//		}
//
//		String whereClause = " types.artifact_type_id = " + artifactTypeId
//				+ " AND arts.data_source_obj_id = " + dataSourceObjId;  // NON-NLS
//		
//		return getAnalysisResultsWhere(whereClause);
//	}
>>>>>>> 2f40b986
	/**
	 * Get all analysis results matching the given where sub-clause.
	 *
	 *
	 * @param whereClause Where sub clause, specifies conditions to match.
	 *
	 * @return list of analysis results.
	 *
	 * @throws TskCoreException exception thrown if a critical error occurs
	 *                          within TSK core.
	 */
	public List<AnalysisResult> getAnalysisResultsWhere(String whereClause) throws TskCoreException {
		caseDb.acquireSingleUserCaseReadLock();
		try (CaseDbConnection connection = caseDb.getConnection()) {
			return getAnalysisResultsWhere(whereClause, connection);
		} finally {
			caseDb.releaseSingleUserCaseReadLock();
		}
	}

	/**
	 * Get all analysis results matching the given where sub-clause. Uses the
	 * given database connection to execute the query.
	 *
	 * @param whereClause Where sub clause, specifies conditions to match.
	 * @param connection  Database connection to use.
	 *
	 * @return list of analysis results.
	 *
	 * @throws TskCoreException exception thrown if a critical error occurs
	 *                          within TSK core
	 */
	List<AnalysisResult> getAnalysisResultsWhere(String whereClause, CaseDbConnection connection) throws TskCoreException {

		final String queryString = ANALYSIS_RESULT_QUERY_STRING
				+ " AND " + whereClause;

		try (Statement statement = connection.createStatement();
				ResultSet resultSet = connection.executeQuery(statement, queryString);) {

			List<AnalysisResult> analysisResults = resultSetToAnalysisResults(resultSet);
			return analysisResults;
		} catch (SQLException ex) {
			throw new TskCoreException(String.format("Error getting analysis results for WHERE clause = '%s'", whereClause), ex);
		}
	}

	/**
	 * Get the analysis results by its artifact_obj_id.
	 *
	 * @param artifactObjId Artifact object id of the analysis result.
	 *
	 * @return AnalysisResult.
	 *
	 * @throws TskCoreException If a critical error occurred within TSK core.
	 */
	AnalysisResult getAnalysisResultById(long artifactObjId) throws TskCoreException {

		String whereClause = " arts.artifact_obj_id = " + artifactObjId;
		List<AnalysisResult> results = getAnalysisResultsWhere(whereClause);

		if (results.isEmpty()) { // throw an error if no analysis result found by id.
			throw new TskCoreException(String.format("Error getting analysis result with id = '%d'", artifactObjId));
		}
		if (results.size() > 1) { // should not happen - throw an error
			throw new TskCoreException(String.format("Multiple analysis results found with id = '%d'", artifactObjId));
		}

		return results.get(0);
	}

	/**
	 * Creates AnalysisResult objects for the result set of a table query of the
	 * form "SELECT * FROM blackboard_artifacts JOIN WHERE XYZ".
	 *
	 * @param rs A result set from a query of the blackboard_artifacts table of
	 *           the form "SELECT * FROM blackboard_artifacts,
	 *           tsk_analysis_results WHERE ...".
	 *
	 * @return A list of BlackboardArtifact objects.
	 *
	 * @throws SQLException     Thrown if there is a problem iterating through
	 *                          the result set.
	 * @throws TskCoreException Thrown if there is an error looking up the
	 *                          artifact type id.
	 */
	private List<AnalysisResult> resultSetToAnalysisResults(ResultSet resultSet) throws SQLException, TskCoreException {
		ArrayList<AnalysisResult> analysisResults = new ArrayList<>();

		while (resultSet.next()) {
			analysisResults.add(new AnalysisResult(caseDb, resultSet.getLong("artifact_id"), resultSet.getLong("obj_id"),
					resultSet.getLong("artifact_obj_id"),
					resultSet.getObject("data_source_obj_id") != null ? resultSet.getLong("data_source_obj_id") : null,
					resultSet.getInt("artifact_type_id"), resultSet.getString("type_name"), resultSet.getString("display_name"),
					BlackboardArtifact.ReviewStatus.withID(resultSet.getInt("review_status_id")),
					new Score(Score.Significance.fromID(resultSet.getInt("significance")), Score.MethodCategory.fromID(resultSet.getInt("method_category"))),
					resultSet.getString("conclusion"), resultSet.getString("configuration"), resultSet.getString("justification")));
		} //end for each resultSet

		return analysisResults;
	}

	private final static String DATA_ARTIFACT_QUERY_STRING = "SELECT DISTINCT artifacts.artifact_id AS artifact_id, " //NON-NLS
			+ "artifacts.obj_id AS obj_id, artifacts.artifact_obj_id AS artifact_obj_id, artifacts.data_source_obj_id AS data_source_obj_id, artifacts.artifact_type_id AS artifact_type_id, " //NON-NLS
			+ " types.type_name AS type_name, types.display_name AS display_name, types.category_type as category_type,"//NON-NLS
			+ " artifacts.review_status_id AS review_status_id, " //NON-NLS
			+ " data_artifacts.os_account_obj_id as os_account_obj_id " //NON-NLS
			+ " FROM blackboard_artifacts AS artifacts "
			+ " JOIN blackboard_artifact_types AS types " //NON-NLS
			+ "		ON artifacts.artifact_type_id = types.artifact_type_id" //NON-NLS
			+ " LEFT JOIN tsk_data_artifacts AS data_artifacts "
			+ "		ON artifacts.artifact_obj_id = data_artifacts.artifact_obj_id " //NON-NLS
			+ " WHERE artifacts.review_status_id != " + BlackboardArtifact.ReviewStatus.REJECTED.getID() //NON-NLS
			+ "     AND types.category_type = " + BlackboardArtifact.Category.DATA_ARTIFACT.getID(); // NON-NLS

	/**
	 * Get all data artifacts of a given type for a given data source.
	 *
	 * @param artifactTypeID  Artifact type to get.
	 * @param dataSourceObjId Data source to look under.
	 *
	 * @return List of data artifacts. May be an empty list.
	 *
	 * @throws TskCoreException exception thrown if a critical error occurs
	 *                          within TSK core.
	 */
	public List<DataArtifact> getDataArtifacts(int artifactTypeID, long dataSourceObjId) throws TskCoreException {

		// Get the artifact type to check that it in the data artifact category.
		BlackboardArtifact.Type artifactType = caseDb.getArtifactType(artifactTypeID);
		if (artifactType.getCategory() != BlackboardArtifact.Category.DATA_ARTIFACT) {
			throw new TskCoreException(String.format("Artifact type id %d is not in data artifact catgeory.", artifactTypeID));
		}

		caseDb.acquireSingleUserCaseReadLock();
		try (CaseDbConnection connection = caseDb.getConnection()) {
			String whereClause = "artifacts.data_source_obj_id = " + dataSourceObjId
					+ " AND artifacts.artifact_type_id = " + artifactTypeID;

			return getDataArtifactsWhere(whereClause, connection);
		} finally {
			caseDb.releaseSingleUserCaseReadLock();
		}
	}

	/**
	 * Get all data artifacts of a given type.
	 *
	 * @param artifactTypeID Artifact type to get.
	 *
	 * @return List of data artifacts. May be an empty list.
	 *
	 * @throws TskCoreException exception thrown if a critical error occurs
	 *                          within TSK core.
	 */
	public List<DataArtifact> getDataArtifacts(int artifactTypeID) throws TskCoreException {
		// Get the artifact type to check that it in the data artifact category.
		BlackboardArtifact.Type artifactType = caseDb.getArtifactType(artifactTypeID);
		if (artifactType.getCategory() != BlackboardArtifact.Category.DATA_ARTIFACT) {
			throw new TskCoreException(String.format("Artifact type id %d is not in data artifact catgeory.", artifactTypeID));
		}

		caseDb.acquireSingleUserCaseReadLock();
		try (CaseDbConnection connection = caseDb.getConnection()) {
			String whereClause = " artifacts.artifact_type_id = " + artifactTypeID;

			return getDataArtifactsWhere(whereClause, connection);
		} finally {
			caseDb.releaseSingleUserCaseReadLock();
		}
	}

	/**
	 * Get the data artifact with the given artifact obj id.
	 *
	 * @param artifactObjId Object id of the data artifact to get.
	 *
	 * @return Data artifact with given artifact object id.
	 *
	 * @throws TskCoreException exception thrown if a critical error occurs
	 *                          within TSK core.
	 */
	DataArtifact getDataArtifactById(long artifactObjId) throws TskCoreException {
		caseDb.acquireSingleUserCaseReadLock();
		try (CaseDbConnection connection = caseDb.getConnection()) {
			String whereClause = " artifacts.artifact_obj_id = " + artifactObjId;

			List<DataArtifact> artifacts = getDataArtifactsWhere(whereClause, connection);
			if (artifacts.isEmpty()) { // throw an error if no analysis result found by id.
				throw new TskCoreException(String.format("Error getting data artifact with id = '%d'", artifactObjId));
			}
			if (artifacts.size() > 1) { // should not happen - throw an error
				throw new TskCoreException(String.format("Multiple data artifacts found with id = '%d'", artifactObjId));
			}

			return artifacts.get(0);
		} finally {
			caseDb.releaseSingleUserCaseReadLock();
		}
	}

	/**
	 * Get all data artifacts matching the given where sub-clause. Uses the
	 * given database connection to execute the query.
	 *
	 * @param whereClause SQL Where sub-clause, specifies conditions to match.
	 * @param connection  Database connection to use.
	 *
	 * @return List of data artifacts. May be an empty list.
	 *
	 * @throws TskCoreException exception thrown if a critical error occurs
	 *                          within TSK core.
	 */
	private List<DataArtifact> getDataArtifactsWhere(String whereClause, CaseDbConnection connection) throws TskCoreException {

		final String queryString = DATA_ARTIFACT_QUERY_STRING
				+ " AND ( " + whereClause + " )";

		try (Statement statement = connection.createStatement();
				ResultSet resultSet = connection.executeQuery(statement, queryString);) {

			List<DataArtifact> dataArtifacts = resultSetToDataArtifacts(resultSet, connection);
			return dataArtifacts;
		} catch (SQLException ex) {
			throw new TskCoreException(String.format("Error getting data artifacts with queryString = %s", queryString), ex);
		}
	}

	/**
	 * Creates DataArtifacts objects for the resultset of a table query of the
	 * form "SELECT * FROM blackboard_artifacts JOIN data_artifacts WHERE ...".
	 *
	 * @param resultSet  A result set from a query of the blackboard_artifacts
	 *                   table of the form "SELECT * FROM blackboard_artifacts,
	 *                   tsk_data_artifacts WHERE ...".
	 * @param connection Database connection.
	 *
	 * @return A list of DataArtifact objects.
	 *
	 * @throws SQLException     Thrown if there is a problem iterating through
	 *                          the result set.
	 * @throws TskCoreException Thrown if there is an error looking up the
	 *                          artifact type id.
	 */
	private List<DataArtifact> resultSetToDataArtifacts(ResultSet resultSet, CaseDbConnection connection) throws SQLException, TskCoreException {
		ArrayList<DataArtifact> dataArtifacts = new ArrayList<>();

		while (resultSet.next()) {

			Long osAccountObjId = resultSet.getLong("os_account_obj_id");
			if (resultSet.wasNull()) {
				osAccountObjId = null;
			}

			dataArtifacts.add(new DataArtifact(caseDb, resultSet.getLong("artifact_id"), resultSet.getLong("obj_id"),
					resultSet.getLong("artifact_obj_id"),
					resultSet.getObject("data_source_obj_id") != null ? resultSet.getLong("data_source_obj_id") : null,
					resultSet.getInt("artifact_type_id"), resultSet.getString("type_name"), resultSet.getString("display_name"),
					BlackboardArtifact.ReviewStatus.withID(resultSet.getInt("review_status_id")), osAccountObjId, false));
		} //end for each resultSet

		return dataArtifacts;
	}

	/**
	 * Gets an attribute type, creating it if it does not already exist. Use
	 * this method to define custom attribute types.
	 *
	 * @param typeName    The type name of the attribute type.
	 * @param valueType   The value type of the attribute type.
	 * @param displayName The display name of the attribute type.
	 *
	 * @return A type object representing the attribute type.
	 *
	 * @throws BlackboardException If there is a problem getting or adding the
	 *                             attribute type.
	 */
	public BlackboardAttribute.Type getOrAddAttributeType(String typeName, BlackboardAttribute.TSK_BLACKBOARD_ATTRIBUTE_VALUE_TYPE valueType, String displayName) throws BlackboardException {

		try {
			return caseDb.addArtifactAttributeType(typeName, valueType, displayName);
		} catch (TskDataException typeExistsEx) {
			try {
				return caseDb.getAttributeType(typeName);
			} catch (TskCoreException ex) {
				throw new BlackboardException("Failed to get or add attribute type", ex);
			}
		} catch (TskCoreException ex) {
			throw new BlackboardException("Failed to get or add attribute type", ex);
		}
	}

	/**
	 * Gets the list of all artifact types in use for the given data source.
	 * Gets both standard and custom types.
	 *
	 * @param dataSourceObjId data source object id
	 *
	 * @return The list of artifact types
	 *
	 * @throws TskCoreException exception thrown if a critical error occurred
	 *                          within tsk core
	 */
	public List<BlackboardArtifact.Type> getArtifactTypesInUse(long dataSourceObjId) throws TskCoreException {

		final String queryString = "SELECT DISTINCT arts.artifact_type_id AS artifact_type_id, "
				+ "types.type_name AS type_name, types.display_name AS display_name "
				+ "FROM blackboard_artifact_types AS types "
				+ "INNER JOIN blackboard_artifacts AS arts "
				+ "ON arts.artifact_type_id = types.artifact_type_id "
				+ "WHERE arts.data_source_obj_id = " + dataSourceObjId;

		caseDb.acquireSingleUserCaseReadLock();
		try (SleuthkitCase.CaseDbConnection connection = caseDb.getConnection();
				Statement statement = connection.createStatement();
				ResultSet resultSet = connection.executeQuery(statement, queryString);) {

			List<BlackboardArtifact.Type> uniqueArtifactTypes = new ArrayList<>();
			while (resultSet.next()) {
				uniqueArtifactTypes.add(new BlackboardArtifact.Type(resultSet.getInt("artifact_type_id"),
						resultSet.getString("type_name"), resultSet.getString("display_name")));
			}
			return uniqueArtifactTypes;
		} catch (SQLException ex) {
			throw new TskCoreException("Error getting artifact types is use for data source." + ex.getMessage(), ex);
		} finally {
			caseDb.releaseSingleUserCaseReadLock();
		}
	}

	/**
	 * Get count of all blackboard artifacts of a given type for the given data
	 * source. Does not include rejected artifacts.
	 *
	 * @param artifactTypeID  artifact type id (must exist in database)
	 * @param dataSourceObjId data source object id
	 *
	 * @return count of blackboard artifacts
	 *
	 * @throws TskCoreException exception thrown if a critical error occurs
	 *                          within TSK core
	 */
	public long getArtifactsCount(int artifactTypeID, long dataSourceObjId) throws TskCoreException {
		return getArtifactsCountHelper(artifactTypeID,
				"blackboard_artifacts.data_source_obj_id = '" + dataSourceObjId + "';");
	}

	/**
	 * Get all blackboard artifacts of a given type. Does not included rejected
	 * artifacts.
	 *
	 * @param artifactTypeID  artifact type to get
	 * @param dataSourceObjId data source to look under
	 *
	 * @return list of blackboard artifacts
	 *
	 * @throws TskCoreException exception thrown if a critical error occurs
	 *                          within TSK core
	 */
	public List<BlackboardArtifact> getArtifacts(int artifactTypeID, long dataSourceObjId) throws TskCoreException {
		return caseDb.getArtifactsHelper("blackboard_artifacts.data_source_obj_id = " + dataSourceObjId
				+ " AND blackboard_artifact_types.artifact_type_id = " + artifactTypeID + ";");
	}

	/**
	 * Get all blackboard artifacts of the given type(s) for the given data
	 * source(s). Does not included rejected artifacts.
	 *
	 * @param artifactTypes    list of artifact types to get
	 * @param dataSourceObjIds data sources to look under
	 *
	 * @return list of blackboard artifacts
	 *
	 * @throws TskCoreException exception thrown if a critical error occurs
	 *                          within TSK core
	 */
	public List<BlackboardArtifact> getArtifacts(Collection<BlackboardArtifact.Type> artifactTypes,
			Collection<Long> dataSourceObjIds) throws TskCoreException {

		if (artifactTypes.isEmpty() || dataSourceObjIds.isEmpty()) {
			return new ArrayList<>();
		}

		String typeQuery = "";
		for (BlackboardArtifact.Type type : artifactTypes) {
			if (!typeQuery.isEmpty()) {
				typeQuery += " OR ";
			}
			typeQuery += "blackboard_artifact_types.artifact_type_id = " + type.getTypeID();
		}

		String dsQuery = "";
		for (long dsId : dataSourceObjIds) {
			if (!dsQuery.isEmpty()) {
				dsQuery += " OR ";
			}
			dsQuery += "blackboard_artifacts.data_source_obj_id = " + dsId;
		}

		String fullQuery = "( " + typeQuery + " ) AND ( " + dsQuery + " );";

		return caseDb.getArtifactsHelper(fullQuery);
	}

	/**
	 * Gets count of blackboard artifacts of given type that match a given WHERE
	 * clause. Uses a SELECT COUNT(*) FROM blackboard_artifacts statement
	 *
	 * @param artifactTypeID artifact type to count
	 * @param whereClause    The WHERE clause to append to the SELECT statement.
	 *
	 * @return A count of matching BlackboardArtifact .
	 *
	 * @throws TskCoreException If there is a problem querying the case
	 *                          database.
	 */
	private long getArtifactsCountHelper(int artifactTypeID, String whereClause) throws TskCoreException {
		String queryString = "SELECT COUNT(*) AS count FROM blackboard_artifacts "
				+ "WHERE blackboard_artifacts.artifact_type_id = " + artifactTypeID
				+ " AND blackboard_artifacts.review_status_id !=" + BlackboardArtifact.ReviewStatus.REJECTED.getID()
				+ " AND " + whereClause;

		caseDb.acquireSingleUserCaseReadLock();
		try (SleuthkitCase.CaseDbConnection connection = caseDb.getConnection();
				Statement statement = connection.createStatement();
				ResultSet resultSet = connection.executeQuery(statement, queryString);) {
			//NON-NLS	
			long count = 0;
			if (resultSet.next()) {
				count = resultSet.getLong("count");
			}
			return count;
		} catch (SQLException ex) {
			throw new TskCoreException("Error getting artifact types is use for data source." + ex.getMessage(), ex);
		} finally {
			caseDb.releaseSingleUserCaseReadLock();
		}
	}

	/*
	 * Determine if an artifact of a given type exists for given content with a
	 * specific list of attributes.
	 *
	 * @param content The content whose artifacts need to be looked at. @param
	 * artifactType The type of artifact to look for. @param attributesList The
	 * list of attributes to look for.
	 *
	 * @return True if the specific artifact exists; otherwise false.
	 *
	 * @throws TskCoreException If there is a problem getting artifacts or
	 * attributes.
	 */
	public boolean artifactExists(Content content, BlackboardArtifact.ARTIFACT_TYPE artifactType,
			Collection<BlackboardAttribute> attributesList) throws TskCoreException {

		ArrayList<BlackboardArtifact> artifactsList;

		/*
		 * Get the content's artifacts.
		 */
		artifactsList = content.getArtifacts(artifactType);
		if (artifactsList.isEmpty()) {
			return false;
		}

		/*
		 * Get each artifact's attributes and analyze them for matches.
		 */
		for (BlackboardArtifact artifact : artifactsList) {
			if (attributesMatch(artifact.getAttributes(), attributesList)) {
				/*
				 * The exact artifact exists, so we don't need to look any
				 * further.
				 */
				return true;
			}
		}

		/*
		 * None of the artifacts have the exact set of attribute type/value
		 * combinations. The provided content does not have the artifact being
		 * sought.
		 */
		return false;
	}

	/**
	 * Determine if the expected attributes can all be found in the supplied
	 * file attributes list.
	 *
	 * @param fileAttributesList     The list of attributes to analyze.
	 * @param expectedAttributesList The list of attribute to check for.
	 *
	 * @return True if all attributes are found; otherwise false.
	 */
	private boolean attributesMatch(Collection<BlackboardAttribute> fileAttributesList, Collection<BlackboardAttribute> expectedAttributesList) {
		for (BlackboardAttribute expectedAttribute : expectedAttributesList) {
			boolean match = false;
			for (BlackboardAttribute fileAttribute : fileAttributesList) {
				BlackboardAttribute.Type attributeType = fileAttribute.getAttributeType();
				if (attributeType.getTypeID() != expectedAttribute.getAttributeType().getTypeID()) {
					continue;
				}

				Object fileAttributeValue;
				Object expectedAttributeValue;
				switch (attributeType.getValueType()) {
					case BYTE:
						fileAttributeValue = fileAttribute.getValueBytes();
						expectedAttributeValue = expectedAttribute.getValueBytes();
						break;
					case DOUBLE:
						fileAttributeValue = fileAttribute.getValueDouble();
						expectedAttributeValue = expectedAttribute.getValueDouble();
						break;
					case INTEGER:
						fileAttributeValue = fileAttribute.getValueInt();
						expectedAttributeValue = expectedAttribute.getValueInt();
						break;
					case LONG: // Fall-thru
					case DATETIME:
						fileAttributeValue = fileAttribute.getValueLong();
						expectedAttributeValue = expectedAttribute.getValueLong();
						break;
					case STRING: // Fall-thru
					case JSON:
						fileAttributeValue = fileAttribute.getValueString();
						expectedAttributeValue = expectedAttribute.getValueString();
						break;
					default:
						fileAttributeValue = fileAttribute.getDisplayString();
						expectedAttributeValue = expectedAttribute.getDisplayString();
						break;
				}

								
				/*
				 * If the exact attribute was found, mark it as a match to
				 * continue looping through the expected attributes list.
				 */
				if (fileAttributeValue instanceof byte[]) {
					if (Arrays.equals((byte[]) fileAttributeValue, (byte[]) expectedAttributeValue)) {
						match = true;
						break;
					}
				} else if (fileAttributeValue.equals(expectedAttributeValue)) {
					match = true;
					break;
				}
			}
			if (!match) {
				/*
				 * The exact attribute type/value combination was not found.
				 */
				return false;
			}
		}

		/*
		 * All attribute type/value combinations were found in the provided
		 * attributes list.
		 */
		return true;

	}

	/**
	 * A Blackboard exception.
	 */
	public static final class BlackboardException extends Exception {

		private static final long serialVersionUID = 1L;

		/**
		 * Constructs a blackboard exception with the specified message.
		 *
		 * @param message The message.
		 */
		BlackboardException(String message) {
			super(message);
		}

		/**
		 * Constructs a blackboard exception with the specified message and
		 * cause.
		 *
		 * @param message The message.
		 * @param cause   The cause.
		 */
		BlackboardException(String message, Throwable cause) {
			super(message, cause);
		}
	}

<<<<<<< HEAD
=======
	/**
	 * Add a new blackboard artifact with the given type.
	 *
	 * This api executes in the context of a transaction if one is provided.
	 *
	 * @param artifactType    The type of the artifact.
	 * @param sourceObjId     The content that is the source of this artifact.
	 * @param dataSourceObjId The data source the artifact source content
	 *                        belongs to, may be the same as the sourceObjId.
	 * @param attributes      The attributes. May be empty or null.
	 * @param transaction     The transaction in the scope of which the
	 *                        operation is to be performed. Null may be
	 *                        provided, if one is not available.
	 *
	 * @return a new blackboard artifact
	 *
	 * @throws TskCoreException exception thrown if a critical error occurs
	 *                          within tsk core
	 *
	 * @deprecated Use the newDataArtifact() API to create an artifact with
	 * attributes.
	 */
	@Deprecated
	public BlackboardArtifact newBlackboardArtifact(BlackboardArtifact.Type artifactType, long sourceObjId, long dataSourceObjId,
			Collection<BlackboardAttribute> attributes, final CaseDbTransaction transaction) throws TskCoreException {

		CaseDbTransaction localTrans = null;
		boolean isNewLocalTx = false;
		if (transaction == null) {
			localTrans = caseDb.beginTransaction();
			isNewLocalTx = true;
		} else {
			localTrans = transaction;
		}

		try {
			BlackboardArtifact blackboardArtifact = caseDb.newBlackboardArtifact(artifactType.getTypeID(), sourceObjId,
					artifactType.getTypeName(), artifactType.getDisplayName(),
					dataSourceObjId, localTrans.getConnection());

			if (Objects.nonNull(attributes) && !attributes.isEmpty()) {
				blackboardArtifact.addAttributes(attributes, localTrans);
			}

			if (isNewLocalTx) {
				localTrans.commit();
			}
			return blackboardArtifact;

		} catch (TskCoreException ex) {
			try {
				if (isNewLocalTx) {
					localTrans.rollback();
				}
			} catch (TskCoreException ex2) {
				LOGGER.log(Level.SEVERE, "Failed to rollback transaction after exception. "
						+ "Error invoking newBlackboardArtifact with dataSourceObjId: " + dataSourceObjId + ",  sourceObjId: " + sourceObjId, ex2);
			}
			throw ex;
		}
	}

>>>>>>> 2f40b986
	/**
	 * Add a new data artifact with the given type.
	 *
	 * @param artifactType    The type of the data artifact.
	 * @param sourceObjId     The content that is the source of this artifact.
	 * @param dataSourceObjId The data source the artifact source content
	 *                        belongs to, may be the same as the sourceObjId.
	 *                        May be null.
	 * @param attributes      The attributes. May be empty or null.
	 * @param osAccount       The OS account associated with the artifact. May
	 *                        be null.
	 *
	 * @return DataArtifact A new data artifact.
	 *
	 * @throws TskCoreException If a critical error occurs within tsk core.
	 */
	public DataArtifact newDataArtifact(BlackboardArtifact.Type artifactType, long sourceObjId, Long dataSourceObjId,
			Collection<BlackboardAttribute> attributes, OsAccount osAccount) throws TskCoreException {

		if (artifactType.getCategory() != BlackboardArtifact.Category.DATA_ARTIFACT) {
			throw new TskCoreException(String.format("Artifact type (name = %s) is not of Data Artifact category. ", artifactType.getTypeName()));
		}

		Long osAccountObjdId = null;
		if (osAccount != null) {
			osAccountObjdId = osAccount.getId();
		}

		CaseDbTransaction transaction = caseDb.beginTransaction();
		try {
			DataArtifact dataArtifact = newDataArtifact(artifactType, sourceObjId, dataSourceObjId,
					attributes, osAccountObjdId, transaction);
			transaction.commit();
			return dataArtifact;
		} catch (TskCoreException ex) {
			try {
				transaction.rollback();
			} catch (TskCoreException ex2) {
				LOGGER.log(Level.SEVERE, "Failed to rollback transaction after exception. "
						+ "Error invoking newDataArtifact with dataSourceObjId: " + dataSourceObjId + ",  sourceObjId: " + sourceObjId, ex2);
			}
			throw ex;
		}
	}

	/**
	 * Add a new data artifact with the given type.
	 *
	 * This api executes in the context of the given transaction.
	 *
	 * @param artifactType    The type of the data artifact.
	 * @param sourceObjId     The content that is the source of this artifact.
	 * @param dataSourceObjId The data source the artifact source content
	 *                        belongs to, may be the same as the sourceObjId.
	 *                        May be null.
	 * @param attributes      The attributes. May be empty or null.
	 * @param osAccountObjId  The OS account associated with the artifact. May
	 *                        be null.
	 * @param transaction     The transaction in the scope of which the
	 *                        operation is to be performed.
	 *
	 * @return DataArtifact New blackboard artifact
	 *
	 * @throws TskCoreException If a critical error occurs within tsk core.
	 */
	public DataArtifact newDataArtifact(BlackboardArtifact.Type artifactType, long sourceObjId, Long dataSourceObjId,
			Collection<BlackboardAttribute> attributes, Long osAccountObjId, final CaseDbTransaction transaction) throws TskCoreException {

		if (artifactType.getCategory() != BlackboardArtifact.Category.DATA_ARTIFACT) {
			throw new TskCoreException(String.format("Artifact type (name = %s) is not of Data Artifact category. ", artifactType.getTypeName()));
		}

		caseDb.acquireSingleUserCaseWriteLock();
		try {
			CaseDbConnection connection = transaction.getConnection();
			long artifact_obj_id = caseDb.addObject(sourceObjId, TskData.ObjectType.ARTIFACT.getObjectType(), connection);
			PreparedStatement statement = caseDb.createInsertArtifactStatement(artifactType.getTypeID(), sourceObjId, artifact_obj_id, dataSourceObjId, connection);

			connection.executeUpdate(statement);
			try (ResultSet resultSet = statement.getGeneratedKeys()) {
				resultSet.next();
				DataArtifact dataArtifact = new DataArtifact(caseDb, resultSet.getLong(1), //last_insert_rowid()
						sourceObjId, artifact_obj_id, dataSourceObjId, artifactType.getTypeID(),
						artifactType.getTypeName(), artifactType.getDisplayName(), BlackboardArtifact.ReviewStatus.UNDECIDED,
						osAccountObjId, true);

				// Add a row in tsk_data_artifact if the os account is present
				if (osAccountObjId != null) {
					String insertDataArtifactSQL = "INSERT INTO tsk_data_artifacts (artifact_obj_id, os_account_obj_id) VALUES (?, ?)";

					statement = connection.getPreparedStatement(insertDataArtifactSQL, Statement.NO_GENERATED_KEYS);
					statement.clearParameters();

					statement.setLong(1, artifact_obj_id);
					statement.setLong(2, osAccountObjId);
					connection.executeUpdate(statement);
				}

				// if attributes are provided, add them to the artifact.
				if (Objects.nonNull(attributes) && !attributes.isEmpty()) {
					dataArtifact.addAttributes(attributes, transaction);
				}

				return dataArtifact;
			}
		} catch (SQLException ex) {
			throw new TskCoreException(String.format("Error creating a data artifact with type id = %d, objId = %d, and data source oj id = %d ", artifactType.getTypeID(), sourceObjId, dataSourceObjId), ex);
		} finally {
			caseDb.releaseSingleUserCaseWriteLock();
		}
	}

	/**
	 * Event published by SleuthkitCase when one or more artifacts are posted. A
	 * posted artifact is complete (all attributes have been added) and ready
	 * for further processing.
	 */
	final public class ArtifactsPostedEvent {

		private final String moduleName;
		private final ImmutableSet<BlackboardArtifact.Type> artifactTypes;
		private final ImmutableSet<BlackboardArtifact> artifacts;

		private ArtifactsPostedEvent(Collection<BlackboardArtifact> artifacts, String moduleName) throws BlackboardException {
			Set<Integer> typeIDS = artifacts.stream()
					.map(BlackboardArtifact::getArtifactTypeID)
					.collect(Collectors.toSet());
			Set<BlackboardArtifact.Type> types = new HashSet<>();
			for (Integer typeID : typeIDS) {
				try {
					types.add(caseDb.getArtifactType(typeID));
				} catch (TskCoreException tskCoreException) {
					throw new BlackboardException("Error getting artifact type by id.", tskCoreException);
				}
			}
			artifactTypes = ImmutableSet.copyOf(types);
			this.artifacts = ImmutableSet.copyOf(artifacts);
			this.moduleName = moduleName;

		}

		public Collection<BlackboardArtifact> getArtifacts() {
			return ImmutableSet.copyOf(artifacts);
		}

		public Collection<BlackboardArtifact> getArtifacts(BlackboardArtifact.Type artifactType) {
			Set<BlackboardArtifact> tempSet = artifacts.stream()
					.filter(artifact -> artifact.getArtifactTypeID() == artifactType.getTypeID())
					.collect(Collectors.toSet());
			return ImmutableSet.copyOf(tempSet);
		}

		public String getModuleName() {
			return moduleName;
		}

		public Collection<BlackboardArtifact.Type> getArtifactTypes() {
			return ImmutableSet.copyOf(artifactTypes);
		}
	}
}<|MERGE_RESOLUTION|>--- conflicted
+++ resolved
@@ -307,11 +307,7 @@
 	/**
 	 * Get all analysis results for a given object.
 	 *
-<<<<<<< HEAD
 	 * @param sourceObjId Object id.
-=======
-	 * @param objId Object id.
->>>>>>> 2f40b986
 	 *
 	 * @return list of analysis results.
 	 *
@@ -325,13 +321,10 @@
 	/**
 	 * Get all analysis results for a given object.
 	 *
-<<<<<<< HEAD
 	 * @param sourceObjId Object id.
-	 * @param connection  Database connection to use. 	 *
-=======
-	 * @param objId      Object id.
-	 * @param connection Database connection to use. 	 *
->>>>>>> 2f40b986
+	 * @param connection  Database connection to use.
+	 *
+	 *
 	 * @return list of analysis results.
 	 *
 	 * @throws TskCoreException exception thrown if a critical error occurs
@@ -344,11 +337,7 @@
 	/**
 	 * Get analysis results of the given type, for the given object.
 	 *
-<<<<<<< HEAD
 	 * @param sourceObjId    Object id.
-=======
-	 * @param objId          Object id.
->>>>>>> 2f40b986
 	 * @param artifactTypeId Result type to get.
 	 *
 	 * @return list of analysis results.
@@ -356,12 +345,7 @@
 	 * @throws TskCoreException exception thrown if a critical error occurs
 	 *                          within TSK core.
 	 */
-<<<<<<< HEAD
 	public List<AnalysisResult> getAnalysisResults(long sourceObjId, int artifactTypeId) throws TskCoreException {
-=======
-	public List<AnalysisResult> getAnalysisResults(long objId, int artifactTypeId) throws TskCoreException {
->>>>>>> 2f40b986
-
 		// Get the artifact type to check that it in the analysis result category.
 		BlackboardArtifact.Type artifactType = caseDb.getArtifactType(artifactTypeId);
 		if (artifactType.getCategory() != BlackboardArtifact.Category.ANALYSIS_RESULT) {
@@ -369,45 +353,10 @@
 		}
 
 		String whereClause = " types.artifact_type_id = " + artifactTypeId
-<<<<<<< HEAD
 				+ " AND arts.obj_id = " + sourceObjId;
-=======
-				+ " AND arts.obj_id = " + objId;
->>>>>>> 2f40b986
-
 		return getAnalysisResultsWhere(whereClause);
 	}
 
-<<<<<<< HEAD
-=======
-//	/**
-//	 * Get all analysis results of a given type, for a given data source.
-//	 *
-//	 * @param dataSourceObjId Data source to look under.
-//	 * @param artifactTypeId  Type of results to get.
-//	 *
-//	 * @return list of analysis results.
-//	 *
-//	 * @throws TskCoreException exception thrown if a critical error occurs
-//	 *                          within TSK core.
-//	 */
-// To keep the public API footprint minimal and necessary, this API is commented out 
-// till Autopsy implements and intgerates the concept of AnalysisResults. 
-// At that time, this api could be uncommented or deleted if it is not needed.
-//	public List<AnalysisResult> getAnalysisResultsForDataSource(long dataSourceObjId, int artifactTypeId) throws TskCoreException {
-//		
-//		// Get the artifact type to check that it in the analysis result category.
-//		BlackboardArtifact.Type artifactType = caseDb.getArtifactType(artifactTypeId);
-//		if (artifactType.getCategory() != BlackboardArtifact.Category.ANALYSIS_RESULT) {
-//			throw new TskCoreException(String.format("Artifact type id %d is not in analysis result catgeory.", artifactTypeId));
-//		}
-//
-//		String whereClause = " types.artifact_type_id = " + artifactTypeId
-//				+ " AND arts.data_source_obj_id = " + dataSourceObjId;  // NON-NLS
-//		
-//		return getAnalysisResultsWhere(whereClause);
-//	}
->>>>>>> 2f40b986
 	/**
 	 * Get all analysis results matching the given where sub-clause.
 	 *
@@ -943,7 +892,6 @@
 						break;
 				}
 
-								
 				/*
 				 * If the exact attribute was found, mark it as a match to
 				 * continue looping through the expected attributes list.
@@ -1002,71 +950,6 @@
 		}
 	}
 
-<<<<<<< HEAD
-=======
-	/**
-	 * Add a new blackboard artifact with the given type.
-	 *
-	 * This api executes in the context of a transaction if one is provided.
-	 *
-	 * @param artifactType    The type of the artifact.
-	 * @param sourceObjId     The content that is the source of this artifact.
-	 * @param dataSourceObjId The data source the artifact source content
-	 *                        belongs to, may be the same as the sourceObjId.
-	 * @param attributes      The attributes. May be empty or null.
-	 * @param transaction     The transaction in the scope of which the
-	 *                        operation is to be performed. Null may be
-	 *                        provided, if one is not available.
-	 *
-	 * @return a new blackboard artifact
-	 *
-	 * @throws TskCoreException exception thrown if a critical error occurs
-	 *                          within tsk core
-	 *
-	 * @deprecated Use the newDataArtifact() API to create an artifact with
-	 * attributes.
-	 */
-	@Deprecated
-	public BlackboardArtifact newBlackboardArtifact(BlackboardArtifact.Type artifactType, long sourceObjId, long dataSourceObjId,
-			Collection<BlackboardAttribute> attributes, final CaseDbTransaction transaction) throws TskCoreException {
-
-		CaseDbTransaction localTrans = null;
-		boolean isNewLocalTx = false;
-		if (transaction == null) {
-			localTrans = caseDb.beginTransaction();
-			isNewLocalTx = true;
-		} else {
-			localTrans = transaction;
-		}
-
-		try {
-			BlackboardArtifact blackboardArtifact = caseDb.newBlackboardArtifact(artifactType.getTypeID(), sourceObjId,
-					artifactType.getTypeName(), artifactType.getDisplayName(),
-					dataSourceObjId, localTrans.getConnection());
-
-			if (Objects.nonNull(attributes) && !attributes.isEmpty()) {
-				blackboardArtifact.addAttributes(attributes, localTrans);
-			}
-
-			if (isNewLocalTx) {
-				localTrans.commit();
-			}
-			return blackboardArtifact;
-
-		} catch (TskCoreException ex) {
-			try {
-				if (isNewLocalTx) {
-					localTrans.rollback();
-				}
-			} catch (TskCoreException ex2) {
-				LOGGER.log(Level.SEVERE, "Failed to rollback transaction after exception. "
-						+ "Error invoking newBlackboardArtifact with dataSourceObjId: " + dataSourceObjId + ",  sourceObjId: " + sourceObjId, ex2);
-			}
-			throw ex;
-		}
-	}
-
->>>>>>> 2f40b986
 	/**
 	 * Add a new data artifact with the given type.
 	 *
