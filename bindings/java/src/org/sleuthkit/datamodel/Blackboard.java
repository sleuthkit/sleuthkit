--- conflicted
+++ resolved
@@ -32,11 +32,8 @@
 import java.util.Set;
 import java.util.logging.Level;
 import java.util.stream.Collectors;
-<<<<<<< HEAD
+import java.util.logging.Logger;
 import org.sleuthkit.datamodel.SleuthkitCase.CaseDbConnection;
-=======
-import java.util.logging.Logger;
->>>>>>> 1b361f3e
 import org.sleuthkit.datamodel.SleuthkitCase.CaseDbTransaction;
 import static org.sleuthkit.datamodel.SleuthkitCase.closeResultSet;
 import static org.sleuthkit.datamodel.SleuthkitCase.closeStatement;
@@ -123,7 +120,7 @@
 	 */
 	public BlackboardArtifact.Type getOrAddArtifactType(String typeName, String displayName) throws BlackboardException {
 
-		return getOrAddArtifactType(typeName, displayName, BlackboardArtifact.CategoryType.EXTRACTED_DATA);
+		return getOrAddArtifactType(typeName, displayName, BlackboardArtifact.Category.EXTRACTED_DATA);
 	}
 
 	/**
@@ -139,7 +136,7 @@
 	 * @throws BlackboardException If there is a problem getting or adding the
 	 *                             artifact type.
 	 */
-	public BlackboardArtifact.Type getOrAddArtifactType(String typeName, String displayName, BlackboardArtifact.CategoryType category) throws BlackboardException {
+	public BlackboardArtifact.Type getOrAddArtifactType(String typeName, String displayName, BlackboardArtifact.Category category) throws BlackboardException {
 
 		try {
 			return caseDb.addBlackboardArtifactType(typeName, displayName, category);
@@ -178,10 +175,11 @@
 	public AnalysisResult newAnalysisResult(BlackboardArtifact.Type artifactType, long obj_id, long datasource_obj_id, Score score, String conclusion, String configuration, String justification, Collection<BlackboardAttribute> attributesList, CaseDbTransaction transaction) throws BlackboardException {
 		
 		try {
+			// add analysis result
 			AnalysisResult analysisResult =  caseDb.newAnalysisResult(artifactType, obj_id, datasource_obj_id, score, conclusion, configuration, justification, transaction.getConnection());
 			
 			// add the given attributes
-			addBlackboardAttributes(attributesList, artifactType.getTypeID(), analysisResult.getArtifactID(), transaction);
+			analysisResult.addAttributes(attributesList, transaction);
 			
 			return analysisResult;
 		}  catch (TskCoreException ex) {
@@ -190,10 +188,10 @@
 	}
 	
 	/**
-	 * Get all analysis results of a given type. 
-	 *
-	 * @param artifactTypeID Type of results to get.
-	 * @param dataSourceObjId Data source to look under
+	 * Get all analysis results of a given type.
+	 *
+	 * @param artifactTypeID  Type of results to get.
+	 * @param dataSourceObjId Data source to look under.
 	 *
 	 * @return list of analysis results.
 	 *
@@ -201,41 +199,42 @@
 	 *                          within TSK core
 	 */
 	public List<AnalysisResult> getAnalysisResults(int artifactTypeID, long dataSourceObjId) throws TskCoreException {
+
+		BlackboardArtifact.Type artifactType = new BlackboardArtifact.Type(BlackboardArtifact.ARTIFACT_TYPE.fromID(artifactTypeID));
+		if (artifactType.getCategory() != BlackboardArtifact.Category.ANALYSIS_RESULT) {
+			throw new TskCoreException(String.format("Artifact type id %d is not in analysis result catgeory.", artifactTypeID));
+		}
 		
-		CaseDbConnection connection = caseDb.getConnection();
+		final String queryString = "SELECT DISTINCT arts.artifact_id AS artifact_id, " //NON-NLS
+				+ "arts.obj_id AS obj_id, arts.artifact_obj_id AS artifact_obj_id, arts.data_source_obj_id AS data_source_obj_id, arts.artifact_type_id AS artifact_type_id, "
+				+ " types.type_name AS type_name, types.display_name AS display_name, types.category_type as category_type,"//NON-NLS
+				+ " arts.review_status_id AS review_status_id, " //NON-NLS
+				+ " results.conclusion AS conclusion,  results.significance AS significance,  results.confidence AS confidence,  "
+				+ " results.configuration AS configuration,  results.justification AS justification "
+				+ " FROM blackboard_artifacts AS arts, tsk_analysis_results AS results, blackboard_artifact_types AS types " //NON-NLS
+				+ " WHERE arts.artifact_obj_id = aresults.obj_id " //NON-NLS
+				+ " AND arts.artifact_type_id = types.artifact_type_id"
+				+ " AND types.artifact_type_id = " + artifactTypeID
+				+ " AND arts.data_source_obj_id = " + dataSourceObjId //NON-NLS
+				+ " AND arts.review_status_id !=" + BlackboardArtifact.ReviewStatus.REJECTED.getID();
+
 		caseDb.acquireSingleUserCaseReadLock();
-		Statement s = null;
-		ResultSet rs = null;
-		try {
-			s = connection.createStatement();
-			rs = connection.executeQuery(s, "SELECT DISTINCT arts.artifact_id AS artifact_id, " //NON-NLS
-					+ "arts.obj_id AS obj_id, arts.artifact_obj_id AS artifact_obj_id, arts.data_source_obj_id AS data_source_obj_id, arts.artifact_type_id AS artifact_type_id, "
-					+ " types.type_name AS type_name, types.display_name AS display_name, types.category_type as category_type,"//NON-NLS
-					+ " arts.review_status_id AS review_status_id, " //NON-NLS
-					+ " results.conclusion AS conclusion,  results.significance AS significance,  results.confidence AS confidence,  "
-					+ " results.configuration AS configuration,  results.justification AS justification "
-					+ " FROM blackboard_artifacts AS arts, tsk_analysis_results AS results, blackboard_artifact_types AS types " //NON-NLS
-					+ " WHERE arts.artifact_obj_id = aresults.obj_id " //NON-NLS
-					+ " AND arts.artifact_type_id = types.artifact_type_id"
-					+ " AND types.artifact_type_id = " + artifactTypeID
-					+ " AND arts.data_source_obj_id = " + dataSourceObjId //NON-NLS
-					+ " AND arts.review_status_id !=" + BlackboardArtifact.ReviewStatus.REJECTED.getID());	 //NON-NLS
+		try (CaseDbConnection connection = caseDb.getConnection();
+				Statement statement = connection.createStatement();
+				ResultSet resultSet = connection.executeQuery(statement, queryString);) {
 			ArrayList<AnalysisResult> analysisResults = new ArrayList<>();
-			while (rs.next()) {
-
-				analysisResults.add(new AnalysisResult(new Score(Score.Significance.fromID(rs.getInt("significance")), Score.Confidence.fromID(rs.getInt("confidence"))),
-						rs.getString("conclusion"), rs.getString("configuration"), rs.getString("justification"),
-						caseDb, rs.getLong("artifact_id"), rs.getLong("obj_id"), rs.getLong("artifact_obj_id"), rs.getLong("data_source_obj_id"),
-						rs.getInt("artifact_type_id"), rs.getString("type_name"), rs.getString("display_name"),
-						BlackboardArtifact.ReviewStatus.withID(rs.getInt("review_status_id"))));
+			while (resultSet.next()) {
+				analysisResults.add(new AnalysisResult( caseDb, resultSet.getLong("artifact_id"), resultSet.getLong("obj_id"), 
+						resultSet.getLong("artifact_obj_id"), resultSet.getLong("data_source_obj_id"),
+						resultSet.getInt("artifact_type_id"), resultSet.getString("type_name"), resultSet.getString("display_name"),
+						BlackboardArtifact.ReviewStatus.withID(resultSet.getInt("review_status_id")), 
+						new Score(Score.Significance.fromID(resultSet.getInt("significance")), Score.Confidence.fromID(resultSet.getInt("confidence"))),
+						resultSet.getString("conclusion"), resultSet.getString("configuration"), resultSet.getString("justification")));
 			}
 			return analysisResults;
 		} catch (SQLException ex) {
-			throw new TskCoreException("Error getting analysis results by type.", ex);
+			throw new TskCoreException(String.format("Error getting analysis results for type id %d", artifactTypeID), ex);
 		} finally {
-			closeResultSet(rs);
-			closeStatement(s);
-			connection.close();
 			caseDb.releaseSingleUserCaseReadLock();
 		}
 	}
