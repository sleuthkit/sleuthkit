--- conflicted
+++ resolved
@@ -197,10 +197,6 @@
 	 * @throws BlackboardException If there is a problem getting or adding the
 	 *                             artifact type.
 	 */
-<<<<<<< HEAD
-	@SuppressWarnings("deprecation")
-=======
->>>>>>> c4e10cc8
 	public BlackboardArtifact.Type getOrAddArtifactType(String typeName, String displayName, BlackboardArtifact.Category category) throws BlackboardException {
 		if (category == null) {
 			throw new BlackboardException("Category provided must be non-null");
@@ -1371,10 +1367,6 @@
 	 * @throws BlackboardException If there is a problem getting or adding the
 	 *                             attribute type.
 	 */
-<<<<<<< HEAD
-	@SuppressWarnings("deprecation")
-=======
->>>>>>> c4e10cc8
 	public BlackboardAttribute.Type getOrAddAttributeType(String typeName, BlackboardAttribute.TSK_BLACKBOARD_ATTRIBUTE_VALUE_TYPE valueType, String displayName) throws BlackboardException {
 
 		if (typeNameToAttributeTypeMap.containsKey(typeName)) {
