--- conflicted
+++ resolved
@@ -884,16 +884,12 @@
 	 * @param vsHandle pointer to volume system structure in sleuthkit
 	 */
 	public static void closeVs(long vsHandle) {
-<<<<<<< HEAD
-//		closeVsNat(vsHandle);  TODO JIRA-3829 
-=======
         // NOTE: We are not caching Volume System handles, so we
         // can free it.  One is allocated per VolumeSystem object. 
         // There is a chance that a vsPart handle exists in a Volume object,
         // and that memory will be freed.  But, the "TAG" checks in the native
         // code should detect that it has been freed. 
-        closeVsNat(vsHandle);
->>>>>>> 679311c8
+        //		closeVsNat(vsHandle);  TODO JIRA-3829 
 	}
 
 	/**
