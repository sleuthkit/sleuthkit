/*
 * Sleuth Kit Data Model
 *
<<<<<<< HEAD
 * Copyright 2013-19 Basis Technology Corp.
=======
 * Copyright 2013-2019 Basis Technology Corp.
>>>>>>> bba8bf1e
 * Contact: carrier <at> sleuthkit <dot> org
 *
 * Licensed under the Apache License, Version 2.0 (the "License");
 * you may not use this file except in compliance with the License.
 * You may obtain a copy of the License at
 *
 *     http://www.apache.org/licenses/LICENSE-2.0
 *
 * Unless required by applicable law or agreed to in writing, software
 * distributed under the License is distributed on an "AS IS" BASIS,
 * WITHOUT WARRANTIES OR CONDITIONS OF ANY KIND, either express or implied.
 * See the License for the specific language governing permissions and
 * limitations under the License.
 */
package org.sleuthkit.datamodel;

import com.google.common.collect.ImmutableList;
import com.google.common.collect.ImmutableMap;
import java.sql.PreparedStatement;
import java.sql.ResultSet;
import java.sql.SQLException;
import java.sql.Statement;
import java.util.ArrayList;
import java.util.Collection;
import java.util.Collections;
import java.util.HashMap;
import java.util.HashSet;
import java.util.List;
import java.util.Map;
import java.util.Objects;
import static java.util.Objects.isNull;
import java.util.Optional;
import java.util.Set;
import java.util.logging.Logger;
import java.util.stream.Collectors;
import org.joda.time.DateTimeZone;
import org.joda.time.Interval;
import static org.sleuthkit.datamodel.BlackboardArtifact.ARTIFACT_TYPE.TSK_HASHSET_HIT;
import static org.sleuthkit.datamodel.BlackboardArtifact.ARTIFACT_TYPE.TSK_TL_EVENT;
import static org.sleuthkit.datamodel.BlackboardAttribute.ATTRIBUTE_TYPE.TSK_SET_NAME;
import static org.sleuthkit.datamodel.BlackboardAttribute.ATTRIBUTE_TYPE.TSK_TL_EVENT_TYPE;
import static org.sleuthkit.datamodel.CollectionUtils.isNotEmpty;
import org.sleuthkit.datamodel.SleuthkitCase.CaseDbConnection;
import static org.sleuthkit.datamodel.SleuthkitCase.escapeSingleQuotes;
import static org.sleuthkit.datamodel.StringUtils.buildCSVString;
import org.sleuthkit.datamodel.timeline.ArtifactEventType;
import org.sleuthkit.datamodel.timeline.EventType;
import org.sleuthkit.datamodel.timeline.EventTypeZoomLevel;
import org.sleuthkit.datamodel.timeline.TimelineEvent;
import org.sleuthkit.datamodel.timeline.TimelineFilter;

/**
 * Provides access to the Timeline features of SleuthkitCase
 */
public final class TimelineManager {

	private static final Logger logger = Logger.getLogger(TimelineManager.class.getName());

	/**
	 * These event types are added to the DB in c++ land, but still need to be
	 * put in the eventTypeIDMap
	 */
	private static final ImmutableList<EventType> ROOT_BASE_AND_FILESYSTEM_TYPES
			= ImmutableList.of(
					EventType.ROOT_EVENT_TYPE,
					EventType.WEB_ACTIVITY,
					EventType.MISC_TYPES,
					EventType.FILE_SYSTEM,
					EventType.FILE_ACCESSED,
					EventType.FILE_CHANGED,
					EventType.FILE_CREATED,
					EventType.FILE_MODIFIED);

	/**
	 * These event types are predefined but not added to the DB by the C++ code.
	 * They are added by the TimelineManager constructor.
	 */
	private static final ImmutableList<EventType> PREDEFINED_EVENT_TYPES
			= new ImmutableList.Builder<EventType>()
					.add(EventType.CUSTOM_TYPES)
					.addAll(EventType.WEB_ACTIVITY.getSubTypes())
					.addAll(EventType.MISC_TYPES.getSubTypes())
					.addAll(EventType.CUSTOM_TYPES.getSubTypes())
					.build();

	private final SleuthkitCase sleuthkitCase;

	/**
	 * map from event type id to EventType object.
	 */
	private final Map<Long, EventType> eventTypeIDMap = new HashMap<>();

	TimelineManager(SleuthkitCase tskCase) throws TskCoreException {
		sleuthkitCase = tskCase;

		//initialize root and base event types, these are added to the DB in c++ land
		ROOT_BASE_AND_FILESYSTEM_TYPES.forEach(eventType -> eventTypeIDMap.put(eventType.getTypeID(), eventType));

		//initialize the other event types that aren't added in c++
		sleuthkitCase.acquireSingleUserCaseWriteLock();
		try (final CaseDbConnection con = sleuthkitCase.getConnection();
				final Statement statement = con.createStatement()) {
			for (EventType type : PREDEFINED_EVENT_TYPES) {
				con.executeUpdate(statement,
						insertOrIgnore(" INTO tsk_event_types(event_type_id, display_name, super_type_id) "
								+ "VALUES( " + type.getTypeID() + ", '"
								+ escapeSingleQuotes(type.getDisplayName()) + "',"
								+ type.getSuperType().getTypeID()
								+ ")")); //NON-NLS
				eventTypeIDMap.put(type.getTypeID(), type);
			}
		} catch (SQLException ex) {
			throw new TskCoreException("Failed to initialize event types.", ex); // NON-NLS
		} finally {
			sleuthkitCase.releaseSingleUserCaseWriteLock();
		}
	}

	public SleuthkitCase getSleuthkitCase() {
		return sleuthkitCase;
	}

	public Interval getSpanningInterval(Collection<Long> eventIDs) throws TskCoreException {
		if (eventIDs.isEmpty()) {
			return null;
		}
		final String query = "SELECT Min(time) as minTime, Max(time) as maxTime FROM tsk_events WHERE event_id IN (" + buildCSVString(eventIDs) + ")";//NON-NLS
		sleuthkitCase.acquireSingleUserCaseReadLock();
		try (CaseDbConnection con = sleuthkitCase.getConnection();
				Statement stmt = con.createStatement();
				ResultSet results = stmt.executeQuery(query);) {
			if (results.next()) {
				return new Interval(results.getLong("minTime") * 1000, (results.getLong("maxTime") + 1) * 1000, DateTimeZone.UTC); // NON-NLS
			}
		} catch (SQLException ex) {
			throw new TskCoreException("Error executing get spanning interval query: " + query, ex); // NON-NLS
		} finally {
			sleuthkitCase.releaseSingleUserCaseReadLock();
		}
		return null;
	}

	/**
	 * @return The total number of events in the database or, -1 if there is an
	 *         error.
	 *
	 * @throws org.sleuthkit.datamodel.TskCoreException
	 */
	public int countAllEvents() throws TskCoreException {
		sleuthkitCase.acquireSingleUserCaseReadLock();
		try (CaseDbConnection con = sleuthkitCase.getConnection();
				Statement statement = con.createStatement();
				ResultSet results = statement.executeQuery(STATEMENTS.COUNT_ALL_EVENTS.getSQL());) {
			if (results.next()) {
				return results.getInt("count"); // NON-NLS
			}
		} catch (SQLException ex) {
			throw new TskCoreException("Error counting all events", ex); //NON-NLS
		} finally {
			sleuthkitCase.releaseSingleUserCaseReadLock();
		}
		return -1;
	}

	/**
	 * Get a count of tagnames applied to the given event ids as a map from
	 * tagname displayname to count of tag applications
	 *
	 * @param eventIDsWithTags the event ids to get the tag counts map for
	 *
	 * @return a map from tagname displayname to count of applications
	 *
	 * @throws org.sleuthkit.datamodel.TskCoreException
	 */
	public Map<String, Long> getTagCountsByTagName(Set<Long> eventIDsWithTags) throws TskCoreException {
		sleuthkitCase.acquireSingleUserCaseReadLock();
		String query
				= "SELECT tag_names.display_name AS display_name, COUNT(distinct tag_id) AS count FROM "
				+ getAugmentedEventsTablesSQL(true, false, false)
				+ " JOIN tag_names ON (tsk_events.tag_name_id = tag_names.tag_name_id ) "
				+ " WHERE event_id IN (" + buildCSVString(eventIDsWithTags) + ") "
				+ " GROUP BY tag_names.tag_name_id";//NON-NLS
		try (CaseDbConnection con = sleuthkitCase.getConnection();
				Statement statement = con.createStatement();
				ResultSet resultSet = statement.executeQuery(query);) {
			HashMap<String, Long> counts = new HashMap<>();
			while (resultSet.next()) {
				counts.put(resultSet.getString("display_name"), resultSet.getLong("count")); //NON-NLS
			}
			return counts;
		} catch (SQLException ex) {
			throw new TskCoreException("Failed to get tag counts by tag name with query: " + query, ex); //NON-NLS
		} finally {
			sleuthkitCase.releaseSingleUserCaseReadLock();
		}
	}

	/**
	 * Get the minimal interval that bounds all the vents that pass the given
	 * filter.
	 *
	 * @param timeRange The timerange that the events must be within.
	 * @param filter    The filter that the events must pass.
	 * @param timeZone  The timeZone to return the interval in.
	 *
	 * @return The minimal interval that bounds the events.
	 *
	 * @throws TskCoreException
	 */
	public Interval getSpanningInterval(Interval timeRange, TimelineFilter.RootFilter filter, DateTimeZone timeZone) throws TskCoreException {
		long start = timeRange.getStartMillis() / 1000;
		long end = timeRange.getEndMillis() / 1000;
		String sqlWhere = getSQLWhere(filter);
		String augmentedEventsTablesSQL = getAugmentedEventsTablesSQL(filter);
		String queryString = " SELECT (SELECT Max(time) FROM " + augmentedEventsTablesSQL
				+ "			 WHERE time <=" + start + " AND " + sqlWhere + ") AS start,"
				+ "		 (SELECT Min(time)  FROM " + augmentedEventsTablesSQL
				+ "			 WHERE time >= " + end + " AND " + sqlWhere + ") AS end";//NON-NLS
		sleuthkitCase.acquireSingleUserCaseReadLock();
		try (CaseDbConnection con = sleuthkitCase.getConnection();
				Statement stmt = con.createStatement(); //can't use prepared statement because of complex where clause
				ResultSet results = stmt.executeQuery(queryString);) {

			if (results.next()) {
				long start2 = results.getLong("start"); // NON-NLS
				long end2 = results.getLong("end"); // NON-NLS

				if (end2 == 0) {
					end2 = getMaxTime();
				}
				return new Interval(start2 * 1000, (end2 + 1) * 1000, timeZone);
			}
		} catch (SQLException ex) {
			throw new TskCoreException("Failed to get MIN time.", ex); // NON-NLS
		} finally {
			sleuthkitCase.releaseSingleUserCaseReadLock();
		}
		return null;
	}

	public TimelineEvent getEventById(long eventID) throws TskCoreException {
		String sql = "SELECT * FROM  " + getAugmentedEventsTablesSQL(false, false, false) + " WHERE event_id = " + eventID;

		sleuthkitCase.acquireSingleUserCaseReadLock();
		try (CaseDbConnection con = sleuthkitCase.getConnection();
				Statement stmt = con.createStatement();) {
			try (ResultSet results = stmt.executeQuery(sql);) {
				if (results.next()) {
					int typeID = results.getInt("event_type_id");
					EventType type = getEventType(typeID).orElseThrow(() -> newEventTypeMappingException(typeID)); //NON-NLS
					return new TimelineEvent(eventID,
							results.getLong("data_source_obj_id"),
							results.getLong("file_obj_id"),
							results.getLong("artifact_id"),
							results.getLong("time"),
							type, results.getString("full_description"),
							results.getString("med_description"),
							results.getString("short_description"),
							intToBoolean(results.getInt("hash_hit")),
							intToBoolean(results.getInt("tagged")));
				}
			}
		} catch (SQLException sqlEx) {
			throw new TskCoreException("exception while querying for event with id = " + eventID, sqlEx); // NON-NLS
		} finally {
			sleuthkitCase.releaseSingleUserCaseReadLock();
		}
		return null;
	}

	/**
	 * Get the IDs of all the events within the given time range that pass the
	 * given filter.
	 *
	 * @param timeRange The Interval that all returned events must be within.
	 * @param filter    The Filter that all returned events must pass.
	 *
	 * @return A List of event ids, sorted by timestamp of the corresponding
	 *         event..
	 *
	 * @throws org.sleuthkit.datamodel.TskCoreException
	 */
	public List<Long> getEventIDs(Interval timeRange, TimelineFilter.RootFilter filter) throws TskCoreException {
		Long startTime = timeRange.getStartMillis() / 1000;
		Long endTime = timeRange.getEndMillis() / 1000;

		if (Objects.equals(startTime, endTime)) {
			endTime++; //make sure end is at least 1 millisecond after start
		}

		ArrayList<Long> resultIDs = new ArrayList<>();

		String query = "SELECT tsk_events.event_id AS event_id FROM " + getAugmentedEventsTablesSQL(filter)
				+ " WHERE time >=  " + startTime + " AND time <" + endTime + " AND " + getSQLWhere(filter) + " ORDER BY time ASC"; // NON-NLS
		sleuthkitCase.acquireSingleUserCaseReadLock();
		try (CaseDbConnection con = sleuthkitCase.getConnection();
				Statement stmt = con.createStatement();
				ResultSet results = stmt.executeQuery(query);) {
			while (results.next()) {
				resultIDs.add(results.getLong("event_id")); //NON-NLS
			}

		} catch (SQLException sqlEx) {
			throw new TskCoreException("failed to execute query for event ids in range", sqlEx); // NON-NLS
		} finally {
			sleuthkitCase.releaseSingleUserCaseReadLock();
		}

		return resultIDs;
	}

	public Set<Long> getDataSourceIDs() throws TskCoreException {
		sleuthkitCase.acquireSingleUserCaseReadLock();
		try (CaseDbConnection con = sleuthkitCase.getConnection();
				Statement stmt = con.createStatement();
				ResultSet results = stmt.executeQuery(STATEMENTS.GET_DATASOURCE_IDS.getSQL());) {
			HashSet<Long> dataSourceIDs = new HashSet<>();
			while (results.next()) {
				long datasourceID = results.getLong("data_source_obj_id"); //NON-NLS
				dataSourceIDs.add(datasourceID);
			}
			return dataSourceIDs;
		} catch (SQLException ex) {
			throw new TskCoreException("Failed to get MAX time.", ex); // NON-NLS
		} finally {
			sleuthkitCase.releaseSingleUserCaseReadLock();
		}
	}

	/**
	 * Get a the hashset names for hash sets with hits.
	 *
	 * @return A set of hashset names which have hits.
	 *
	 * @throws TskCoreException
	 */
	public Set< String> getHashSetNames() throws TskCoreException {
		Set< String> hashSets = new HashSet<>();
		sleuthkitCase.acquireSingleUserCaseReadLock();

		String query = "SELECT DISTINCT value_text AS hash_set_name FROM blackboard_artifacts "
				+ " JOIN blackboard_attributes ON (blackboard_artifacts.artifact_id = blackboard_attributes.artifact_id) "
				+ " JOIN blackboard_artifact_types ON( blackboard_artifacts.artifact_type_id = blackboard_artifact_types.artifact_type_id) "
				+ " WHERE blackboard_artifact_types.artifact_type_id = " + BlackboardArtifact.ARTIFACT_TYPE.TSK_HASHSET_HIT.getTypeID()
				+ " AND blackboard_attributes.attribute_type_id = " + BlackboardAttribute.ATTRIBUTE_TYPE.TSK_SET_NAME.getTypeID(); //NON-NLS
		try (CaseDbConnection con = sleuthkitCase.getConnection();
				Statement stms = con.createStatement();
				ResultSet results = stms.executeQuery(query);) {
			while (results.next()) {
				String hashSetName = results.getString("hash_set_name"); //NON-NLS
				hashSets.add(hashSetName);
			}
		} catch (SQLException ex) {
			throw new TskCoreException("Failed to get hash sets.", ex); // NON-NLS
		} finally {
			sleuthkitCase.releaseSingleUserCaseReadLock();
		}
		return Collections.unmodifiableSet(hashSets);
	}

	/**
	 * @return maximum time in seconds from unix epoch
	 *
	 * @throws org.sleuthkit.datamodel.TskCoreException
	 */
	public Long getMaxTime() throws TskCoreException {
		sleuthkitCase.acquireSingleUserCaseReadLock();

		try (CaseDbConnection con = sleuthkitCase.getConnection();
				Statement stms = con.createStatement();
				ResultSet results = stms.executeQuery(STATEMENTS.GET_MAX_TIME.getSQL());) {
			if (results.next()) {
				return results.getLong("max"); // NON-NLS
			}
		} catch (SQLException ex) {
			throw new TskCoreException("Failed to get MAX time.", ex); // NON-NLS
		} finally {
			sleuthkitCase.releaseSingleUserCaseReadLock();
		}
		return -1l;
	}

	/**
	 * @return maximum time in seconds from unix epoch
	 *
	 * @throws org.sleuthkit.datamodel.TskCoreException
	 */
	public Long getMinTime() throws TskCoreException {
		sleuthkitCase.acquireSingleUserCaseReadLock();

		try (CaseDbConnection con = sleuthkitCase.getConnection();
				Statement stms = con.createStatement();
				ResultSet results = stms.executeQuery(STATEMENTS.GET_MIN_TIME.getSQL());) {
			if (results.next()) {
				return results.getLong("min"); // NON-NLS
			}
		} catch (SQLException ex) {
			throw new TskCoreException("Failed to get MIN time.", ex); // NON-NLS
		} finally {
			sleuthkitCase.releaseSingleUserCaseReadLock();
		}
		return -1l;
	}

	/**
	 * Get an EventType object given it's ID.
	 *
	 * @param eventTypeID The ID of the event type to get.
	 *
	 * @return An Optional containing the EventType, or an empty Optional if no
	 *         EventType with the given ID was found.
	 */
	public Optional<EventType> getEventType(long eventTypeID) {
		return Optional.ofNullable(eventTypeIDMap.get(eventTypeID));
	}

	/**
	 * Get a list of all the EventTypes.
	 *
	 * @return A list of all the eventTypes.
	 */
	public ImmutableList<EventType> getEventTypes() {
		return ImmutableList.copyOf(eventTypeIDMap.values());
	}

	private String insertOrIgnore(String query) {
		switch (sleuthkitCase.getDatabaseType()) {
			case POSTGRESQL:
				return " INSERT " + query + " ON CONFLICT DO NOTHING "; //NON-NLS
			case SQLITE:
				return " INSERT OR IGNORE " + query; //NON-NLS
			default:
				throw new UnsupportedOperationException("Unsupported DB type: " + sleuthkitCase.getDatabaseType().name());
		}
	}

	/**
	 * Enum constants for sql statements. TODO: Inline these away?
	 */
	private enum STATEMENTS {

		GET_DATASOURCE_IDS("SELECT DISTINCT data_source_obj_id FROM tsk_event_descriptions WHERE data_source_obj_id != 0"),// NON-NLS
		GET_MAX_TIME("SELECT Max(time) AS max FROM tsk_events"), // NON-NLS
		GET_MIN_TIME("SELECT Min(time) AS min FROM tsk_events"), // NON-NLS

		/*
		 * This SQL query is really just a select count(*), but that has
		 * performance problems on very large tables unless you include a where
		 * clause see http://stackoverflow.com/a/9338276/4004683 for more.
		 */
		COUNT_ALL_EVENTS("SELECT count(event_id) AS count FROM tsk_events WHERE event_id IS NOT null"); //NON-NLS

		private final String sql;

		private STATEMENTS(String sql) {
			this.sql = sql;
		}

		String getSQL() {
			return sql;
		}
	}

	/**
	 * Get a List of event IDs for the events that are derived from the given
	 * artifact.
	 *
	 * @param artifact The BlackboardArtifact to get derived event IDs for.
	 *
	 * @return A List of event IDs for the events that are derived from the
	 *         given artifact.
	 *
	 * @throws org.sleuthkit.datamodel.TskCoreException
	 */
	public List<Long> getEventIDsForArtifact(BlackboardArtifact artifact) throws TskCoreException {
		ArrayList<Long> eventIDs = new ArrayList<>();

<<<<<<< HEAD
		String query = "SELECT event_id FROM tsk_events WHERE artifact_id = " + artifact.getArtifactID();//NON-NLS
=======
		String query
				= "SELECT event_id FROM tsk_events "
				+ " LEFT JOIN tsk_event_descriptions on ( tsk_events.event_description_id = tsk_event_descriptions.event_description_id ) "
				+ " WHERE artifact_id = " + artifact.getArtifactID();
>>>>>>> bba8bf1e
		sleuthkitCase.acquireSingleUserCaseReadLock();
		try (CaseDbConnection con = sleuthkitCase.getConnection();
				Statement stmt = con.createStatement();
				ResultSet results = stmt.executeQuery(query);) {
			while (results.next()) {
				eventIDs.add(results.getLong("event_id"));//NON-NLS
			}
		} catch (SQLException ex) {
			throw new TskCoreException("Error executing getEventIDsForArtifact query.", ex); // NON-NLS
		} finally {
			sleuthkitCase.releaseSingleUserCaseReadLock();
		}
		return eventIDs;
	}

	/**
	 * Get a Set of event IDs for the events that are derived from the given
	 * file.
	 *
	 * @param file                    The File / data source to get derived
	 *                                event IDs for.
	 * @param includeDerivedArtifacts If true, also get event IDs for events
	 *                                derived from artifacts derived form this
	 *                                file. If false, only gets events derived
	 *                                directly from this file (file system
	 *                                timestamps).
	 *
	 * @return A Set of event IDs for the events that are derived from the given
	 *         file.
	 *
	 * @throws org.sleuthkit.datamodel.TskCoreException
	 */
	public Set<Long> getEventIDsForFile(Content file, boolean includeDerivedArtifacts) throws TskCoreException {
		return getEventAndDescriptionIDs(file.getId(), includeDerivedArtifacts).keySet();
	}

<<<<<<< HEAD
		String query = "SELECT event_id FROM tsk_events WHERE file_obj_id = " + file.getId()
				+ (includeDerivedArtifacts ? "" : " AND artifact_id IS NULL");//NON-NLS
		sleuthkitCase.acquireSingleUserCaseReadLock();
		try (CaseDbConnection con = sleuthkitCase.getConnection();
				Statement stmt = con.createStatement();
				ResultSet results = stmt.executeQuery(query);) {
			while (results.next()) {
				eventIDs.add(results.getLong("event_id"));
=======
	/**
	 * Add a row to the tsk_events_description table.
	 *
	 * @param dataSourceObjId
	 * @param fileObjId
	 * @param artifactID
	 * @param fullDescription
	 * @param medDescription
	 * @param shortDescription
	 * @param hasHashHits
	 * @param tagged
	 * @param connection
	 *
	 * @return the event_decription_id of the inserted row.
	 *
	 * @throws TskCoreException
	 */
	private long addEventDescription(long dataSourceObjId, long fileObjId, Long artifactID,
			String fullDescription, String medDescription, String shortDescription,
			boolean hasHashHits, boolean tagged, CaseDbConnection connection) throws TskCoreException {
		String insertDescriptionSql
				= "INSERT INTO tsk_event_descriptions ( "
				+ "data_source_obj_id, file_obj_id, artifact_id,  "
				+ " full_description, med_description, short_description, "
				+ " hash_hit, tagged "
				+ " ) VALUES ("
				+ dataSourceObjId + ","
				+ fileObjId + ","
				+ Objects.toString(artifactID, "NULL") + ","
				+ quotePreservingNull(fullDescription) + ","
				+ quotePreservingNull(medDescription) + ","
				+ quotePreservingNull(shortDescription) + ", "
				+ booleanToInt(hasHashHits) + ","
				+ booleanToInt(tagged)
				+ " )";

		sleuthkitCase.acquireSingleUserCaseWriteLock();
		try (Statement insertDescriptionStmt = connection.createStatement()) {
			connection.executeUpdate(insertDescriptionStmt, insertDescriptionSql, PreparedStatement.RETURN_GENERATED_KEYS);
			try (ResultSet generatedKeys = insertDescriptionStmt.getGeneratedKeys()) {
				generatedKeys.next();
				return generatedKeys.getLong(1);
>>>>>>> bba8bf1e
			}
		} catch (SQLException ex) {
			throw new TskCoreException("Failed to insert event description.", ex); // NON-NLS
		} finally {
			sleuthkitCase.releaseSingleUserCaseWriteLock();
		}
	}

	Collection<TimelineEvent> addAbstractFileEvents(AbstractFile file, CaseDbConnection connection) throws TskCoreException {
		//gather time stamps into map
		Map<EventType, Long> timeMap = ImmutableMap.of(
				EventType.FILE_CREATED, file.getCrtime(),
				EventType.FILE_ACCESSED, file.getAtime(),
				EventType.FILE_CHANGED, file.getCtime(),
				EventType.FILE_MODIFIED, file.getMtime());

		/*
		 * If there are no legitimate ( greater than zero ) time stamps ( eg,
		 * logical/local files) skip the rest of the event generation: this
		 * should result in dropping logical files, since they do not have
		 * legitimate time stamps.
		 */
		if (Collections.max(timeMap.values()) <= 0) {
			return Collections.emptySet();
		}

		boolean hashHashHits = CollectionUtils.isNotEmpty(file.getHashSetNames());
		boolean hasTags = CollectionUtils.isNotEmpty(sleuthkitCase.getContentTagsByContent(file));
		String description = file.getParentPath() + file.getName();
		long fileObjId = file.getId();
		Set<TimelineEvent> events = new HashSet<>();
		sleuthkitCase.acquireSingleUserCaseWriteLock();
		try {
			long descriptionID = addEventDescription(file.getDataSourceObjectId(), fileObjId, null,
					description, null, null, false, false, connection);

			for (Map.Entry<EventType, Long> timeEntry : timeMap.entrySet()) {
				Long time = timeEntry.getValue();
				if (time > 0) {// if the time is legitimate ( greater than zero ) insert it
					EventType type = timeEntry.getKey();
					long eventID = addEventWithExistingDescription(time, type, descriptionID, connection);

					events.add(new TimelineEvent(eventID, descriptionID, fileObjId, null, time, type,
							description, null, null, hashHashHits, hasTags));
				}
			}

		} finally {
			sleuthkitCase.releaseSingleUserCaseWriteLock();
		}
		events.stream()
				.map(TimelineEventAddedEvent::new)
				.forEach(sleuthkitCase::fireTSKEvent);

		return events;
	}

	/**
	 * Add any events that can be created from the given Artifact. If the
	 * artifact is a TSK_EVENT then the TSK_DATETIME, TSK_EVENT_TYPE and
	 * TSK_DESCRIPTION are used to make the event, otherwise each event type is
	 * checked to see if it can automatically create an event from the given
	 * artifact.
	 *
	 * @param artifact The artifact to add events for
	 *
	 * @return A set of added events.
	 *
	 * @throws TskCoreException
	 */
	Set<TimelineEvent> addArtifactEvents(BlackboardArtifact artifact) throws TskCoreException {
		Set<TimelineEvent> newEvents = new HashSet<>();

		/*
		 * If the artifact is a TSK_TL_EVENT, use the TSK_TL_EVENT_TYPE
		 * attribute to determine its event type, but give it a generic
		 * description.
		 */
		if (artifact.getArtifactTypeID() == TSK_TL_EVENT.getTypeID()) {
			EventType eventType;//the type of the event to add.
			BlackboardAttribute attribute = artifact.getAttribute(new BlackboardAttribute.Type(TSK_TL_EVENT_TYPE));
			if (attribute == null) {
				eventType = EventType.OTHER;
			} else {
				long eventTypeID = attribute.getValueLong();
				eventType = eventTypeIDMap.getOrDefault(eventTypeID, EventType.OTHER);
			}

			addArtifactEvent(EventType.OTHER::buildEventPayload, eventType, artifact)
					.ifPresent(newEvents::add);

		} else {
			/*
			 * If there are any event types configured to make descriptions
			 * automatically, use those.
			 */
			Set<ArtifactEventType> eventTypesForArtifact = eventTypeIDMap.values().stream()
					.filter(ArtifactEventType.class::isInstance)
					.map(ArtifactEventType.class::cast)
					.filter(eventType -> eventType.getArtifactTypeID() == artifact.getArtifactTypeID())
					.collect(Collectors.toSet());

			for (ArtifactEventType eventType : eventTypesForArtifact) {
				addArtifactEvent(eventType::buildEventPayload, eventType, artifact)
						.ifPresent(newEvents::add);
			}
		}
		newEvents.stream()
				.map(TimelineEventAddedEvent::new)
				.forEach(sleuthkitCase::fireTSKEvent);
		return newEvents;
	}

	/**
	 * Add an event of the given type from the given artifact. By passing the
	 * payloadExtractor, thismethod allows a non standard description for the
	 * given event type.
	 *
	 * @param payloadExtractor A Function that will create the decsription based
	 *                         on the artifact. This allows the description to
	 *                         be built based on an event type (usually OTHER)
	 *                         different to the event type of the event.
	 * @param eventType        The event type to create.
	 * @param artifact         The artifact to create the event from.
	 *
	 * @return The created event, wrapped in an Optional, or an empty Optional
	 *         if no event was created.
	 *
	 * @throws TskCoreException
	 */
	private Optional<TimelineEvent> addArtifactEvent(TSKCoreCheckedFunction<BlackboardArtifact, ArtifactEventType.EventDescriptionWithTime> payloadExtractor,
			EventType eventType, BlackboardArtifact artifact) throws TskCoreException {
		ArtifactEventType.EventDescriptionWithTime eventPayload = payloadExtractor.apply(artifact);
		if (eventPayload == null) {
			return Optional.empty();
		}
		long time = eventPayload.getTime();
		// if the time is legitimate ( greater than zero ) insert it into the db
<<<<<<< HEAD
		if (eventPayload.getTime() > 0) {
			long sourceFileObjId = artifact.getObjectID();
			Content sourceFile = sleuthkitCase.getContentById(sourceFileObjId);
			boolean hasHashHits = sourceFile.getHashSetNames().isEmpty() == false;

			return Optional.of(addEvent(eventPayload.getTime(),
					eventType,
					artifact.getDataSourceObjectID(),
					sourceFileObjId,
					artifact.getArtifactID(),
					eventPayload.getFullDescription(),
					eventPayload.getMedDescription(),
					eventPayload.getShortDescription(),
					hasHashHits,
					sleuthkitCase.getBlackboardArtifactTagsByArtifact(artifact).isEmpty() == false));
=======
		if (time <= 0) {
			return Optional.empty();
>>>>>>> bba8bf1e
		}
		String fullDescription = eventPayload.getFullDescription();
		String medDescription = eventPayload.getMediumDescription();
		String shortDescription = eventPayload.getShortDescription();
		long artifactID = artifact.getArtifactID();
		long fileObjId = artifact.getObjectID();
		long dataSourceObjectID = artifact.getDataSourceObjectID();

		AbstractFile file = sleuthkitCase.getAbstractFileById(fileObjId);
		boolean hasHashHits = false;
		// file will be null if source was data source or some non-file
		if (file != null) {
			hasHashHits = isNotEmpty(file.getHashSetNames());
		}
		boolean tagged = isNotEmpty(sleuthkitCase.getBlackboardArtifactTagsByArtifact(artifact));

		TimelineEvent event;
		sleuthkitCase.acquireSingleUserCaseWriteLock();
		try (CaseDbConnection connection = getSleuthkitCase().getConnection();) {

			long descriptionID = addEventDescription(dataSourceObjectID, fileObjId, artifactID,
					fullDescription, medDescription, shortDescription,
					hasHashHits, tagged, connection);

			long eventID = addEventWithExistingDescription(time, eventType, descriptionID, connection);

			event = new TimelineEvent(eventID, dataSourceObjectID, fileObjId, artifactID,
					time, eventType, fullDescription, medDescription, shortDescription,
					hasHashHits, tagged);

		} finally {
			sleuthkitCase.releaseSingleUserCaseWriteLock();
		}
		return Optional.of(event);
	}

	private long addEventWithExistingDescription(Long time, EventType type, long descriptionID, CaseDbConnection connection) throws TskCoreException {
		String insertEventSql
				= "INSERT INTO tsk_events ( event_type_id, event_description_id , time) "
				+ " VALUES (" + type.getTypeID() + ", " + descriptionID + ", " + time + ")";

		sleuthkitCase.acquireSingleUserCaseWriteLock();
		try (Statement insertRowStmt = connection.createStatement();) {
			connection.executeUpdate(insertRowStmt, insertEventSql, PreparedStatement.RETURN_GENERATED_KEYS);

			try (ResultSet generatedKeys = insertRowStmt.getGeneratedKeys();) {
				generatedKeys.next();
<<<<<<< HEAD
				long eventID = generatedKeys.getLong(1);
				singleEvent = new TimelineEvent(eventID, datasourceObjID,
						fileObjID, artifactID, time, type,
						TimelineEvent.EventDescription.create(fullDescription, medDescription, shortDescription),
						hashHit, tagged);
=======
				return generatedKeys.getLong(1);
>>>>>>> bba8bf1e
			}
		} catch (SQLException ex) {
			throw new TskCoreException("Failed to insert event for existing description.", ex); // NON-NLS
		} finally {
			sleuthkitCase.releaseSingleUserCaseWriteLock();
		}
	}

	static private String quotePreservingNull(String value) {
		return isNull(value) ? " NULL " : "'" + escapeSingleQuotes(value) + "'";//NON-NLS
	}

	/**
	 * Get events that are associated with the file
	 *
	 * @param fileObjID
	 * @param includeArtifacts true if results should also include events from
	 *                         artifacts associated with the file.
	 *
	 * @return A map from event_id to event_decsription_id.
	 *
	 * @throws TskCoreException
	 */
<<<<<<< HEAD
	private Set<Long> getEventIDs(long fileObjID, boolean includeArtifacts) throws TskCoreException {
		HashSet<Long> eventIDs = new HashSet<>();
		String sql = "SELECT event_id FROM tsk_events WHERE file_obj_id = ? "
				+ (includeArtifacts ? "" : " AND artifact_id IS NULL");//NON-NLS
		try (CaseDbConnection con = sleuthkitCase.getConnection();
				PreparedStatement selectStmt = con.prepareStatement(sql, PreparedStatement.NO_GENERATED_KEYS);) {
			selectStmt.setLong(1, fileObjID);
			try (ResultSet executeQuery = selectStmt.executeQuery();) {
				while (executeQuery.next()) {
					eventIDs.add(executeQuery.getLong("event_id")); //NON-NLS
				}
			}
		} catch (SQLException ex) {
			throw new TskCoreException("Error getting event ids for object id = " + fileObjID, ex);//NON-NLS
		}
		return eventIDs;
=======
	private Map<Long, Long> getEventAndDescriptionIDs(long fileObjID, boolean includeArtifacts) throws TskCoreException {
		return getEventAndDescriptionIDsHelper(fileObjID, (includeArtifacts ? "" : " AND artifact_id IS NULL"));
>>>>>>> bba8bf1e
	}

	/**
	 * Get events that match both the file and artifact IDs
	 *
	 * @param fileObjID
	 * @param artifactID
	 *
	 * @return A map from event_id to event_decsription_id.
	 *
	 * @throws TskCoreException
	 */
	private Map<Long, Long> getEventAndDescriptionIDs(long fileObjID, Long artifactID) throws TskCoreException {
		return getEventAndDescriptionIDsHelper(fileObjID, " AND artifact_id = " + artifactID);
	}

	/**
	 * Get a map containging event_id and their corresponding
	 * event_description_ids.
	 *
	 * @param fileObjID      get event Ids for events that are derived from the
	 *                       file with this id.
	 * @param artifactClause SQL clause that clients can pass in to filter the
	 *                       returned ids.
	 *
	 * @return A map from event_id to event_decsription_id.
	 *
	 * @throws TskCoreException
	 */
	private Map<Long, Long> getEventAndDescriptionIDsHelper(long fileObjID, String artifactClause) throws TskCoreException {
		//map from event_id to the event_description_id for that event.
		Map<Long, Long> eventIDToDescriptionIDs = new HashMap<>();
		String sql = "SELECT event_id, tsk_events.event_description_id"
				+ " FROM tsk_events "
				+ " LEFT JOIN tsk_event_descriptions ON ( tsk_events.event_description_id = tsk_event_descriptions.event_description_id )"
				+ " WHERE file_obj_id = " + fileObjID
				+ artifactClause;

		sleuthkitCase.acquireSingleUserCaseReadLock();
		try (CaseDbConnection con = sleuthkitCase.getConnection();
				Statement selectStmt = con.createStatement();
				ResultSet executeQuery = selectStmt.executeQuery(sql);) {
			while (executeQuery.next()) {
				eventIDToDescriptionIDs.put(executeQuery.getLong("event_id"), executeQuery.getLong("event_description_id")); //NON-NLS
			}
		} catch (SQLException ex) {
<<<<<<< HEAD
			throw new TskCoreException("Error getting event ids for object id = " + fileObjID + " and artifact id = " + artifactID, ex);//NON-NLS
=======
			throw new TskCoreException("Error getting event description ids for object id = " + fileObjID, ex);
		} finally {
			sleuthkitCase.releaseSingleUserCaseReadLock();
>>>>>>> bba8bf1e
		}
		return eventIDToDescriptionIDs;
	}

	/**
	 * Set any events with the given object and artifact ids as tagged.
	 *
	 * @param fileObjId  the obj_id that this tag applies to, the id of the
	 *                   content that the artifact is derived from for artifact
	 *                   tags
	 * @param artifactID the artifact_id that this tag applies to, or null if
	 *                   this is a content tag
	 * @param tagged     true to mark the matching events tagged, false to mark
	 *                   them as untagged
	 *
	 * @return the event ids that match the object/artifact pair.
	 *
	 * @throws org.sleuthkit.datamodel.TskCoreException
	 */
	public Set<Long> setEventsTagged(long fileObjId, Long artifactID, boolean tagged) throws TskCoreException {
		sleuthkitCase.acquireSingleUserCaseWriteLock();
		Map<Long, Long> eventIDs;  // map from event_ids to event_description_ids
		if (Objects.isNull(artifactID)) {
			eventIDs = getEventAndDescriptionIDs(fileObjId, false);
		} else {
			eventIDs = getEventAndDescriptionIDs(fileObjId, artifactID);
		}

		//update tagged state for all event with selected ids
		try (CaseDbConnection con = sleuthkitCase.getConnection();
				Statement updateStatement = con.createStatement();) {
			updateStatement.executeUpdate("UPDATE tsk_event_descriptions SET tagged = " + booleanToInt(tagged)
					+ " WHERE event_description_id IN (" + buildCSVString(eventIDs.values()) + ")"); //NON-NLS
		} catch (SQLException ex) {
			throw new TskCoreException("Error marking events tagged", ex);//NON-NLS
		} finally {
			sleuthkitCase.releaseSingleUserCaseWriteLock();
		}
		return eventIDs.keySet();
	}

	public Set<Long> setEventsHashed(long fileObjdId, boolean hashHits) throws TskCoreException {
		sleuthkitCase.acquireSingleUserCaseWriteLock();
		Map<Long, Long> eventIDs = getEventAndDescriptionIDs(fileObjdId, true);

		try (CaseDbConnection con = sleuthkitCase.getConnection();
				Statement updateStatement = con.createStatement();) {
			updateStatement.executeUpdate("UPDATE tsk_event_descriptions SET hash_hit = " + booleanToInt(hashHits) //NON-NLS
					+ " WHERE event_description_id IN (" + buildCSVString(eventIDs.values()) + ")"); //NON-NLS
		} catch (SQLException ex) {
			throw new TskCoreException("Error setting hash_hit of events.", ex);//NON-NLS
		} finally {
			sleuthkitCase.releaseSingleUserCaseWriteLock();
		}
		return eventIDs.keySet();
	}

	void rollBackTransaction(SleuthkitCase.CaseDbTransaction trans) throws TskCoreException {
		trans.rollback();
	}

<<<<<<< HEAD
	private TimelineEvent constructTimeLineEvent(ResultSet resultSet) throws SQLException, TskCoreException {
		int typeID = resultSet.getInt("sub_type"); //NON-NLS
		EventType eventType = getEventType(typeID).orElseThrow(() -> newEventTypeMappingException(typeID));

		return new TimelineEvent(resultSet.getLong("event_id"), //NON-NLS
				resultSet.getLong("data_source_obj_id"), //NON-NLS
				resultSet.getLong("file_obj_id"), //NON-NLS
				resultSet.getLong("artifact_id"), //NON-NLS
				resultSet.getLong("time"),//NON-NLS
				eventType,
				eventType.getDescription(
						resultSet.getString("full_description"),//NON-NLS
						resultSet.getString("med_description"),//NON-NLS
						resultSet.getString("short_description")),//NON-NLS
				resultSet.getInt("hash_hit") != 0, //NON-NLS
				resultSet.getInt("tagged") != 0); //NON-NLS
	}

=======
>>>>>>> bba8bf1e
	/**
	 * Count all the events with the given options and return a map organizing
	 * the counts in a hierarchy from date > eventtype> count
	 *
	 * @param startTime events before this time will be excluded (seconds from
	 *                  unix epoch)
	 * @param endTime   events at or after this time will be excluded (seconds
	 *                  from unix epoch)
	 * @param filter    only events that pass this filter will be counted
	 * @param zoomLevel only events of this type or a subtype will be counted
	 *                  and the counts will be organized into bins for each of
	 *                  the subtypes of the given event type
	 *
	 * @return a map organizing the counts in a hierarchy from date > eventtype>
	 *         count
	 *
	 * @throws org.sleuthkit.datamodel.TskCoreException
	 */
	public Map<EventType, Long> countEventsByType(Long startTime, final Long endTime, TimelineFilter.RootFilter filter, EventTypeZoomLevel zoomLevel) throws TskCoreException {
		long adjustedEndTime = Objects.equals(startTime, endTime) ? endTime + 1 : endTime;
		//do we want the base or subtype column of the databse
		String typeColumn = typeColumnHelper(EventTypeZoomLevel.SUB_TYPE.equals(zoomLevel));

<<<<<<< HEAD
		//get some info about the range of dates requested
		String queryString = "SELECT count(DISTINCT tsk_events.event_id) AS count, " + typeColumn//NON-NLS
				+ " FROM " + getAugmentedEventsTablesSQL(filter)//NON-NLS
=======
		String queryString = "SELECT count(DISTINCT tsk_events.event_id) AS count, " + typeColumn
				+ " FROM " + getAugmentedEventsTablesSQL(filter)
>>>>>>> bba8bf1e
				+ " WHERE time >= " + startTime + " AND time < " + adjustedEndTime + " AND " + getSQLWhere(filter) // NON-NLS
				+ " GROUP BY " + typeColumn; // NON-NLS

		sleuthkitCase.acquireSingleUserCaseReadLock();
		try (CaseDbConnection con = sleuthkitCase.getConnection();
				Statement stmt = con.createStatement();
				ResultSet results = stmt.executeQuery(queryString);) {
			Map<EventType, Long> typeMap = new HashMap<>();
			while (results.next()) {
				int eventTypeID = results.getInt(typeColumn);
				EventType eventType = getEventType(eventTypeID)
						.orElseThrow(() -> newEventTypeMappingException(eventTypeID));//NON-NLS

				typeMap.put(eventType, results.getLong("count")); // NON-NLS
			}
			return typeMap;
		} catch (SQLException ex) {
			throw new TskCoreException("Error getting count of events from db: " + queryString, ex); // NON-NLS
		} finally {
			sleuthkitCase.releaseSingleUserCaseReadLock();
		}
	}

	private static TskCoreException newEventTypeMappingException(int eventTypeID) {
		return new TskCoreException("Error mapping event type id " + eventTypeID + " to EventType.");//NON-NLS
	}

	/**
	 * Get an SQL expression that produces an events table augmented with the
	 * columns required by the given filter: The union of the events table
	 * joined to the content and blackboard artifacts tags tables, if necessary,
	 * then joined to a query that selects hash set hits, if necessary. Then
	 * joined to the tsk_files table for mime_types if necessary.
	 *
	 * @param filter The filter that is inspected to determine what
	 *               joins/columns are needed..
	 *
	 * @return An SQL expresion that produces an events table augmented with the
	 *         columns required by the filters.
	 */
	static public String getAugmentedEventsTablesSQL(TimelineFilter.RootFilter filter) {
		TimelineFilter.TagsFilter tagsFilter = filter.getTagsFilter();
		boolean needsTags = tagsFilter != null && tagsFilter.hasSubFilters();

		TimelineFilter.HashHitsFilter hashHitsFilter = filter.getHashHitsFilter();
		boolean needsHashSets = hashHitsFilter != null && hashHitsFilter.hasSubFilters();

		TimelineFilter.FileTypesFilter fileTypesFitler = filter.getFileTypesFilter();
		boolean needsMimeTypes = fileTypesFitler != null && fileTypesFitler.hasSubFilters();

		return getAugmentedEventsTablesSQL(needsTags, needsHashSets, needsMimeTypes);
	}

	/**
	 * Get an SQL expression that produces an events table augmented with the
	 * columns required by the filters: The union of the events table joined to
	 * the content and blackboard artifacts tags tables, if necessary; then
	 * joined to a query that selects hash set hits, if necessary; then joined
	 * to the tsk_files table for mime_types if necessary. If all flags are
	 * false, just return "events".
	 *
	 * @param needTags      True if the Sfilters require joining to the tags
	 *                      tables.
	 * @param needHashSets  True if the filters require joining to the hash set
	 *                      sub query.
	 * @param needMimeTypes True if the filters require joining to the tsk_files
	 *                      table for the mime_type.
	 *
	 * @return An SQL expresion that produces an events table augmented with the
	 *         columns required by the filters.
	 */
<<<<<<< HEAD
	static private String getAugmentedEventsTablesSQL(boolean needTags, boolean needHashSets, boolean needsMimeTypes) {
		String table = "tsk_events";//NON-NLS

		String columns = "event_id, data_source_obj_id, tsk_events.file_obj_id, tsk_events.artifact_id,"
				+ "			time, sub_type, base_type, full_description, med_description, "
				+ "			short_description, hash_hit, tagged , tag_name_id, tag_id ";//NON-NLS

		if (needTags) {
			table = "( SELECT " + columns
					+ "		FROM tsk_events LEFT OUTER JOIN content_tags ON (content_tags.obj_id = tsk_events.file_obj_id) "
					+ "	UNION ALL "
					+ "	SELECT " + columns
					+ "		FROM tsk_events LEFT OUTER JOIN blackboard_artifact_tags ON (blackboard_artifact_tags.artifact_id = tsk_events.artifact_id)"
					+ " ) AS tsk_events";//NON-NLS
		}

		if (needHashSets) {
			table = " ( SELECT * "
					+ " FROM " + table + " LEFT OUTER JOIN ( "
					+ "		SELECT DISTINCT value_text AS hash_set_name, obj_id  "
					+ "		FROM blackboard_artifacts"
					+ "		JOIN blackboard_attributes ON (blackboard_artifacts.artifact_id = blackboard_attributes.artifact_id)"
					+ "		JOIN blackboard_artifact_types ON( blackboard_artifacts.artifact_type_id = blackboard_artifact_types.artifact_type_id)"
					+ "		WHERE  blackboard_artifact_types.artifact_type_id = " + TSK_HASHSET_HIT.getTypeID()
					+ "		AND blackboard_attributes.attribute_type_id = " + TSK_SET_NAME.getTypeID() + ") AS hash_set_hits"
					+ "	ON ( tsk_events.file_obj_id = hash_set_hits.obj_id)"
					+ ") AS tsk_events";//NON-NLS
		}

		if (needsMimeTypes) {
			table = " ( SELECT * "
					+ "		FROM " + table + " LEFT OUTER JOIN tsk_files "
					+ "	ON (tsk_events.file_obj_id == tsk_files.obj_id)"
					+ ")  AS tsk_events";//NON-NLS
		}

		return table;
=======
	static private String getAugmentedEventsTablesSQL(boolean needTags, boolean needHashSets, boolean needMimeTypes) {
		return "( select event_id, time, tsk_event_descriptions.data_source_obj_id, file_obj_id, artifact_id, "
				+ " full_description, med_description, short_description, tsk_events.event_type_id, super_type_id,"
				+ " hash_hit, tagged "
				+ (needTags ? ", tag_name_id, tag_id" : "")
				+ (needHashSets ? ", hash_set_name" : "")
				+ (needMimeTypes ? ", mime_type" : "")
				+ " FROM tsk_events "
				+ " JOIN tsk_event_descriptions ON ( tsk_event_descriptions.event_description_id = tsk_events.event_description_id)"
				+ " JOIN tsk_event_types ON (tsk_events.event_type_id = tsk_event_types.event_type_id )  "
				+ (needTags
						? ("LEFT OUTER JOIN ("
						+ "		SELECT  event_description_id, tag_name_id, tag_id "
						+ "			FROM tsk_event_descriptions LEFT OUTER JOIN content_tags ON (content_tags.obj_id = tsk_event_descriptions.file_obj_id) "
						+ "	UNION ALL "
						+ "		SELECT  event_description_id,  tag_name_id, tag_id "
						+ "			FROM tsk_event_descriptions LEFT OUTER JOIN blackboard_artifact_tags ON (blackboard_artifact_tags.artifact_id = tsk_event_descriptions.artifact_id)"
						+ " ) AS tsk_event_tags ON (tsk_event_tags.event_description_id = tsk_events.event_description_id)")
						: "")
				+ (needHashSets ? " LEFT OUTER JOIN ( "
						+ "		SELECT DISTINCT value_text AS hash_set_name, obj_id  "
						+ "		FROM blackboard_artifacts"
						+ "		JOIN blackboard_attributes ON (blackboard_artifacts.artifact_id = blackboard_attributes.artifact_id)"
						+ "		JOIN blackboard_artifact_types ON( blackboard_artifacts.artifact_type_id = blackboard_artifact_types.artifact_type_id)"
						+ "		WHERE  blackboard_artifact_types.artifact_type_id = " + TSK_HASHSET_HIT.getTypeID()
						+ "		AND blackboard_attributes.attribute_type_id = " + TSK_SET_NAME.getTypeID() + ") AS hash_set_hits"
						+ "	ON ( tsk_event_descriptions.file_obj_id = hash_set_hits.obj_id)"
						: "")
				+ (needMimeTypes ? " LEFT OUTER JOIN tsk_files "
						+ "	ON (tsk_event_descriptions.file_obj_id = tsk_files.obj_id)"
						: "")
				+ ")  AS tsk_events";
>>>>>>> bba8bf1e
	}

	/**
	 * Convert a boolean to int with the mappings true => 1, false =>0
	 *
	 * @param value the bollean value to convert to an int.
	 *
	 * @return 1 if value is true, 0 if value is false.
	 */
	private static int booleanToInt(boolean value) {
		return value ? 1 : 0;
	}

	private static boolean intToBoolean(int value) {
		return value != 0;
	}

	/**
	 * Get the column name to use depending on if we want base types or subtypes
	 *
	 * @param useSubTypes True to use sub types, false to use base types.
	 *
	 * @return column name to use depending on if we want base types or subtypes
	 */
	public static String typeColumnHelper(final boolean useSubTypes) {
		return useSubTypes ? "event_type_id" : "super_type_id"; //NON-NLS
	}

	/**
	 * Get the SQL where clause corresponding to the given filter
	 *
	 * @param filter A filter to generate the SQL where clause for,
	 *
	 * @return An SQL where clause (without the "where") corresponding to the
	 *         filter.
	 */
	public String getSQLWhere(TimelineFilter.RootFilter filter) {

		String result;
		if (filter == null) {
			return getTrueLiteral();
		} else {
			result = filter.getSQLWhere(this);
		}

		return result;
	}

	public String getDescriptionColumn(DescriptionLoD lod) {
		switch (lod) {
			case FULL:
				return "full_description"; //NON-NLS
			case MEDIUM:
				return "med_description"; //NON-NLS
			case SHORT:
			default:
				return "short_description"; //NON-NLS
			}
	}

	String getTrueLiteral() {
		switch (sleuthkitCase.getDatabaseType()) {
			case POSTGRESQL:
				return "TRUE";//NON-NLS
			case SQLITE:
				return "1";//NON-NLS
			default:
<<<<<<< HEAD
				throw new UnsupportedOperationException("Unsupported DB type: " + sleuthkitCase.getDatabaseType().name());//NON-NLS
=======
				throw new UnsupportedOperationException("Unsupported DB type: " + sleuthkitCase.getDatabaseType().name());

>>>>>>> bba8bf1e
		}
	}

	/**
	 * Event fired by SleuthkitCase to indicate that a event has been added to
	 * the tsk_events table.
	 */
	final static public class TimelineEventAddedEvent {

		private final TimelineEvent addedEvent;

		public TimelineEvent getAddedEvent() {
			return addedEvent;
		}

		TimelineEventAddedEvent(TimelineEvent event) {
			this.addedEvent = event;
		}
	}

	/**
	 * Functional interface for a function from I to O that throws
	 * TskCoreException.
	 *
	 * @param <I> Input type.
	 * @param <O> Output type.
	 */
	@FunctionalInterface
	interface TSKCoreCheckedFunction<I, O> {

		O apply(I input) throws TskCoreException;
	}
}<|MERGE_RESOLUTION|>--- conflicted
+++ resolved
@@ -1,11 +1,7 @@
 /*
  * Sleuth Kit Data Model
  *
-<<<<<<< HEAD
- * Copyright 2013-19 Basis Technology Corp.
-=======
  * Copyright 2013-2019 Basis Technology Corp.
->>>>>>> bba8bf1e
  * Contact: carrier <at> sleuthkit <dot> org
  *
  * Licensed under the Apache License, Version 2.0 (the "License");
@@ -483,14 +479,10 @@
 	public List<Long> getEventIDsForArtifact(BlackboardArtifact artifact) throws TskCoreException {
 		ArrayList<Long> eventIDs = new ArrayList<>();
 
-<<<<<<< HEAD
-		String query = "SELECT event_id FROM tsk_events WHERE artifact_id = " + artifact.getArtifactID();//NON-NLS
-=======
 		String query
 				= "SELECT event_id FROM tsk_events "
 				+ " LEFT JOIN tsk_event_descriptions on ( tsk_events.event_description_id = tsk_event_descriptions.event_description_id ) "
 				+ " WHERE artifact_id = " + artifact.getArtifactID();
->>>>>>> bba8bf1e
 		sleuthkitCase.acquireSingleUserCaseReadLock();
 		try (CaseDbConnection con = sleuthkitCase.getConnection();
 				Statement stmt = con.createStatement();
@@ -527,16 +519,6 @@
 		return getEventAndDescriptionIDs(file.getId(), includeDerivedArtifacts).keySet();
 	}
 
-<<<<<<< HEAD
-		String query = "SELECT event_id FROM tsk_events WHERE file_obj_id = " + file.getId()
-				+ (includeDerivedArtifacts ? "" : " AND artifact_id IS NULL");//NON-NLS
-		sleuthkitCase.acquireSingleUserCaseReadLock();
-		try (CaseDbConnection con = sleuthkitCase.getConnection();
-				Statement stmt = con.createStatement();
-				ResultSet results = stmt.executeQuery(query);) {
-			while (results.next()) {
-				eventIDs.add(results.getLong("event_id"));
-=======
 	/**
 	 * Add a row to the tsk_events_description table.
 	 *
@@ -579,7 +561,6 @@
 			try (ResultSet generatedKeys = insertDescriptionStmt.getGeneratedKeys()) {
 				generatedKeys.next();
 				return generatedKeys.getLong(1);
->>>>>>> bba8bf1e
 			}
 		} catch (SQLException ex) {
 			throw new TskCoreException("Failed to insert event description.", ex); // NON-NLS
@@ -718,26 +699,8 @@
 		}
 		long time = eventPayload.getTime();
 		// if the time is legitimate ( greater than zero ) insert it into the db
-<<<<<<< HEAD
-		if (eventPayload.getTime() > 0) {
-			long sourceFileObjId = artifact.getObjectID();
-			Content sourceFile = sleuthkitCase.getContentById(sourceFileObjId);
-			boolean hasHashHits = sourceFile.getHashSetNames().isEmpty() == false;
-
-			return Optional.of(addEvent(eventPayload.getTime(),
-					eventType,
-					artifact.getDataSourceObjectID(),
-					sourceFileObjId,
-					artifact.getArtifactID(),
-					eventPayload.getFullDescription(),
-					eventPayload.getMedDescription(),
-					eventPayload.getShortDescription(),
-					hasHashHits,
-					sleuthkitCase.getBlackboardArtifactTagsByArtifact(artifact).isEmpty() == false));
-=======
 		if (time <= 0) {
 			return Optional.empty();
->>>>>>> bba8bf1e
 		}
 		String fullDescription = eventPayload.getFullDescription();
 		String medDescription = eventPayload.getMediumDescription();
@@ -785,15 +748,7 @@
 
 			try (ResultSet generatedKeys = insertRowStmt.getGeneratedKeys();) {
 				generatedKeys.next();
-<<<<<<< HEAD
-				long eventID = generatedKeys.getLong(1);
-				singleEvent = new TimelineEvent(eventID, datasourceObjID,
-						fileObjID, artifactID, time, type,
-						TimelineEvent.EventDescription.create(fullDescription, medDescription, shortDescription),
-						hashHit, tagged);
-=======
 				return generatedKeys.getLong(1);
->>>>>>> bba8bf1e
 			}
 		} catch (SQLException ex) {
 			throw new TskCoreException("Failed to insert event for existing description.", ex); // NON-NLS
@@ -817,27 +772,8 @@
 	 *
 	 * @throws TskCoreException
 	 */
-<<<<<<< HEAD
-	private Set<Long> getEventIDs(long fileObjID, boolean includeArtifacts) throws TskCoreException {
-		HashSet<Long> eventIDs = new HashSet<>();
-		String sql = "SELECT event_id FROM tsk_events WHERE file_obj_id = ? "
-				+ (includeArtifacts ? "" : " AND artifact_id IS NULL");//NON-NLS
-		try (CaseDbConnection con = sleuthkitCase.getConnection();
-				PreparedStatement selectStmt = con.prepareStatement(sql, PreparedStatement.NO_GENERATED_KEYS);) {
-			selectStmt.setLong(1, fileObjID);
-			try (ResultSet executeQuery = selectStmt.executeQuery();) {
-				while (executeQuery.next()) {
-					eventIDs.add(executeQuery.getLong("event_id")); //NON-NLS
-				}
-			}
-		} catch (SQLException ex) {
-			throw new TskCoreException("Error getting event ids for object id = " + fileObjID, ex);//NON-NLS
-		}
-		return eventIDs;
-=======
 	private Map<Long, Long> getEventAndDescriptionIDs(long fileObjID, boolean includeArtifacts) throws TskCoreException {
 		return getEventAndDescriptionIDsHelper(fileObjID, (includeArtifacts ? "" : " AND artifact_id IS NULL"));
->>>>>>> bba8bf1e
 	}
 
 	/**
@@ -884,13 +820,9 @@
 				eventIDToDescriptionIDs.put(executeQuery.getLong("event_id"), executeQuery.getLong("event_description_id")); //NON-NLS
 			}
 		} catch (SQLException ex) {
-<<<<<<< HEAD
-			throw new TskCoreException("Error getting event ids for object id = " + fileObjID + " and artifact id = " + artifactID, ex);//NON-NLS
-=======
 			throw new TskCoreException("Error getting event description ids for object id = " + fileObjID, ex);
 		} finally {
 			sleuthkitCase.releaseSingleUserCaseReadLock();
->>>>>>> bba8bf1e
 		}
 		return eventIDToDescriptionIDs;
 	}
@@ -952,27 +884,6 @@
 		trans.rollback();
 	}
 
-<<<<<<< HEAD
-	private TimelineEvent constructTimeLineEvent(ResultSet resultSet) throws SQLException, TskCoreException {
-		int typeID = resultSet.getInt("sub_type"); //NON-NLS
-		EventType eventType = getEventType(typeID).orElseThrow(() -> newEventTypeMappingException(typeID));
-
-		return new TimelineEvent(resultSet.getLong("event_id"), //NON-NLS
-				resultSet.getLong("data_source_obj_id"), //NON-NLS
-				resultSet.getLong("file_obj_id"), //NON-NLS
-				resultSet.getLong("artifact_id"), //NON-NLS
-				resultSet.getLong("time"),//NON-NLS
-				eventType,
-				eventType.getDescription(
-						resultSet.getString("full_description"),//NON-NLS
-						resultSet.getString("med_description"),//NON-NLS
-						resultSet.getString("short_description")),//NON-NLS
-				resultSet.getInt("hash_hit") != 0, //NON-NLS
-				resultSet.getInt("tagged") != 0); //NON-NLS
-	}
-
-=======
->>>>>>> bba8bf1e
 	/**
 	 * Count all the events with the given options and return a map organizing
 	 * the counts in a hierarchy from date > eventtype> count
@@ -996,14 +907,8 @@
 		//do we want the base or subtype column of the databse
 		String typeColumn = typeColumnHelper(EventTypeZoomLevel.SUB_TYPE.equals(zoomLevel));
 
-<<<<<<< HEAD
-		//get some info about the range of dates requested
 		String queryString = "SELECT count(DISTINCT tsk_events.event_id) AS count, " + typeColumn//NON-NLS
 				+ " FROM " + getAugmentedEventsTablesSQL(filter)//NON-NLS
-=======
-		String queryString = "SELECT count(DISTINCT tsk_events.event_id) AS count, " + typeColumn
-				+ " FROM " + getAugmentedEventsTablesSQL(filter)
->>>>>>> bba8bf1e
 				+ " WHERE time >= " + startTime + " AND time < " + adjustedEndTime + " AND " + getSQLWhere(filter) // NON-NLS
 				+ " GROUP BY " + typeColumn; // NON-NLS
 
@@ -1075,45 +980,6 @@
 	 * @return An SQL expresion that produces an events table augmented with the
 	 *         columns required by the filters.
 	 */
-<<<<<<< HEAD
-	static private String getAugmentedEventsTablesSQL(boolean needTags, boolean needHashSets, boolean needsMimeTypes) {
-		String table = "tsk_events";//NON-NLS
-
-		String columns = "event_id, data_source_obj_id, tsk_events.file_obj_id, tsk_events.artifact_id,"
-				+ "			time, sub_type, base_type, full_description, med_description, "
-				+ "			short_description, hash_hit, tagged , tag_name_id, tag_id ";//NON-NLS
-
-		if (needTags) {
-			table = "( SELECT " + columns
-					+ "		FROM tsk_events LEFT OUTER JOIN content_tags ON (content_tags.obj_id = tsk_events.file_obj_id) "
-					+ "	UNION ALL "
-					+ "	SELECT " + columns
-					+ "		FROM tsk_events LEFT OUTER JOIN blackboard_artifact_tags ON (blackboard_artifact_tags.artifact_id = tsk_events.artifact_id)"
-					+ " ) AS tsk_events";//NON-NLS
-		}
-
-		if (needHashSets) {
-			table = " ( SELECT * "
-					+ " FROM " + table + " LEFT OUTER JOIN ( "
-					+ "		SELECT DISTINCT value_text AS hash_set_name, obj_id  "
-					+ "		FROM blackboard_artifacts"
-					+ "		JOIN blackboard_attributes ON (blackboard_artifacts.artifact_id = blackboard_attributes.artifact_id)"
-					+ "		JOIN blackboard_artifact_types ON( blackboard_artifacts.artifact_type_id = blackboard_artifact_types.artifact_type_id)"
-					+ "		WHERE  blackboard_artifact_types.artifact_type_id = " + TSK_HASHSET_HIT.getTypeID()
-					+ "		AND blackboard_attributes.attribute_type_id = " + TSK_SET_NAME.getTypeID() + ") AS hash_set_hits"
-					+ "	ON ( tsk_events.file_obj_id = hash_set_hits.obj_id)"
-					+ ") AS tsk_events";//NON-NLS
-		}
-
-		if (needsMimeTypes) {
-			table = " ( SELECT * "
-					+ "		FROM " + table + " LEFT OUTER JOIN tsk_files "
-					+ "	ON (tsk_events.file_obj_id == tsk_files.obj_id)"
-					+ ")  AS tsk_events";//NON-NLS
-		}
-
-		return table;
-=======
 	static private String getAugmentedEventsTablesSQL(boolean needTags, boolean needHashSets, boolean needMimeTypes) {
 		return "( select event_id, time, tsk_event_descriptions.data_source_obj_id, file_obj_id, artifact_id, "
 				+ " full_description, med_description, short_description, tsk_events.event_type_id, super_type_id,"
@@ -1146,7 +1012,6 @@
 						+ "	ON (tsk_event_descriptions.file_obj_id = tsk_files.obj_id)"
 						: "")
 				+ ")  AS tsk_events";
->>>>>>> bba8bf1e
 	}
 
 	/**
@@ -1214,12 +1079,8 @@
 			case SQLITE:
 				return "1";//NON-NLS
 			default:
-<<<<<<< HEAD
 				throw new UnsupportedOperationException("Unsupported DB type: " + sleuthkitCase.getDatabaseType().name());//NON-NLS
-=======
-				throw new UnsupportedOperationException("Unsupported DB type: " + sleuthkitCase.getDatabaseType().name());
-
->>>>>>> bba8bf1e
+
 		}
 	}
 
