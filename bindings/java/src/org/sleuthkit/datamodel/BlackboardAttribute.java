--- conflicted
+++ resolved
@@ -85,42 +85,6 @@
 	/**
 	 * Built in attribute types
 	 */
-<<<<<<< HEAD
-	public enum ATTRIBUTE_TYPE {
-		TSK_URL ("TSK_URL"),
-		TSK_DATETIME ("TSK_DATETIME"),
-		TSK_NAME ("TSK_NAME"),
-		TSK_REFERRER("TSK_REFERRER"),
-		TSK_LAST_ACCESSED("TSK_LAST_ACCESSED"),
-		TSK_PROG_NAME ("TSK_PROG_NAME"),
-		TSK_WEB_BOOKMARK ("TSK_WEB_BOOKMARK"),
-		TSK_VALUE ("TSK_VALUE"),
-		TSK_FLAG ("TSK_FLAG"),
-		TSK_PATH ("TSK_PATH"),
-		TSK_GEO ("TSK_GEO"),
-		TSK_KEYWORD ("TSK_KEYWORD"),
-		TSK_KEYWORD_REGEXP ("TSK_KEYWORD_REGEXP"),
-		TSK_KEYWORD_PREVIEW  ("TSK_KEYWORD_PREVIEW"),
-		TSK_KEYWORD_SET  ("TSK_KEYWORD_SET"),
-		TSK_USERNAME  ("TSK_USERNAME"),
-        TSK_DOMAIN ("TSK_DOMAIN"),
-        TSK_PASSWORD ("TSK_PASSWORD"),
-        TSK_NAME_PERSON ("TSK_NAME_PERSON"),
-        TSK_DEVICE_MODEL ("TSK_DEVICE_MODEL"),
-        TSK_DEVICE_MAKE ("TSK_DEVICE_MAKE"),
-        TSK_DEVICE_ID ("TSK_DEVICE_ID"),
-        TSK_EMAIL ("TSK_EMAIL"),
-        TSK_HASH_HD5 ("TSK_HASH_MD5"),
-        TSK_HASH_SHA1 ("TSK_HASH_SHA1"),
-        TSK_HASH_SHA2_256 ("TSK_HASH_SHA2_256"),
-        TSK_HASH_SHA2_512 ("TSK_HASH_SHA2_512"),
-        TSK_TEXT ("TSK_TEXT"),
-        TSK_TEXT_FILE ("TSK_TEXT_FILE"),
-        TSK_TEXT_LANGUAGE ("TSK_TEXT_LANGUAGE"),
-        TSK_ENTROPY ("TSK_ENTROPY"),
-        TSK_HASHSET_NAME ("TSK_HASHSET_NAME");
-=======
->>>>>>> eeaa1197
 
 	public enum ATTRIBUTE_TYPE {
 		TSK_URL (1, "TSK_URL", "URL"),
