--- conflicted
+++ resolved
@@ -61,11 +61,7 @@
     }
 
     @Override
-<<<<<<< HEAD
-    public List<Content> getChildren() throws TskException {
-=======
     public List<Content> getChildren() throws TskCoreException {
->>>>>>> 9d7a8898
         return Collections.<Content>emptyList();
     }
 }