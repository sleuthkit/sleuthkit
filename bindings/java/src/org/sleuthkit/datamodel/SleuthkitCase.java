--- conflicted
+++ resolved
@@ -123,17 +123,11 @@
 	private Map<String, BlackboardArtifact.Type> typeNameToArtifactTypeMap;
 	private Map<String, BlackboardAttribute.Type> typeNameToAttributeTypeMap;
 
-<<<<<<< HEAD
 	/*
 	 * First parameter is used to specify the SparseBitSet to use, as object IDs
 	 * can be larger than the max size of a SparseBitSet
 	 */
 	private final Map<Long, SparseBitSet> hasChildrenBitSetMap = new HashMap<>();
-=======
-	// First parameter is used to specify the SparseBitSet to use, 
-	// as object IDs can be larger than the max size of a SparseBitSet
-	private final Map<Long, SparseBitSet> hasChildrenBitSetMap = new HashMap<Long, SparseBitSet>();
->>>>>>> c2639a0f
 
 	private long nextArtifactId; // Used to ensure artifact ids come from the desired range.
 	// This read/write lock is used to implement a layer of locking on top of
@@ -148,7 +142,6 @@
 
 	private final Object communicationsMgrInstanceLock = new Object();
 	private final Object blackboardInstanceLock = new Object();
-<<<<<<< HEAD
 	private final Object timelineMgrInstanceLock = new Object();
 
 	private final Map<String, Set<Long>> deviceIdToDatasourceObjIdMap = new HashMap<>();
@@ -166,11 +159,7 @@
 	void postTSKEvent(Object event) {
 		eventBus.post(event);
 	}
-=======
-	private Blackboard blackboardInstance = null;
-
-	private final Map<String, Set<Long>> deviceIdToDatasourceObjIdMap = new HashMap<String, Set<Long>>();
->>>>>>> c2639a0f
+
 
 	/**
 	 * Attempts to connect to the database with the passed in settings, throws
@@ -304,7 +293,6 @@
 		initNextArtifactId();
 		updateDatabaseSchema(null);
 
-<<<<<<< HEAD
 		try (CaseDbConnection connection = connections.getConnection()) {
 			initIngestModuleTypes(connection);
 			initIngestStatusTypes(connection);
@@ -312,26 +300,13 @@
 			initEncodingTypes(connection);
 			populateHasChildrenMap(connection);
 		}
-=======
-		CaseDbConnection connection = connections.getConnection();
-		initIngestModuleTypes(connection);
-		initIngestStatusTypes(connection);
-		initReviewStatuses(connection);
-		initEncodingTypes(connection);
-		populateHasChildrenMap(connection);
-		connection.close();
->>>>>>> c2639a0f
 	}
 
 	/**
 	 * Use the internal map to determine whether the content object has children
 	 * (of any type).
 	 *
-<<<<<<< HEAD
 	 * @param content
-=======
-	 * @param c
->>>>>>> c2639a0f
 	 *
 	 * @return true if the content has children, false otherwise
 	 */
@@ -339,10 +314,7 @@
 		long objId = content.getId();
 		long mapIndex = objId / Integer.MAX_VALUE;
 		int mapValue = (int) (objId % Integer.MAX_VALUE);
-<<<<<<< HEAD
-=======
-
->>>>>>> c2639a0f
+
 		synchronized (hasChildrenBitSetMap) {
 			if (hasChildrenBitSetMap.containsKey(mapIndex)) {
 				return hasChildrenBitSetMap.get(mapIndex).get(mapValue);
@@ -359,10 +331,7 @@
 	private void setHasChildren(Long objId) {
 		long mapIndex = objId / Integer.MAX_VALUE;
 		int mapValue = (int) (objId % Integer.MAX_VALUE);
-<<<<<<< HEAD
-=======
-
->>>>>>> c2639a0f
+ 
 		synchronized (hasChildrenBitSetMap) {
 			if (hasChildrenBitSetMap.containsKey(mapIndex)) {
 				hasChildrenBitSetMap.get(mapIndex).set(mapValue);
@@ -405,7 +374,7 @@
 		}
 	}
 
-<<<<<<< HEAD
+ 
 	/**
 	 * Returns an instance of TimelineManager for this case.
 	 *
@@ -420,10 +389,8 @@
 			}
 			return timelineMgrInstance;
 		}
-	}
-
-=======
->>>>>>> c2639a0f
+	} 
+	
 	/**
 	 * Make sure the predefined artifact types are in the artifact types table.
 	 *
