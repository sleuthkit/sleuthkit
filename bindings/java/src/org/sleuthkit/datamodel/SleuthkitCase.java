/*
 * Sleuth Kit Data Model
 *
 * Copyright 2012 Basis Technology Corp.
 * Contact: carrier <at> sleuthkit <dot> org
 *
 * Licensed under the Apache License, Version 2.0 (the "License");
 * you may not use this file except in compliance with the License.
 * You may obtain a copy of the License at
 *
 *	 http://www.apache.org/licenses/LICENSE-2.0
 *
 * Unless required by applicable law or agreed to in writing, software
 * distributed under the License is distributed on an "AS IS" BASIS,
 * WITHOUT WARRANTIES OR CONDITIONS OF ANY KIND, either express or implied.
 * See the License for the specific language governing permissions and
 * limitations under the License.
 */
package org.sleuthkit.datamodel;

import java.io.BufferedInputStream;
import java.io.BufferedOutputStream;
import java.io.FileInputStream;
import java.io.FileOutputStream;
import java.io.IOException;
import java.io.InputStream;
import java.io.OutputStream;
import java.sql.Connection;
import java.sql.DriverManager;
import java.sql.PreparedStatement;
import java.sql.ResultSet;
import java.sql.SQLException;
import java.sql.Statement;
import java.util.*;
import java.util.concurrent.locks.Lock;
import java.util.concurrent.locks.ReentrantReadWriteLock;
import java.util.logging.Level;
import org.sleuthkit.datamodel.TskData.ObjectType;
import java.util.logging.Logger;
import org.sleuthkit.datamodel.BlackboardArtifact.ARTIFACT_TYPE;
import org.sleuthkit.datamodel.BlackboardAttribute.ATTRIBUTE_TYPE;
import org.sleuthkit.datamodel.SleuthkitJNI.CaseDbHandle.AddImageProcess;
import org.sleuthkit.datamodel.TskData.FileKnown;
import org.sleuthkit.datamodel.TskData.TSK_DB_FILES_TYPE_ENUM;
import org.sleuthkit.datamodel.TskData.TSK_FS_META_FLAG_ENUM;
import org.sleuthkit.datamodel.TskData.TSK_FS_META_TYPE_ENUM;
import org.sleuthkit.datamodel.TskData.TSK_FS_NAME_FLAG_ENUM;
import org.sleuthkit.datamodel.TskData.TSK_FS_NAME_TYPE_ENUM;
import org.sqlite.SQLiteJDBCLoader;

/**
 * Represents the case database and abstracts out the most commonly used
 * database operations.
 *
 * Also provides case database-level lock that protect access to the database
 * resource. The lock is available outside of the class to synchronize certain
 * actions (such as addition of an image) with concurrent database writes, for
 * database implementations (such as SQLite) that might need it.
 */
public class SleuthkitCase {

	private String dbPath;
	private String dbDirPath;
	private volatile SleuthkitJNI.CaseDbHandle caseHandle;
	private volatile Connection con;
	private ResultSetHelper rsHelper = new ResultSetHelper(this);
	private int artifactIDcounter = 1001;
	private int attributeIDcounter = 1001;
	
	// for use by getCarvedDirectoryId method only
	private Map<Long, Long> systemIdMap = new HashMap<Long, Long>();

	//database lock
	private static final ReentrantReadWriteLock rwLock = new ReentrantReadWriteLock(true); //use fairness policy
	private static final Lock caseDbLock = rwLock.writeLock(); //using exclusing lock for all db ops for now
	//private static final Lock caseDbWriteLock = rwLock.writeLock();
	//private static final Lock caseDbReadLock = rwLock.readLock();
	//prepared statements
	private PreparedStatement getBlackboardAttributesSt;
	private PreparedStatement getBlackboardArtifactSt;
	private PreparedStatement getBlackboardArtifactsSt;
	private PreparedStatement getBlackboardArtifactsTypeCountSt;
	private PreparedStatement getBlackboardArtifactsContentCountSt;
	private PreparedStatement getArtifactsHelper1St;
	private PreparedStatement getArtifactsHelper2St;
	private PreparedStatement getArtifactsCountHelperSt;
	private PreparedStatement getAbstractFileChildren;
	private PreparedStatement getAbstractFileChildrenIds;
	private PreparedStatement getAbstractFileById;
	private PreparedStatement addArtifactSt1;
	private PreparedStatement addArtifactSt2;
	private PreparedStatement getLastArtifactId;
	private PreparedStatement addBlackboardAttributeStringSt;
	private PreparedStatement addBlackboardAttributeByteSt;
	private PreparedStatement addBlackboardAttributeIntegerSt;
	private PreparedStatement addBlackboardAttributeLongSt;
	private PreparedStatement addBlackboardAttributeDoubleSt;
	private PreparedStatement getFileSt;
	private PreparedStatement getFileWithParentSt;
	private PreparedStatement updateMd5St;
	private PreparedStatement getPathSt;
	private PreparedStatement getDerivedInfoSt;
	private PreparedStatement getDerivedMethodSt;
	private PreparedStatement addObjectSt;
<<<<<<< HEAD
	private PreparedStatement addLocalFileSt;
=======
	private PreparedStatement addFileSt;
	private PreparedStatement addLayoutFileSt;
>>>>>>> 1841792b
	private PreparedStatement addPathSt;
	private PreparedStatement hasChildrenSt;
	private PreparedStatement getLastContentIdSt;
	private static final Logger logger = Logger.getLogger(SleuthkitCase.class.getName());

	/**
	 * constructor (private) - client uses openCase() and newCase() instead
	 *
	 * @param dbPath path to the database file
	 * @param caseHandle handle to the case database API
	 * @throws SQLException thrown if SQL error occurred
	 * @throws ClassNotFoundException thrown if database driver could not be
	 * loaded
	 * @throws TskCoreException thrown if critical error occurred within TSK
	 * case
	 */
	private SleuthkitCase(String dbPath, SleuthkitJNI.CaseDbHandle caseHandle) throws SQLException, ClassNotFoundException, TskCoreException {
		Class.forName("org.sqlite.JDBC");
		this.dbPath = dbPath;
		this.dbDirPath = new java.io.File(dbPath).getParentFile().getAbsolutePath();
		this.caseHandle = caseHandle;
		con = DriverManager.getConnection("jdbc:sqlite:" + dbPath);
		configureDB();
		initBlackboardTypes();
		initStatements();
	}

	/**
	 * Get location of the database directory
	 *
	 * @return absolute database directory path
	 */
	public String getDbDirPath() {
		return dbDirPath;
	}

	private void initStatements() throws SQLException {
		getBlackboardAttributesSt = con.prepareStatement(
				"SELECT artifact_id, source, context, attribute_type_id, value_type, "
				+ "value_byte, value_text, value_int32, value_int64, value_double "
				+ "FROM blackboard_attributes WHERE artifact_id = ?");

		getBlackboardArtifactSt = con.prepareStatement(
				"SELECT obj_id, artifact_type_id FROM blackboard_artifacts WHERE artifact_id = ?");

		getBlackboardArtifactsSt = con.prepareStatement(
				"SELECT artifact_id, obj_id FROM blackboard_artifacts "
				+ "WHERE artifact_type_id = ?");

		getBlackboardArtifactsTypeCountSt = con.prepareStatement(
				"SELECT COUNT(*) FROM blackboard_artifacts WHERE artifact_type_id = ?");

		getBlackboardArtifactsContentCountSt = con.prepareStatement(
				"SELECT COUNT(*) FROM blackboard_artifacts WHERE obj_id = ?");

		getArtifactsHelper1St = con.prepareStatement(
				"SELECT artifact_id FROM blackboard_artifacts WHERE obj_id = ? AND artifact_type_id = ?");

		getArtifactsHelper2St = con.prepareStatement(
				"SELECT artifact_id, obj_id FROM blackboard_artifacts WHERE artifact_type_id = ?");

		getArtifactsCountHelperSt = con.prepareStatement(
				"SELECT COUNT(*) FROM blackboard_artifacts WHERE obj_id = ? AND artifact_type_id = ?");

		getAbstractFileChildren = con.prepareStatement(
				"SELECT tsk_files.* "
				+ "FROM tsk_objects JOIN tsk_files "
				+ "ON tsk_objects.obj_id=tsk_files.obj_id "
				+ "WHERE (tsk_objects.par_obj_id = ? "
				+ "AND tsk_files.type = ? )");

		getAbstractFileChildrenIds = con.prepareStatement(
				"SELECT tsk_files.obj_id "
				+ "FROM tsk_objects JOIN tsk_files "
				+ "ON tsk_objects.obj_id=tsk_files.obj_id "
				+ "WHERE (tsk_objects.par_obj_id = ? "
				+ "AND tsk_files.type = ? )");

		getAbstractFileById = con.prepareStatement("SELECT * FROM tsk_files WHERE obj_id = ? LIMIT 1");

		addArtifactSt1 = con.prepareStatement(
				"INSERT INTO blackboard_artifacts (artifact_id, obj_id, artifact_type_id) "
				+ "VALUES (NULL, ?, ?)");


		getLastArtifactId = con.prepareStatement(
				"SELECT MAX(artifact_id) from blackboard_artifacts "
				+ "WHERE obj_id = ? AND + artifact_type_id = ?");


		addBlackboardAttributeStringSt = con.prepareStatement(
				"INSERT INTO blackboard_attributes (artifact_id, source, context, attribute_type_id, value_type, value_text) "
				+ "VALUES (?,?,?,?,?,?)");

		addBlackboardAttributeByteSt = con.prepareStatement(
				"INSERT INTO blackboard_attributes (artifact_id, source, context, attribute_type_id, value_type, value_byte) "
				+ "VALUES (?,?,?,?,?,?)");

		addBlackboardAttributeIntegerSt = con.prepareStatement(
				"INSERT INTO blackboard_attributes (artifact_id, source, context, attribute_type_id, value_type, value_int32) "
				+ "VALUES (?,?,?,?,?,?)");

		addBlackboardAttributeLongSt = con.prepareStatement(
				"INSERT INTO blackboard_attributes (artifact_id, source, context, attribute_type_id, value_type, value_int64) "
				+ "VALUES (?,?,?,?,?,?)");

		addBlackboardAttributeDoubleSt = con.prepareStatement(
				"INSERT INTO blackboard_attributes (artifact_id, source, context, attribute_type_id, value_type, value_double) "
				+ "VALUES (?,?,?,?,?,?)");

		getFileSt = con.prepareStatement("SELECT * FROM tsk_files WHERE LOWER(name) LIKE ? and LOWER(name) NOT LIKE '%journal%' AND fs_obj_id = ?");

		getFileWithParentSt = con.prepareStatement("SELECT * FROM tsk_files WHERE LOWER(name) LIKE ? AND LOWER(name) NOT LIKE '%journal%' AND LOWER(parent_path) LIKE ? AND fs_obj_id = ?");

		updateMd5St = con.prepareStatement("UPDATE tsk_files SET md5 = ? WHERE obj_id = ?");

		getPathSt = con.prepareStatement("SELECT path FROM tsk_files_path WHERE obj_id = ?");

		getDerivedInfoSt = con.prepareStatement("SELECT derived_id, rederive FROM tsk_files_derived WHERE obj_id = ?");

		getDerivedMethodSt = con.prepareStatement("SELECT tool_name, tool_version, other FROM tsk_files_derived_method WHERE derived_id = ?");

		getLastContentIdSt = con.prepareStatement(
				"SELECT MAX(obj_id) from tsk_objects");

		addObjectSt = con.prepareStatement(
				"INSERT INTO tsk_objects (obj_id, par_obj_id, type) VALUES (?, ?, ?)");

<<<<<<< HEAD
		addLocalFileSt = con.prepareStatement(
				"INSERT INTO tsk_files (obj_id, name, type, has_path, dir_type, meta_type, dir_flags, meta_flags, size, ctime, crtime, atime, mtime, parent_path) "
				+ "VALUES (?, ?, ?, ?, ?, ?, ?, ?, ?, ?, ?, ?, ?, ?)");
=======
		addFileSt = con.prepareStatement(
				"INSERT INTO tsk_files (obj_id, name, type, has_path, dir_type, meta_type, dir_flags, meta_flags, size, ctime, crtime, atime, mtime, parent_path) "
				+ "VALUES (?, ?, ?, ?, ?, ?, ?, ?, ?, ?, ?, ?, ?, ?)");
		
		addLayoutFileSt = con.prepareStatement(
				"INSERT INTO tsk_file_layout (obj_id, byte_start, byte_len, sequence) "
				+ "VALUES (?, ?, ?, ?)");
>>>>>>> 1841792b

		addPathSt = con.prepareStatement(
				"INSERT INTO tsk_files_path (obj_id, path) VALUES (?, ?)");

		hasChildrenSt = con.prepareStatement(
				"SELECT COUNT(obj_id) FROM tsk_objects WHERE par_obj_id = ?");

	}

	private void closeStatements() {
		try {
			if (getBlackboardAttributesSt != null) {
				getBlackboardAttributesSt.close();
				getBlackboardAttributesSt = null;
			}
			if (getBlackboardArtifactSt != null) {
				getBlackboardArtifactSt.close();
				getBlackboardArtifactSt = null;
			}
			if (getBlackboardArtifactsSt != null) {
				getBlackboardArtifactsSt.close();
				getBlackboardArtifactsSt = null;
			}
			if (getBlackboardArtifactsTypeCountSt != null) {
				getBlackboardArtifactsTypeCountSt.close();
				getBlackboardArtifactsTypeCountSt = null;
			}
			if (getBlackboardArtifactsContentCountSt != null) {
				getBlackboardArtifactsContentCountSt.close();
				getBlackboardArtifactsContentCountSt = null;
			}
			if (getArtifactsHelper1St != null) {
				getArtifactsHelper1St.close();
				getArtifactsHelper1St = null;
			}
			if (getArtifactsHelper2St != null) {
				getArtifactsHelper2St.close();
				getArtifactsHelper2St = null;
			}
			if (getArtifactsCountHelperSt != null) {
				getArtifactsCountHelperSt.close();
				getArtifactsCountHelperSt = null;
			}

			if (getAbstractFileChildren != null) {
				getAbstractFileChildren.close();
				getAbstractFileChildren = null;
			}
			if (getAbstractFileChildrenIds != null) {
				getAbstractFileChildrenIds.close();
				getAbstractFileChildrenIds = null;
			}
			if (getAbstractFileById != null) {
				getAbstractFileById.close();
				getAbstractFileById = null;
			}
			if (addArtifactSt1 != null) {
				addArtifactSt1.close();
				addArtifactSt1 = null;
			}
			if (addArtifactSt2 != null) {
				addArtifactSt2.close();
				addArtifactSt2 = null;
			}
			if (getLastArtifactId != null) {
				getLastArtifactId.close();
				getLastArtifactId = null;
			}

			if (addBlackboardAttributeStringSt != null) {
				addBlackboardAttributeStringSt.close();
				addBlackboardAttributeStringSt = null;
			}

			if (addBlackboardAttributeByteSt != null) {
				addBlackboardAttributeByteSt.close();
				addBlackboardAttributeByteSt = null;
			}

			if (addBlackboardAttributeIntegerSt != null) {
				addBlackboardAttributeIntegerSt.close();
				addBlackboardAttributeIntegerSt = null;
			}

			if (addBlackboardAttributeLongSt != null) {
				addBlackboardAttributeLongSt.close();
				addBlackboardAttributeLongSt = null;
			}

			if (addBlackboardAttributeDoubleSt != null) {
				addBlackboardAttributeDoubleSt.close();
				addBlackboardAttributeDoubleSt = null;
			}

			if (getFileSt != null) {
				getFileSt.close();
				getFileSt = null;
			}

			if (getFileWithParentSt != null) {
				getFileWithParentSt.close();
				getFileWithParentSt = null;
			}

			if (updateMd5St != null) {
				updateMd5St.close();
				updateMd5St = null;
			}
			
			if (getLastContentIdSt != null) {
				getLastContentIdSt.close();
				getLastContentIdSt = null;
			}

			if (getPathSt != null) {
				getPathSt.close();
				getPathSt = null;
			}

			if (getDerivedInfoSt != null) {
				getDerivedInfoSt.close();
				getDerivedInfoSt = null;
			}

			if (getDerivedMethodSt != null) {
				getDerivedMethodSt.close();
				getDerivedMethodSt = null;
			}


			if (addObjectSt != null) {
				addObjectSt.close();
				addObjectSt = null;
			}

<<<<<<< HEAD
			if (addLocalFileSt != null) {
				addLocalFileSt.close();
				addLocalFileSt = null;
=======
			if (addFileSt != null) {
				addFileSt.close();
				addFileSt = null;
			}
			
			if (addLayoutFileSt != null) {
				addLayoutFileSt.close();
				addLayoutFileSt = null;
>>>>>>> 1841792b
			}

			if (addPathSt != null) {
				addPathSt.close();
				addPathSt = null;
			}

			if (hasChildrenSt != null) {
				hasChildrenSt.close();
				hasChildrenSt = null;
			}
			

		} catch (SQLException e) {
			logger.log(Level.WARNING,
					"Error closing prepared statements", e);
		}
	}

	private void configureDB() throws TskCoreException {
		try {
			//this should match SleuthkitJNI db setup
			final Statement statement = con.createStatement();
			//reduce i/o operations, we have no OS crash recovery anyway
			statement.execute("PRAGMA synchronous = OFF;");
			//allow to query while in transaction - no need read locks
			statement.execute("PRAGMA read_uncommitted = True;");
			statement.close();

			logger.log(Level.INFO, String.format("sqlite-jdbc version %s loaded in %s mode",
					SQLiteJDBCLoader.getVersion(), SQLiteJDBCLoader.isNativeMode()
					? "native" : "pure-java"));

		} catch (SQLException e) {
			throw new TskCoreException("Couldn't configure the database connection", e);
		}
	}

	/**
	 * Lock to protect against concurrent write accesses to case database and to
	 * block readers while database is in write transaction. Should be utilized
	 * by all db code where underlying storage supports max. 1 concurrent writer
	 * MUST always call dbWriteUnLock() as early as possible, in the same thread
	 * where dbWriteLock() was called
	 */
	public static void dbWriteLock() {
		//Logger.getLogger("LOCK").log(Level.INFO, "Locking " + rwLock.toString());
		caseDbLock.lock();
	}

	/**
	 * Release previously acquired write lock acquired in this thread using
	 * dbWriteLock(). Call in "finally" block to ensure the lock is always
	 * released.
	 */
	public static void dbWriteUnlock() {
		//Logger.getLogger("LOCK").log(Level.INFO, "UNLocking " + rwLock.toString());
		caseDbLock.unlock();
	}

	/**
	 * Lock to protect against read while it is in a write transaction state.
	 * Supports multiple concurrent readers if there is no writer. MUST always
	 * call dbReadUnLock() as early as possible, in the same thread where
	 * dbReadLock() was called.
	 */
	static void dbReadLock() {
		caseDbLock.lock();
	}

	/**
	 * Release previously acquired read lock acquired in this thread using
	 * dbReadLock(). Call in "finally" block to ensure the lock is always
	 * released.
	 */
	static void dbReadUnlock() {
		caseDbLock.unlock();
	}

	/**
	 * Open an existing case
	 *
	 * @param dbPath Path to SQLite database.
	 * @return Case object
	 */
	public static SleuthkitCase openCase(String dbPath) throws TskCoreException {
		SleuthkitCase.dbWriteLock();
		SleuthkitJNI.CaseDbHandle caseHandle = SleuthkitJNI.openCaseDb(dbPath);
		try {
			return new SleuthkitCase(dbPath, caseHandle);
		} catch (SQLException ex) {
			throw new TskCoreException("Couldn't open case at " + dbPath, ex);
		} catch (ClassNotFoundException ex) {
			throw new TskCoreException("Couldn't open case at " + dbPath, ex);
		} finally {
			SleuthkitCase.dbWriteUnlock();
		}
	}

	/**
	 * Create a new case
	 *
	 * @param dbPath Path to where SQlite database should be created.
	 * @return Case object
	 */
	public static SleuthkitCase newCase(String dbPath) throws TskCoreException {
		SleuthkitCase.dbWriteLock();
		SleuthkitJNI.CaseDbHandle caseHandle = SleuthkitJNI.newCaseDb(dbPath);
		try {
			return new SleuthkitCase(dbPath, caseHandle);
		} catch (SQLException ex) {
			throw new TskCoreException("Couldn't open case at " + dbPath, ex);
		} catch (ClassNotFoundException ex) {
			throw new TskCoreException("Couldn't open case at " + dbPath, ex);
		} finally {
			SleuthkitCase.dbWriteUnlock();
		}

	}

	private void initBlackboardTypes() throws SQLException, TskCoreException {
		dbReadLock();
		try {
			Statement s = con.createStatement();
			for (ARTIFACT_TYPE type : ARTIFACT_TYPE.values()) {
				ResultSet rs = s.executeQuery("SELECT * from blackboard_artifact_types WHERE artifact_type_id = '" + type.getTypeID() + "'");
				if (!rs.next()) {
					this.addBuiltInArtifactType(type);
				}
				rs.close();
			}
			for (ATTRIBUTE_TYPE type : ATTRIBUTE_TYPE.values()) {
				ResultSet rs = s.executeQuery("SELECT * from blackboard_attribute_types WHERE attribute_type_id = '" + type.getTypeID() + "'");
				if (!rs.next()) {
					this.addBuiltInAttrType(type);
				}
				rs.close();
			}
			s.close();
		} finally {
			dbReadUnlock();
		}
	}

	/**
	 * Start process of adding an image to the case. Adding an image is a
	 * multi-step process and this returns an object that allows it to happen.
	 *
	 * @param timezone TZ timezone string to use for ingest of image.
	 * @param processUnallocSpace set to true if to process unallocated space on
	 * the image
	 * @param noFatFsOrphans true if to skip processing orphans on FAT
	 * filesystems
	 * @return object to start ingest
	 */
	public AddImageProcess makeAddImageProcess(String timezone, boolean processUnallocSpace, boolean noFatFsOrphans) {
		return this.caseHandle.initAddImageProcess(timezone, processUnallocSpace, noFatFsOrphans);
	}

	/**
	 * Set the NSRL database
	 *
	 * @param path The path to the database
	 * @return a handle for that database
	 */
	public int setNSRLDatabase(String path) throws TskCoreException {
		return this.caseHandle.setNSRLDatabase(path);
	}

	/**
	 * Add the known bad database
	 *
	 * @param path The path to the database
	 * @return a handle for that database
	 */
	public int addKnownBadDatabase(String path) throws TskCoreException {
		return this.caseHandle.addKnownBadDatabase(path);
	}

	/**
	 * Reset currently used lookup databases on that case object
	 *
	 * @throws TskCoreException exception thrown if a critical error occurs
	 * within tsk core
	 */
	public void clearLookupDatabases() throws TskCoreException {
		this.caseHandle.clearLookupDatabases();
	}

	/**
	 * Get the list of root objects, meaning image files or local files.
	 *
	 * @return list of content objects.
	 * @throws TskCoreException exception thrown if a critical error occurs
	 * within tsk core
	 */
	public List<Content> getRootObjects() throws TskCoreException {
		Collection<ObjectInfo> infos = new ArrayList<ObjectInfo>();
		dbReadLock();
		try {

			Statement s = con.createStatement();
			ResultSet rs = s.executeQuery("select obj_id, type from tsk_objects "
					+ "where par_obj_id is NULL");

			while (rs.next()) {
				infos.add(new ObjectInfo(rs.getLong("obj_id"), ObjectType.valueOf(rs.getShort("type"))));
			}
			rs.close();
			s.close();


			List<Content> rootObjs = new ArrayList<Content>();

			for (ObjectInfo i : infos) {
				if (i.type == ObjectType.IMG) {
					rootObjs.add(getImageById(i.id));
				} else {
					throw new TskCoreException("Parentless object has wrong type to be a root: " + i.type);
				}
			}

			return rootObjs;
		} catch (SQLException ex) {
			throw new TskCoreException("Error getting root objects.", ex);
		} finally {
			dbReadUnlock();
		}
	}

	/**
	 * Get all blackboard artifacts of a given type
	 *
	 * @param artifactTypeID artifact type id (must exist in database)
	 * @return list of blackboard artifacts
	 * @throws TskCoreException exception thrown if a critical error occurs
	 * within tsk core
	 */
	public ArrayList<BlackboardArtifact> getBlackboardArtifacts(int artifactTypeID) throws TskCoreException {
		String artifactTypeName = this.getArtifactTypeString(artifactTypeID);
		dbReadLock();
		try {
			ArrayList<BlackboardArtifact> artifacts = new ArrayList<BlackboardArtifact>();

			getBlackboardArtifactsSt.setInt(1, artifactTypeID);

			final ResultSet rs = getBlackboardArtifactsSt.executeQuery();

			while (rs.next()) {
				artifacts.add(new BlackboardArtifact(this, rs.getLong(1), rs.getLong(2),
						artifactTypeID, artifactTypeName, ARTIFACT_TYPE.fromID(artifactTypeID).getDisplayName()));
			}
			rs.close();
			return artifacts;
		} catch (SQLException ex) {
			throw new TskCoreException("Error getting or creating a blackboard artifact. " + ex.getMessage(), ex);
		} finally {
			dbReadUnlock();
		}

	}

	/**
	 * Get count of blackboard artifacts for a given content
	 *
	 * @param objId associated object
	 * @return count of artifacts
	 * @throws TskCoreException exception thrown if a critical error occurs
	 * within tsk core
	 */
	public long getBlackboardArtifactsCount(long objId) throws TskCoreException {
		ResultSet rs = null;
		dbReadLock();
		try {
			long count = 0;
			getBlackboardArtifactsContentCountSt.setLong(1, objId);
			rs = getBlackboardArtifactsContentCountSt.executeQuery();

			if (rs.next()) {
				count = rs.getLong(1);
			} else {
				throw new TskCoreException("Error getting count of artifacts by content. ");
			}

			return count;
		} catch (SQLException ex) {
			throw new TskCoreException("Error getting number of blackboard artifacts by content. " + ex.getMessage(), ex);
		} finally {
			if (rs != null) {
				try {
					rs.close();
				} catch (SQLException ex) {
					logger.log(Level.WARNING, "Could not close the result set, ", ex);
				}
			}

			dbReadUnlock();
		}

	}

	/**
	 * Get count of blackboard artifacts of a given type
	 *
	 * @param artifactTypeID artifact type id (must exist in database)
	 * @return count of artifacts
	 * @throws TskCoreException exception thrown if a critical error occurs
	 * within tsk core
	 */
	public long getBlackboardArtifactsTypeCount(int artifactTypeID) throws TskCoreException {
		ResultSet rs = null;
		dbReadLock();
		try {
			long count = 0;
			getBlackboardArtifactsTypeCountSt.setInt(1, artifactTypeID);
			rs = getBlackboardArtifactsTypeCountSt.executeQuery();

			if (rs.next()) {
				count = rs.getLong(1);
			} else {
				throw new TskCoreException("Error getting count of artifacts by type. ");
			}

			return count;
		} catch (SQLException ex) {
			throw new TskCoreException("Error getting number of blackboard artifacts by type. " + ex.getMessage(), ex);
		} finally {
			if (rs != null) {
				try {
					rs.close();
				} catch (SQLException ex) {
					logger.log(Level.WARNING, "Coud not close the result set, ", ex);
				}
			}

			dbReadUnlock();
		}

	}

	/**
	 * Helper to iterate over blackboard artifacts result set containing all
	 * columns and return a list of artifacts in the set. Must be enclosed in
	 * dbReadLock. Result set and statement must be freed by the caller.
	 *
	 * @param rs existing, active result set (not closed by this method)
	 * @return a list of blackboard artifacts in the result set
	 * @throws SQLException if result set could not be iterated upon
	 */
	private List<BlackboardArtifact> getArtifactsHelper(ResultSet rs) throws SQLException {
		ArrayList<BlackboardArtifact> artifacts = new ArrayList<BlackboardArtifact>();

		while (rs.next()) {
			final int artifactTypeID = rs.getInt(3);
			final ARTIFACT_TYPE artType = ARTIFACT_TYPE.fromID(artifactTypeID);
			artifacts.add(new BlackboardArtifact(this, rs.getLong(1), rs.getLong(2),
					artifactTypeID, artType.getLabel(), artType.getDisplayName()));
		}

		return artifacts;
	}

	/**
	 * Get all blackboard artifacts that have an attribute of the given type and
	 * String value
	 *
	 * @param attrType attribute of this attribute type to look for in the
	 * artifacts
	 * @param value value of the attribute of the attrType type to look for
	 * @return a list of blackboard artifacts with such an attribute
	 * @throws TskCoreException exception thrown if a critical error occurred
	 * within tsk core and artifacts could not be queried
	 */
	public List<BlackboardArtifact> getBlackboardArtifacts(BlackboardAttribute.ATTRIBUTE_TYPE attrType, String value) throws TskCoreException {
		dbReadLock();
		try {
			Statement s = con.createStatement();
			ResultSet rs = s.executeQuery("SELECT DISTINCT blackboard_artifacts.artifact_id, "
					+ "blackboard_artifacts.obj_id, blackboard_artifacts.artifact_type_id "
					+ "FROM blackboard_artifacts, blackboard_attributes "
					+ "WHERE blackboard_artifacts.artifact_id = blackboard_attributes.artifact_id "
					+ "AND blackboard_attributes.attribute_type_id IS " + attrType.getTypeID()
					+ " AND blackboard_attributes.value_text IS '" + value + "'");

			List<BlackboardArtifact> artifacts = getArtifactsHelper(rs);

			rs.close();
			s.close();
			return artifacts;
		} catch (SQLException ex) {
			throw new TskCoreException("Error getting blackboard artifacts by attribute. " + ex.getMessage(), ex);
		} finally {
			dbReadUnlock();
		}
	}

	/**
	 * Get all blackboard artifacts that have an attribute of the given type and
	 * String value
	 *
	 * @param attrType attribute of this attribute type to look for in the
	 * artifacts
	 * @param subString value substring of the string attribute of the attrType
	 * type to look for
	 * @param startsWith if true, the artifact attribute string should start
	 * with the substring, if false, it should just contain it
	 * @return a list of blackboard artifacts with such an attribute
	 * @throws TskCoreException exception thrown if a critical error occurred
	 * within tsk core and artifacts could not be queried
	 */
	public List<BlackboardArtifact> getBlackboardArtifacts(BlackboardAttribute.ATTRIBUTE_TYPE attrType, String subString, boolean startsWith) throws TskCoreException {

		subString = "%" + subString;
		if (startsWith == false) {
			subString = subString + "%";
		}

		dbReadLock();
		try {
			Statement s = con.createStatement();
			ResultSet rs = s.executeQuery("SELECT DISTINCT blackboard_artifacts.artifact_id, "
					+ "blackboard_artifacts.obj_id, blackboard_artifacts.artifact_type_id "
					+ "FROM blackboard_artifacts, blackboard_attributes "
					+ "WHERE blackboard_artifacts.artifact_id = blackboard_attributes.artifact_id "
					+ "AND blackboard_attributes.attribute_type_id IS " + attrType.getTypeID()
					+ " AND blackboard_attributes.value_text LIKE '" + subString + "'");

			List<BlackboardArtifact> artifacts = getArtifactsHelper(rs);

			rs.close();
			s.close();
			return artifacts;
		} catch (SQLException ex) {
			throw new TskCoreException("Error getting blackboard artifacts by attribute. " + ex.getMessage(), ex);
		} finally {
			dbReadUnlock();
		}
	}

	/**
	 * Get all blackboard artifacts that have an attribute of the given type and
	 * integer value
	 *
	 * @param attrType attribute of this attribute type to look for in the
	 * artifacts
	 * @param value value of the attribute of the attrType type to look for
	 * @return a list of blackboard artifacts with such an attribute
	 * @throws TskCoreException exception thrown if a critical error occurred
	 * within tsk core and artifacts could not be queried
	 */
	public List<BlackboardArtifact> getBlackboardArtifacts(BlackboardAttribute.ATTRIBUTE_TYPE attrType, int value) throws TskCoreException {
		dbReadLock();
		try {
			Statement s = con.createStatement();
			ResultSet rs = s.executeQuery("SELECT DISTINCT blackboard_artifacts.artifact_id, "
					+ "blackboard_artifacts.obj_id, blackboard_artifacts.artifact_type_id "
					+ "FROM blackboard_artifacts, blackboard_attributes "
					+ "WHERE blackboard_artifacts.artifact_id = blackboard_attributes.artifact_id "
					+ "AND blackboard_attributes.attribute_type_id IS " + attrType.getTypeID()
					+ " AND blackboard_attributes.value_int32 IS " + value);

			List<BlackboardArtifact> artifacts = getArtifactsHelper(rs);

			rs.close();
			s.close();
			return artifacts;
		} catch (SQLException ex) {
			throw new TskCoreException("Error getting blackboard artifacts by attribute. " + ex.getMessage(), ex);
		} finally {
			dbReadUnlock();
		}
	}

	/**
	 * Get all blackboard artifacts that have an attribute of the given type and
	 * long value
	 *
	 * @param attrType attribute of this attribute type to look for in the
	 * artifacts
	 * @param value value of the attribute of the attrType type to look for
	 * @return a list of blackboard artifacts with such an attribute
	 * @throws TskCoreException exception thrown if a critical error occurred
	 * within tsk core and artifacts could not be queried
	 */
	public List<BlackboardArtifact> getBlackboardArtifacts(BlackboardAttribute.ATTRIBUTE_TYPE attrType, long value) throws TskCoreException {
		dbReadLock();
		try {
			Statement s = con.createStatement();
			ResultSet rs = s.executeQuery("SELECT DISTINCT blackboard_artifacts.artifact_id, "
					+ "blackboard_artifacts.obj_id, blackboard_artifacts.artifact_type_id "
					+ "FROM blackboard_artifacts, blackboard_attributes "
					+ "WHERE blackboard_artifacts.artifact_id = blackboard_attributes.artifact_id "
					+ "AND blackboard_attributes.attribute_type_id IS " + attrType.getTypeID()
					+ " AND blackboard_attributes.value_int64 IS " + value);

			List<BlackboardArtifact> artifacts = getArtifactsHelper(rs);

			rs.close();
			s.close();
			return artifacts;
		} catch (SQLException ex) {
			throw new TskCoreException("Error getting blackboard artifacts by attribute. " + ex.getMessage(), ex);
		} finally {
			dbReadUnlock();
		}
	}

	/**
	 * Get all blackboard artifacts that have an attribute of the given type and
	 * double value
	 *
	 * @param attrType attribute of this attribute type to look for in the
	 * artifacts
	 * @param value value of the attribute of the attrType type to look for
	 * @return a list of blackboard artifacts with such an attribute
	 * @throws TskCoreException exception thrown if a critical error occurred
	 * within tsk core and artifacts could not be queried
	 */
	public List<BlackboardArtifact> getBlackboardArtifacts(BlackboardAttribute.ATTRIBUTE_TYPE attrType, double value) throws TskCoreException {
		dbReadLock();
		try {
			Statement s = con.createStatement();
			ResultSet rs = s.executeQuery("SELECT DISTINCT blackboard_artifacts.artifact_id, "
					+ "blackboard_artifacts.obj_id, blackboard_artifacts.artifact_type_id "
					+ "FROM blackboard_artifacts, blackboard_attributes "
					+ "WHERE blackboard_artifacts.artifact_id = blackboard_attributes.artifact_id "
					+ "AND blackboard_attributes.attribute_type_id IS " + attrType.getTypeID()
					+ " AND blackboard_attributes.value_double IS " + value);

			List<BlackboardArtifact> artifacts = getArtifactsHelper(rs);

			rs.close();
			s.close();
			return artifacts;
		} catch (SQLException ex) {
			throw new TskCoreException("Error getting blackboard artifacts by attribute. " + ex.getMessage(), ex);
		} finally {
			dbReadUnlock();
		}
	}

	/**
	 * Get all blackboard artifacts that have an attribute of the given type and
	 * byte value
	 *
	 * @param attrType attribute of this attribute type to look for in the
	 * artifacts
	 * @param value value of the attribute of the attrType type to look for
	 * @return a list of blackboard artifacts with such an attribute
	 * @throws TskCoreException exception thrown if a critical error occurred
	 * within tsk core and artifacts could not be queried
	 */
	public List<BlackboardArtifact> getBlackboardArtifacts(BlackboardAttribute.ATTRIBUTE_TYPE attrType, byte value) throws TskCoreException {
		dbReadLock();
		try {
			Statement s = con.createStatement();
			ResultSet rs = s.executeQuery("SELECT DISTINCT blackboard_artifacts.artifact_id, "
					+ "blackboard_artifacts.obj_id, blackboard_artifacts.artifact_type_id "
					+ "FROM blackboard_artifacts, blackboard_attributes "
					+ "WHERE blackboard_artifacts.artifact_id = blackboard_attributes.artifact_id "
					+ "AND blackboard_attributes.attribute_type_id IS " + attrType.getTypeID()
					+ " AND blackboard_attributes.value_byte IS " + value);

			List<BlackboardArtifact> artifacts = getArtifactsHelper(rs);

			rs.close();
			s.close();
			return artifacts;
		} catch (SQLException ex) {
			throw new TskCoreException("Error getting blackboard artifacts by attribute. " + ex.getMessage(), ex);
		} finally {
			dbReadUnlock();
		}
	}

	/**
	 * Get all blackboard artifact types
	 *
	 * @return list of blackboard artifact types
	 * @throws TskCoreException exception thrown if a critical error occurred
	 * within tsk core
	 */
	public ArrayList<BlackboardArtifact.ARTIFACT_TYPE> getBlackboardArtifactTypes() throws TskCoreException {
		dbReadLock();
		try {
			ArrayList<BlackboardArtifact.ARTIFACT_TYPE> artifact_types = new ArrayList<BlackboardArtifact.ARTIFACT_TYPE>();
			Statement s = con.createStatement();
			ResultSet rs = s.executeQuery("SELECT artifact_type_id FROM blackboard_artifact_types");

			while (rs.next()) {
				artifact_types.add(BlackboardArtifact.ARTIFACT_TYPE.fromID(rs.getInt(1)));
			}
			rs.close();
			s.close();
			return artifact_types;
		} catch (SQLException ex) {
			throw new TskCoreException("Error getting artifact types. " + ex.getMessage(), ex);
		} finally {
			dbReadUnlock();
		}

	}

	/**
	 * Get all blackboard attribute types
	 *
	 * Gets both static (in enum) and dynamic attributes types (created by
	 * modules at runtime)
	 *
	 * @return list of blackboard attribute types
	 * @throws TskCoreException exception thrown if a critical error occurred
	 * within tsk core
	 */
	public ArrayList<BlackboardAttribute.ATTRIBUTE_TYPE> getBlackboardAttributeTypes() throws TskCoreException {
		dbReadLock();
		try {
			ArrayList<BlackboardAttribute.ATTRIBUTE_TYPE> attribute_types = new ArrayList<BlackboardAttribute.ATTRIBUTE_TYPE>();
			Statement s = con.createStatement();
			ResultSet rs = s.executeQuery("SELECT type_name FROM blackboard_attribute_types");

			while (rs.next()) {
				attribute_types.add(BlackboardAttribute.ATTRIBUTE_TYPE.fromLabel(rs.getString(1)));
			}
			rs.close();
			s.close();
			return attribute_types;
		} catch (SQLException ex) {
			throw new TskCoreException("Error getting attribute types. " + ex.getMessage(), ex);
		} finally {
			dbReadUnlock();
		}
	}

	/**
	 * Get count of blackboard attribute types
	 *
	 * Counts both static (in enum) and dynamic attributes types (created by
	 * modules at runtime)
	 *
	 * @return count of attribute types
	 * @throws TskCoreException exception thrown if a critical error occurs
	 * within tsk core
	 */
	public int getBlackboardAttributeTypesCount() throws TskCoreException {
		ResultSet rs = null;
		Statement s = null;
		dbReadLock();
		try {
			int count = 0;
			s = con.createStatement();
			rs = s.executeQuery("SELECT COUNT(*) FROM blackboard_attribute_types");

			if (rs.next()) {
				count = rs.getInt(1);
			} else {
				throw new TskCoreException("Error getting count of attribute types. ");
			}

			return count;
		} catch (SQLException ex) {
			throw new TskCoreException("Error getting number of blackboard artifacts by type. " + ex.getMessage(), ex);
		} finally {
			if (rs != null) {
				try {
					rs.close();
				} catch (SQLException ex) {
					logger.log(Level.WARNING, "Coud not close the result set, ", ex);
				}
			}
			if (s != null) {
				try {
					s.close();
				} catch (SQLException ex) {
					logger.log(Level.WARNING, "Coud not close the statement, ", ex);
				}
			}

			dbReadUnlock();
		}

	}

	/**
	 * Helper method to get all artifacts matching the type id name and object
	 * id
	 *
	 * @param artifactTypeID artifact type id
	 * @param artifactTypeName artifact type name
	 * @param obj_id associated object id
	 * @return list of blackboard artifacts
	 * @throws TskCoreException exception thrown if a critical error occurs
	 * within tsk core
	 */
	private ArrayList<BlackboardArtifact> getArtifactsHelper(int artifactTypeID, String artifactTypeName, long obj_id) throws TskCoreException {
		dbReadLock();
		try {
			ArrayList<BlackboardArtifact> artifacts = new ArrayList<BlackboardArtifact>();

			getArtifactsHelper1St.setLong(1, obj_id);
			getArtifactsHelper1St.setInt(1, artifactTypeID);
			ResultSet rs = getArtifactsHelper1St.executeQuery();

			while (rs.next()) {
				artifacts.add(new BlackboardArtifact(this, rs.getLong(1), obj_id, artifactTypeID, artifactTypeName, this.getArtifactTypeDisplayName(artifactTypeID)));
			}
			rs.close();

			return artifacts;
		} catch (SQLException ex) {
			throw new TskCoreException("Error getting or creating a blackboard artifact. " + ex.getMessage(), ex);
		} finally {
			dbReadUnlock();
		}
	}

	/**
	 * Helper method to get count of all artifacts matching the type id name and
	 * object id
	 *
	 * @param artifactTypeID artifact type id
	 * @param obj_id associated object id
	 * @return count of matching blackboard artifacts
	 * @throws TskCoreException exception thrown if a critical error occurs
	 * within tsk core
	 */
	private long getArtifactsCountHelper(int artifactTypeID, long obj_id) throws TskCoreException {
		ResultSet rs = null;
		dbReadLock();
		try {
			long count = 0;

			getArtifactsCountHelperSt.setLong(1, obj_id);
			getArtifactsCountHelperSt.setInt(1, artifactTypeID);
			rs = getArtifactsCountHelperSt.executeQuery();

			if (rs.next()) {
				count = rs.getLong(1);
			} else {
				throw new TskCoreException("Error getting blackboard artifact count, no rows returned");
			}

			return count;
		} catch (SQLException ex) {
			throw new TskCoreException("Error getting blackboard artifact count, " + ex.getMessage(), ex);
		} finally {
			if (rs != null) {
				try {
					rs.close();
				} catch (SQLException ex) {
					logger.log(Level.SEVERE, "Could not close the result set. ", ex);
				}
			}
			dbReadUnlock();
		}
	}

	/**
	 * helper method to get all artifacts matching the type id name
	 *
	 * @param artifactTypeID artifact type id
	 * @param artifactTypeName artifact type name
	 * @return list of blackboard artifacts
	 * @throws TskCoreException exception thrown if a critical error occurs
	 * within tsk core
	 */
	private ArrayList<BlackboardArtifact> getArtifactsHelper(int artifactTypeID, String artifactTypeName) throws TskCoreException {
		dbReadLock();
		try {
			ArrayList<BlackboardArtifact> artifacts = new ArrayList<BlackboardArtifact>();

			getArtifactsHelper2St.setInt(1, artifactTypeID);
			ResultSet rs = getArtifactsHelper2St.executeQuery();

			while (rs.next()) {
				artifacts.add(new BlackboardArtifact(this, rs.getLong(1), rs.getLong(2), artifactTypeID, artifactTypeName, this.getArtifactTypeDisplayName(artifactTypeID)));
			}
			rs.close();

			return artifacts;
		} catch (SQLException ex) {
			throw new TskCoreException("Error getting or creating a blackboard artifact. " + ex.getMessage(), ex);
		} finally {
			dbReadUnlock();
		}
	}

	/**
	 * Get all blackboard artifacts of a given type for the given object id
	 *
	 * @param artifactTypeName artifact type name
	 * @param obj_id object id
	 * @return list of blackboard artifacts
	 * @throws TskCoreException exception thrown if a critical error occurs
	 * within tsk core
	 */
	public ArrayList<BlackboardArtifact> getBlackboardArtifacts(String artifactTypeName, long obj_id) throws TskCoreException {
		int artifactTypeID = this.getArtifactTypeID(artifactTypeName);
		return getArtifactsHelper(artifactTypeID, artifactTypeName, obj_id);
	}

	/**
	 * Get all blackboard artifacts of a given type for the given object id
	 *
	 * @param artifactTypeID artifact type id (must exist in database)
	 * @param obj_id object id
	 * @return list of blackboard artifacts
	 * @throws TskCoreException exception thrown if a critical error occurs
	 * within tsk core
	 */
	public ArrayList<BlackboardArtifact> getBlackboardArtifacts(int artifactTypeID, long obj_id) throws TskCoreException {
		String artifactTypeName = this.getArtifactTypeString(artifactTypeID);

		return getArtifactsHelper(artifactTypeID, artifactTypeName, obj_id);
	}

	/**
	 * Get all blackboard artifacts of a given type for the given object id
	 *
	 * @param artifactType artifact type enum
	 * @param obj_id object id
	 * @return list of blackboard artifacts
	 * @throws TskCoreException exception thrown if a critical error occurs
	 * within tsk core
	 */
	public ArrayList<BlackboardArtifact> getBlackboardArtifacts(ARTIFACT_TYPE artifactType, long obj_id) throws TskCoreException {
		return getArtifactsHelper(artifactType.getTypeID(), artifactType.getLabel(), obj_id);
	}

	/**
	 * Get count of all blackboard artifacts of a given type for the given
	 * object id
	 *
	 * @param artifactTypeName artifact type name
	 * @param obj_id object id
	 * @return count of blackboard artifacts
	 * @throws TskCoreException exception thrown if a critical error occurs
	 * within tsk core
	 */
	public long getBlackboardArtifactsCount(String artifactTypeName, long obj_id) throws TskCoreException {
		int artifactTypeID = this.getArtifactTypeID(artifactTypeName);
		return getArtifactsCountHelper(artifactTypeID, obj_id);
	}

	/**
	 * Get count of all blackboard artifacts of a given type for the given
	 * object id
	 *
	 * @param artifactTypeID artifact type id (must exist in database)
	 * @param obj_id object id
	 * @return count of blackboard artifacts
	 * @throws TskCoreException exception thrown if a critical error occurs
	 * within tsk core
	 */
	public long getBlackboardArtifactsCount(int artifactTypeID, long obj_id) throws TskCoreException {
		return getArtifactsCountHelper(artifactTypeID, obj_id);
	}

	/**
	 * Get count of all blackboard artifacts of a given type for the given
	 * object id
	 *
	 * @param artifactType artifact type enum
	 * @param obj_id object id
	 * @return count of blackboard artifacts
	 * @throws TskCoreException exception thrown if a critical error occurs
	 * within tsk core
	 */
	public long getBlackboardArtifactsCount(ARTIFACT_TYPE artifactType, long obj_id) throws TskCoreException {
		return getArtifactsCountHelper(artifactType.getTypeID(), obj_id);
	}

	/**
	 * Get all blackboard artifacts of a given type
	 *
	 * @param artifactTypeName artifact type name
	 * @return list of blackboard artifacts
	 * @throws TskCoreException exception thrown if a critical error occurs
	 * within tsk core
	 */
	public ArrayList<BlackboardArtifact> getBlackboardArtifacts(String artifactTypeName) throws TskCoreException {
		int artifactTypeID = this.getArtifactTypeID(artifactTypeName);
		return getArtifactsHelper(artifactTypeID, artifactTypeName);
	}

	/**
	 * Get all blackboard artifacts of a given type
	 *
	 * @param artifactType artifact type enum
	 * @return list of blackboard artifacts
	 * @throws TskCoreException exception thrown if a critical error occurs
	 * within tsk core
	 */
	public ArrayList<BlackboardArtifact> getBlackboardArtifacts(ARTIFACT_TYPE artifactType) throws TskCoreException {
		return getArtifactsHelper(artifactType.getTypeID(), artifactType.getLabel());
	}

	/**
	 * Get all blackboard artifacts of a given type with an attribute of a given
	 * type and String value.
	 *
	 * @param artifactType artifact type enum
	 * @param attrType attribute type enum
	 * @param value String value of attribute
	 * @return list of blackboard artifacts
	 * @throws TskCoreException exception thrown if a critical error occurs
	 * within tsk core
	 */
	public List<BlackboardArtifact> getBlackboardArtifacts(ARTIFACT_TYPE artifactType, BlackboardAttribute.ATTRIBUTE_TYPE attrType, String value) throws TskCoreException {
		dbReadLock();
		try {
			Statement s = con.createStatement();
			ResultSet rs = s.executeQuery("SELECT DISTINCT blackboard_artifacts.artifact_id, "
					+ "blackboard_artifacts.obj_id, blackboard_artifacts.artifact_type_id "
					+ "FROM blackboard_artifacts, blackboard_attributes "
					+ "WHERE blackboard_artifacts.artifact_id = blackboard_attributes.artifact_id "
					+ "AND blackboard_attributes.attribute_type_id IS " + attrType.getTypeID()
					+ " AND blackboard_artifacts.artifact_type_id = " + artifactType.getTypeID()
					+ " AND blackboard_attributes.value_text IS '" + value + "'");

			List<BlackboardArtifact> artifacts = getArtifactsHelper(rs);

			rs.close();
			s.close();
			return artifacts;
		} catch (SQLException ex) {
			throw new TskCoreException("Error getting blackboard artifacts by artifact type and attribute. " + ex.getMessage(), ex);
		} finally {
			dbReadUnlock();
		}
	}

	/**
	 * Get the blackboard artifact with the given artifact id
	 *
	 * @param artifactID artifact ID
	 * @return blackboard artifact
	 * @throws TskCoreException exception thrown if a critical error occurs
	 * within tsk core
	 */
	public BlackboardArtifact getBlackboardArtifact(long artifactID) throws TskCoreException {
		dbReadLock();
		try {
			getBlackboardArtifactSt.setLong(1, artifactID);
			ResultSet rs = getBlackboardArtifactSt.executeQuery();
			long obj_id = rs.getLong(1);
			int artifact_type_id = rs.getInt(2);
			rs.close();
			return new BlackboardArtifact(this, artifactID, obj_id, artifact_type_id, this.getArtifactTypeString(artifact_type_id), this.getArtifactTypeDisplayName(artifact_type_id));

		} catch (SQLException ex) {
			throw new TskCoreException("Error getting a blackboard artifact. " + ex.getMessage(), ex);
		} finally {
			dbReadUnlock();
		}
	}

	/**
	 * Add a blackboard attribute. All information for the attribute should be
	 * in the given attribute
	 *
	 * @param attr a blackboard attribute. All necessary information should be
	 * filled in.
	 * @throws TskCoreException exception thrown if a critical error occurs
	 * within tsk core
	 */
	public void addBlackboardAttribute(BlackboardAttribute attr) throws TskCoreException {
		dbWriteLock();
		try {
			PreparedStatement ps = null;
			switch (attr.getValueType()) {
				case STRING:
					addBlackboardAttributeStringSt.setString(6, escapeForBlackboard(attr.getValueString()));
					ps = addBlackboardAttributeStringSt;
					break;
				case BYTE:
					addBlackboardAttributeByteSt.setBytes(6, attr.getValueBytes());
					ps = addBlackboardAttributeByteSt;
					break;
				case INTEGER:
					addBlackboardAttributeIntegerSt.setInt(6, attr.getValueInt());
					ps = addBlackboardAttributeIntegerSt;
					break;
				case LONG:
					addBlackboardAttributeLongSt.setLong(6, attr.getValueLong());
					ps = addBlackboardAttributeLongSt;
					break;
				case DOUBLE:
					addBlackboardAttributeDoubleSt.setDouble(6, attr.getValueDouble());
					ps = addBlackboardAttributeDoubleSt;
					break;
			} // end switch

			//set common fields
			ps.setLong(1, attr.getArtifactID());
			ps.setString(2, attr.getModuleName());
			ps.setString(3, attr.getContext());
			ps.setInt(4, attr.getAttributeTypeID());
			ps.setLong(5, attr.getValueType().getType());
			ps.executeUpdate();
			ps.clearParameters();
		} catch (SQLException ex) {
			throw new TskCoreException("Error getting or creating a blackboard artifact.", ex);
		} finally {
			dbWriteUnlock();
		}
	}

	/**
	 * Add a blackboard attributes in bulk. All information for the attribute
	 * should be in the given attribute
	 *
	 * @param attributes collection of blackboard attributes. All necessary
	 * information should be filled in.
	 * @throws TskCoreException exception thrown if a critical error occurs
	 * within tsk core
	 */
	public void addBlackboardAttributes(Collection<BlackboardAttribute> attributes) throws TskCoreException {
		dbWriteLock();
		try {
			con.setAutoCommit(false);
		} catch (SQLException ex) {
			dbWriteUnlock();
			throw new TskCoreException("Error creating transaction, no attributes created.", ex);
		}

		for (final BlackboardAttribute attr : attributes) {
			PreparedStatement ps = null;
			try {
				switch (attr.getValueType()) {
					case STRING:
						addBlackboardAttributeStringSt.setString(6, escapeForBlackboard(attr.getValueString()));
						ps = addBlackboardAttributeStringSt;
						break;
					case BYTE:
						addBlackboardAttributeByteSt.setBytes(6, attr.getValueBytes());
						ps = addBlackboardAttributeByteSt;
						break;
					case INTEGER:
						addBlackboardAttributeIntegerSt.setInt(6, attr.getValueInt());
						ps = addBlackboardAttributeIntegerSt;
						break;
					case LONG:
						addBlackboardAttributeLongSt.setLong(6, attr.getValueLong());
						ps = addBlackboardAttributeLongSt;
						break;
					case DOUBLE:
						addBlackboardAttributeDoubleSt.setDouble(6, attr.getValueDouble());
						ps = addBlackboardAttributeDoubleSt;
						break;
				}

				//set commmon fields and exec. update
				ps.setLong(1, attr.getArtifactID());
				ps.setString(2, attr.getModuleName());
				ps.setString(3, attr.getContext());
				ps.setInt(4, attr.getAttributeTypeID());
				ps.setLong(5, attr.getValueType().getType());
				ps.executeUpdate();
				ps.clearParameters();

			} catch (SQLException ex) {
				logger.log(Level.WARNING, "Error adding attribute: " + attr.toString(), ex);
				//try to add more attributes 
			}
		} //end for every attribute

		//commit transaction
		try {
			con.commit();
		} catch (SQLException ex) {
			throw new TskCoreException("Error committing transaction, no attributes created.", ex);
		} finally {
			try {
				con.setAutoCommit(true);
			} catch (SQLException ex) {
				throw new TskCoreException("Error setting autocommit and closing the transaction!", ex);
			} finally {
				dbWriteUnlock();
			}
		}

	}

	/**
	 * add an attribute type with the given name
	 *
	 * @param attrTypeString name of the new attribute
	 * @param displayName the (non-unique) display name of the attribute type
	 * @return the id of the new attribute
	 * @throws TskCoreException exception thrown if a critical error occurs
	 * within tsk core
	 */
	public int addAttrType(String attrTypeString, String displayName) throws TskCoreException {
		addAttrType(attrTypeString, displayName, attributeIDcounter);
		int retval = attributeIDcounter;
		attributeIDcounter++;
		return retval;

	}

	/**
	 * helper method. add an attribute type with the given name and id
	 *
	 * @param attrTypeString type name
	 * @param displayName the (non-unique) display name of the attribute type
	 * @param typeID type id
	 * @throws TskCoreException exception thrown if a critical error occurs
	 * within tsk core
	 */
	private void addAttrType(String attrTypeString, String displayName, int typeID) throws TskCoreException {
		dbWriteLock();
		try {
			Statement s = con.createStatement();
			ResultSet rs = s.executeQuery("SELECT * from blackboard_attribute_types WHERE type_name = '" + attrTypeString + "'");
			if (!rs.next()) {
				s.executeUpdate("INSERT INTO blackboard_attribute_types (attribute_type_id, type_name, display_name) VALUES (" + typeID + ", '" + attrTypeString + "', '" + displayName + "')");
				rs.close();
				s.close();
			} else {
				rs.close();
				s.close();
				throw new TskCoreException("Attribute with that name already exists");
			}
		} catch (SQLException ex) {
			throw new TskCoreException("Error getting attribute type id.", ex);
		} finally {
			dbWriteUnlock();
		}
	}

	/**
	 * Get the attribute id that corresponds to the given string. If that string
	 * does not exist it will be added to the table.
	 *
	 * @param attrTypeString attribute type string
	 * @return attribute id
	 * @throws TskCoreException exception thrown if a critical error occurs
	 * within tsk core
	 */
	public int getAttrTypeID(String attrTypeString) throws TskCoreException {
		dbReadLock();
		try {
			Statement s = con.createStatement();
			ResultSet rs;

			rs = s.executeQuery("SELECT attribute_type_id FROM blackboard_attribute_types WHERE type_name = '" + attrTypeString + "'");
			if (rs.next()) {
				int type = rs.getInt(1);
				rs.close();
				s.close();
				return type;
			} else {
				rs.close();
				s.close();
				throw new TskCoreException("No id with that name");
			}
		} catch (SQLException ex) {
			throw new TskCoreException("Error getting attribute type id.", ex);
		} finally {
			dbReadUnlock();
		}
	}

	/**
	 * Get the string associated with the given id. Will throw an error if that
	 * id does not exist
	 *
	 * @param attrTypeID attribute id
	 * @return string associated with the given id
	 * @throws TskCoreException exception thrown if a critical error occurs
	 * within tsk core
	 */
	public String getAttrTypeString(int attrTypeID) throws TskCoreException {
		dbReadLock();
		try {
			Statement s = con.createStatement();
			ResultSet rs;

			rs = s.executeQuery("SELECT type_name FROM blackboard_attribute_types WHERE attribute_type_id = " + attrTypeID);
			if (rs.next()) {
				String type = rs.getString(1);
				rs.close();
				s.close();
				return type;
			} else {
				rs.close();
				s.close();
				throw new TskCoreException("No type with that id.");
			}

		} catch (SQLException ex) {
			throw new TskCoreException("Error getting or creating a attribute type name.", ex);
		} finally {
			dbReadUnlock();
		}
	}

	/**
	 * Get the display name for the attribute with the given id. Will throw an
	 * error if that id does not exist
	 *
	 * @param attrTypeID attribute id
	 * @return string associated with the given id
	 * @throws TskCoreException exception thrown if a critical error occurs
	 * within tsk core
	 */
	public String getAttrTypeDisplayName(int attrTypeID) throws TskCoreException {
		dbReadLock();
		try {
			Statement s = con.createStatement();
			ResultSet rs;

			rs = s.executeQuery("SELECT display_name FROM blackboard_attribute_types WHERE attribute_type_id = " + attrTypeID);
			if (rs.next()) {
				String type = rs.getString(1);
				rs.close();
				s.close();
				return type;
			} else {
				rs.close();
				s.close();
				throw new TskCoreException("No type with that id.");
			}

		} catch (SQLException ex) {
			throw new TskCoreException("Error getting or creating a attribute type name.", ex);
		} finally {
			dbReadUnlock();
		}
	}

	/**
	 * Get artifact type id for the given string. Will throw an error if one
	 * with that name does not exist.
	 *
	 * @param artifactTypeString name for an artifact type
	 * @return artifact type
	 * @throws TskCoreException exception thrown if a critical error occurs
	 * within tsk core
	 */
	int getArtifactTypeID(String artifactTypeString) throws TskCoreException {
		dbReadLock();
		try {
			Statement s = con.createStatement();
			ResultSet rs;

			rs = s.executeQuery("SELECT artifact_type_id FROM blackboard_artifact_types WHERE type_name = '" + artifactTypeString + "'");
			if (rs.next()) {
				int type = rs.getInt(1);
				rs.close();
				s.close();
				return type;
			} else {
				rs.close();
				s.close();
				throw new TskCoreException("No artifact with that name exists");
			}

		} catch (SQLException ex) {
			throw new TskCoreException("Error getting artifact type id." + ex.getMessage(), ex);
		} finally {
			dbReadUnlock();
		}
	}

	/**
	 * Get artifact type name for the given string. Will throw an error if that
	 * artifact doesn't exist. Use addArtifactType(...) to create a new one.
	 *
	 * @param artifactTypeID id for an artifact type
	 * @return name of that artifact type
	 * @throws TskCoreException exception thrown if a critical error occurs
	 * within tsk core
	 */
	String getArtifactTypeString(int artifactTypeID) throws TskCoreException {
		dbReadLock();
		try {
			Statement s = con.createStatement();
			ResultSet rs;

			rs = s.executeQuery("SELECT type_name FROM blackboard_artifact_types WHERE artifact_type_id = " + artifactTypeID);
			if (rs.next()) {
				String type = rs.getString(1);
				rs.close();
				s.close();
				return type;
			} else {
				rs.close();
				s.close();
				throw new TskCoreException("Error: no artifact with that name in database");
			}

		} catch (SQLException ex) {
			throw new TskCoreException("Error getting artifact type id.", ex);
		} finally {
			dbReadUnlock();
		}
	}

	/**
	 * Get artifact type display name for the given string. Will throw an error
	 * if that artifact doesn't exist. Use addArtifactType(...) to create a new
	 * one.
	 *
	 * @param artifactTypeID id for an artifact type
	 * @return display name of that artifact type
	 * @throws TskCoreException exception thrown if a critical error occurs
	 * within tsk core
	 */
	String getArtifactTypeDisplayName(int artifactTypeID) throws TskCoreException {
		dbReadLock();
		try {
			Statement s = con.createStatement();
			ResultSet rs;

			rs = s.executeQuery("SELECT display_name FROM blackboard_artifact_types WHERE artifact_type_id = " + artifactTypeID);
			if (rs.next()) {
				String type = rs.getString(1);
				rs.close();
				s.close();
				return type;
			} else {
				rs.close();
				s.close();
				throw new TskCoreException("Error: no artifact with that name in database");
			}

		} catch (SQLException ex) {
			throw new TskCoreException("Error getting artifact type id.", ex);
		} finally {
			dbReadUnlock();
		}
	}

	/**
	 * Add an artifact type with the given name. Will return an id that can be
	 * used to look that artifact type up.
	 *
	 * @param artifactTypeName System (unique) name of artifact
	 * @param displayName Display (non-unique) name of artifact
	 * @return ID of artifact added
	 * @throws TskCoreException exception thrown if a critical error occurs
	 * within tsk core
	 */
	public int addArtifactType(String artifactTypeName, String displayName) throws TskCoreException {
		addArtifactType(artifactTypeName, displayName, artifactIDcounter);
		int retval = artifactIDcounter;
		artifactIDcounter++;
		return retval;
	}

	/**
	 * helper method. add an artifact with the given type and id
	 *
	 * @param artifactTypeName type name
	 * @param displayName Display (non-unique) name of artifact
	 * @param typeID type id
	 * @throws TskCoreException exception thrown if a critical error occurs
	 * within tsk core
	 */
	private void addArtifactType(String artifactTypeName, String displayName, int typeID) throws TskCoreException {
		dbWriteLock();
		try {
			Statement s = con.createStatement();
			ResultSet rs = s.executeQuery("SELECT * FROM blackboard_artifact_types WHERE type_name = '" + artifactTypeName + "'");
			if (!rs.next()) {
				s.executeUpdate("INSERT INTO blackboard_artifact_types (artifact_type_id, type_name, display_name) VALUES (" + typeID + " , '" + artifactTypeName + "', '" + displayName + "')");
				rs.close();
				s.close();
			} else {
				rs.close();
				s.close();
				throw new TskCoreException("Artifact with that name already exists");
			}
		} catch (SQLException ex) {
			throw new TskCoreException("Error adding artifact type.", ex);
		} finally {
			dbWriteUnlock();
		}

	}

	public ArrayList<BlackboardAttribute> getBlackboardAttributes(final BlackboardArtifact artifact) throws TskCoreException {
		final ArrayList<BlackboardAttribute> attributes = new ArrayList<BlackboardAttribute>();
		ResultSet rs = null;
		dbReadLock();
		try {
			getBlackboardAttributesSt.setLong(1, artifact.getArtifactID());
			rs = getBlackboardAttributesSt.executeQuery();
			while (rs.next()) {

				final BlackboardAttribute attr = new BlackboardAttribute(
						rs.getLong(1),
						rs.getInt(4),
						rs.getString(2),
						rs.getString(3),
						BlackboardAttribute.TSK_BLACKBOARD_ATTRIBUTE_VALUE_TYPE.fromType(rs.getInt(5)),
						rs.getInt(8),
						rs.getLong(9),
						rs.getDouble(10),
						rs.getString(7),
						rs.getBytes(6), this);

				attributes.add(attr);
			}
			rs.close();

			return attributes;
		} catch (SQLException ex) {
			throw new TskCoreException("Error getting attributes for artifact: " + artifact.getArtifactID(), ex);
		} finally {
			dbReadUnlock();
		}
	}

	/**
	 * Get all attributes that match a where clause. The clause should begin
	 * with "WHERE" or "JOIN". To use this method you must know the database
	 * tables
	 *
	 * @param whereClause a sqlite where clause
	 * @return a list of matching attributes
	 * @throws TskCoreException exception thrown if a critical error occurs
	 * within tsk core
	 */
	public ArrayList<BlackboardAttribute> getMatchingAttributes(String whereClause) throws TskCoreException {
		ArrayList<BlackboardAttribute> matches = new ArrayList<BlackboardAttribute>();
		dbReadLock();
		try {
			Statement s;

			s = con.createStatement();

			ResultSet rs = s.executeQuery("Select artifact_id, source, context, attribute_type_id, value_type, "
					+ "value_byte, value_text, value_int32, value_int64, value_double FROM blackboard_attributes " + whereClause);

			while (rs.next()) {
				BlackboardAttribute attr = new BlackboardAttribute(rs.getLong("artifact_id"), rs.getInt("attribute_type_id"), rs.getString("source"), rs.getString("context"),
						BlackboardAttribute.TSK_BLACKBOARD_ATTRIBUTE_VALUE_TYPE.fromType(rs.getInt("value_type")), rs.getInt("value_int32"), rs.getLong("value_int64"), rs.getDouble("value_double"),
						rs.getString("value_text"), rs.getBytes("value_byte"), this);
				matches.add(attr);
			}
			rs.close();
			s.close();

			return matches;
		} catch (SQLException ex) {
			throw new TskCoreException("Error getting attributes. using this where clause: " + whereClause, ex);
		} finally {
			dbReadUnlock();
		}
	}

	/**
	 * Get all artifacts that match a where clause. The clause should begin with
	 * "WHERE" or "JOIN". To use this method you must know the database tables
	 *
	 * @param whereClause a sqlite where clause
	 * @return a list of matching artifacts
	 * @throws TskCoreException exception thrown if a critical error occurs
	 * within tsk core
	 */
	public ArrayList<BlackboardArtifact> getMatchingArtifacts(String whereClause) throws TskCoreException {
		ArrayList<BlackboardArtifact> matches = new ArrayList<BlackboardArtifact>();
		dbReadLock();
		try {
			Statement s;
			s = con.createStatement();

			ResultSet rs = s.executeQuery("Select artifact_id, obj_id, artifact_type_id FROM blackboard_artifacts " + whereClause);

			while (rs.next()) {
				BlackboardArtifact artifact = new BlackboardArtifact(this, rs.getLong(1), rs.getLong(2), rs.getInt(3), this.getArtifactTypeString(rs.getInt(3)), this.getArtifactTypeDisplayName(rs.getInt(3)));
				matches.add(artifact);
			}
			rs.close();
			s.close();
			return matches;
		} catch (SQLException ex) {
			throw new TskCoreException("Error getting attributes. using this where clause: " + whereClause, ex);
		} finally {
			dbReadUnlock();
		}
	}

	/**
	 * Add a new blackboard artifact with the given type. If that artifact type
	 * does not exist an error will be thrown. The artifact typename can be
	 * looked up in the returned blackboard artifact
	 *
	 * @param artifactTypeID the type the given artifact should have
	 * @param obj_id the content object id associated with this artifact
	 * @return a new blackboard artifact
	 * @throws TskCoreException exception thrown if a critical error occurs
	 * within tsk core
	 */
	public BlackboardArtifact newBlackboardArtifact(int artifactTypeID, long obj_id) throws TskCoreException {
		dbWriteLock();
		try {
			String artifactTypeName = this.getArtifactTypeString(artifactTypeID);
			String artifactDisplayName = this.getArtifactTypeDisplayName(artifactTypeID);

			long artifactID = -1;
			addArtifactSt1.setLong(1, obj_id);
			addArtifactSt1.setInt(2, artifactTypeID);
			addArtifactSt1.executeUpdate();

			getLastArtifactId.setLong(1, obj_id);
			getLastArtifactId.setInt(2, artifactTypeID);

			final ResultSet rs = getLastArtifactId.executeQuery();
			artifactID = rs.getLong(1);
			rs.close();

			addArtifactSt1.clearParameters();
			getLastArtifactId.clearParameters();

			return new BlackboardArtifact(this, artifactID, obj_id, artifactTypeID,
					artifactTypeName, artifactDisplayName);

		} catch (SQLException ex) {
			throw new TskCoreException("Error getting or creating a blackboard artifact. " + ex.getMessage(), ex);
		} finally {
			dbWriteUnlock();
		}
	}

	/**
	 * Add a new blackboard artifact with the given type.
	 *
	 * @param artifactType the type the given artifact should have
	 * @param obj_id the content object id associated with this artifact
	 * @return a new blackboard artifact
	 * @throws TskCoreException exception thrown if a critical error occurs
	 * within tsk core
	 */
	public BlackboardArtifact newBlackboardArtifact(ARTIFACT_TYPE artifactType, long obj_id) throws TskCoreException {
		dbWriteLock();
		try {
			final int type = artifactType.getTypeID();

			long artifactID = -1;
			addArtifactSt1.setLong(1, obj_id);
			addArtifactSt1.setInt(2, type);
			addArtifactSt1.executeUpdate();

			getLastArtifactId.setLong(1, obj_id);
			getLastArtifactId.setInt(2, type);
			final ResultSet rs = getLastArtifactId.executeQuery();
			if (rs.next()) {
				artifactID = rs.getLong(1);
			}

			rs.close();

			addArtifactSt1.clearParameters();
			getLastArtifactId.clearParameters();

			return new BlackboardArtifact(this, artifactID, obj_id, type,
					artifactType.getLabel(), artifactType.getDisplayName());

		} catch (SQLException ex) {
			throw new TskCoreException("Error getting or creating a blackboard artifact. " + ex.getMessage(), ex);
		} finally {
			dbWriteUnlock();
		}
	}

	/**
	 * Add one of the built in artifact types
	 *
	 * @param type type enum
	 * @throws TskException
	 * @throws TskCoreException exception thrown if a critical error occurs
	 * within tsk core
	 */
	private void addBuiltInArtifactType(ARTIFACT_TYPE type) throws TskCoreException {
		addArtifactType(type.getLabel(), type.getDisplayName(), type.getTypeID());
	}

	/**
	 * Add one of the built in attribute types
	 *
	 * @param type type enum
	 * @throws TskCoreException exception thrown if a critical error occurs
	 * within tsk core
	 */
	private void addBuiltInAttrType(ATTRIBUTE_TYPE type) throws TskCoreException {
		addAttrType(type.getLabel(), type.getDisplayName(), type.getTypeID());
	}

	/**
	 * Checks if the content object has children. Note: this is generally more
	 * efficient then preloading all children and checking if the set is empty,
	 * and facilities lazy loading.
	 *
	 * @param content content object to check for children
	 * @return true if has children, false otherwise
	 * @throws TskCoreException exception thrown if a critical error occurs
	 * within tsk core
	 */
	boolean getContentHasChildren(Content content) throws TskCoreException {
		boolean hasChildren = false;

		ResultSet rs = null;
		dbReadLock();
		try {
			hasChildrenSt.setLong(1, content.getId());
			rs = hasChildrenSt.executeQuery();
			if (rs.next()) {
				hasChildren = rs.getInt(1) > 0;
			}

		} catch (SQLException e) {
			logger.log(Level.SEVERE, "Error checking for children of parent: " + content, e);
		} finally {
			if (rs != null) {
				try {
					rs.close();
				} catch (SQLException ex) {
					logger.log(Level.SEVERE, "Error closing a result set after checking for children.", ex);
				}
			}
			dbReadUnlock();

		}
		return hasChildren;

	}
	
	/**
	 * Counts if the content object  children. Note: this is generally more
	 * efficient then preloading all children and counting,
	 * and facilities lazy loading.
	 *
	 * @param content content object to check for children count
	 * @return children count
	 * @throws TskCoreException exception thrown if a critical error occurs
	 * within tsk core
	 */
	int getContentChildrenCount(Content content) throws TskCoreException {
		int countChildren = -1;

		ResultSet rs = null;
		dbReadLock();
		try {
			hasChildrenSt.setLong(1, content.getId());
			rs = hasChildrenSt.executeQuery();
			if (rs.next()) {
				countChildren = rs.getInt(1);
			}

		} catch (SQLException e) {
			logger.log(Level.SEVERE, "Error checking for children of parent: " + content, e);
		} finally {
			if (rs != null) {
				try {
					rs.close();
				} catch (SQLException ex) {
					logger.log(Level.SEVERE, "Error closing a result set after checking for children.", ex);
				}
			}
			dbReadUnlock();

		}
		return countChildren;

	}

	/**
	 * Returns the list of AbstractFile Children for a given AbstractFileParent
	 *
	 * @param parent the content parent to get abstract file children for
	 * @param type children type to look for, defined in TSK_DB_FILES_TYPE_ENUM
	 * @throws TskCoreException exception thrown if a critical error occurs
	 * within tsk core
	 */
	List<Content> getAbstractFileChildren(Content parent, TSK_DB_FILES_TYPE_ENUM type) throws TskCoreException {

		List<Content> children = new ArrayList<Content>();

		dbReadLock();
		try {

			long parentId = parent.getId();

			getAbstractFileChildren.setLong(1, parentId);
			getAbstractFileChildren.setShort(2, type.getFileType());

			final ResultSet rs = getAbstractFileChildren.executeQuery();

			while (rs.next()) {
				if (type == TSK_DB_FILES_TYPE_ENUM.FS) {
					FsContent result;
					if (rs.getShort("meta_type") == TSK_FS_META_TYPE_ENUM.TSK_FS_META_TYPE_DIR.getValue()) {
						result = rsHelper.directory(rs, null);
					} else {
						result = rsHelper.file(rs, null);
					}
					children.add(result);
				} else if (type == TSK_DB_FILES_TYPE_ENUM.VIRTUAL_DIR) {
					String parentPath = rs.getString("parent_path");
					if (parentPath == null) {
						parentPath = "";
					}
					VirtualDirectory virtDir = new VirtualDirectory(this, rs.getLong("obj_id"),
							rs.getString("name"),
							TSK_FS_NAME_TYPE_ENUM.valueOf(rs.getShort("dir_type")), 
							TSK_FS_META_TYPE_ENUM.ValueOf(rs.getShort("meta_type")),
							TSK_FS_NAME_FLAG_ENUM.valueOf(rs.getShort("dir_flags")), rs.getShort("meta_flags"),
							rs.getLong("size"), rs.getString("md5"), 
							FileKnown.valueOf(rs.getByte("known")), parentPath);
					children.add(virtDir);
<<<<<<< HEAD
				} else if (type == TSK_DB_FILES_TYPE_ENUM.UNALLOC_BLOCKS) {
=======
				} else if (type == TSK_DB_FILES_TYPE_ENUM.UNALLOC_BLOCKS ||
						type == TSK_DB_FILES_TYPE_ENUM.CARVED) {
>>>>>>> 1841792b
					String parentPath = rs.getString("parent_path");
					if (parentPath == null) {
						parentPath = "";
					}
					final LayoutFile lf =
							new LayoutFile(this, rs.getLong("obj_id"), rs.getString("name"),
<<<<<<< HEAD
							TSK_DB_FILES_TYPE_ENUM.UNALLOC_BLOCKS,
=======
							type,
>>>>>>> 1841792b
							TSK_FS_NAME_TYPE_ENUM.valueOf(rs.getShort("dir_type")), 
							TSK_FS_META_TYPE_ENUM.ValueOf(rs.getShort("meta_type")),
							TSK_FS_NAME_FLAG_ENUM.valueOf(rs.getShort("dir_flags")), 
							rs.getShort("meta_flags"),
							rs.getLong("size"),
							rs.getString("md5"), FileKnown.valueOf(rs.getByte("known")), parentPath);
					children.add(lf);
				} else if (type == TSK_DB_FILES_TYPE_ENUM.DERIVED) {
					final DerivedFile df = rsHelper.derivedFile(rs, parentId);
					children.add(df);
				} else if (type == TSK_DB_FILES_TYPE_ENUM.LOCAL) {
					//TODO
				}
			}
			rs.close();
		} catch (SQLException ex) {
			throw new TskCoreException("Error getting AbstractFile children for Content.", ex);
		} finally {
			dbReadUnlock();
		}
		return children;
	}

	List<Long> getAbstractFileChildrenIds(Content parent, TSK_DB_FILES_TYPE_ENUM type) throws TskCoreException {
		final List<Long> children = new ArrayList<Long>();

		dbReadLock();
		try {

			getAbstractFileChildrenIds.setLong(1, parent.getId());
			getAbstractFileChildrenIds.setShort(2, type.getFileType());

			ResultSet rs = getAbstractFileChildrenIds.executeQuery();

			while (rs.next()) {
				children.add(rs.getLong(1));
			}
			rs.close();
		} catch (SQLException ex) {
			throw new TskCoreException("Error getting AbstractFile children for Content.", ex);
		} finally {
			dbReadUnlock();
		}
		return children;
	}

	/**
	 * Stores a pair of object ID and its type
	 */
	static class ObjectInfo {

		long id;
		TskData.ObjectType type;

		ObjectInfo(long id, ObjectType type) {
			this.id = id;
			this.type = type;
		}
	}

	/**
	 * Get info about children of a given Content from the database. TODO: the
	 * results of this method are volumes, file systems, and fs files.
	 *
	 * @param c Parent object to run query against
	 * @throws TskCoreException exception thrown if a critical error occurs
	 * within tsk core
	 */
	Collection<ObjectInfo> getChildrenInfo(Content c) throws TskCoreException {
		dbReadLock();
		try {
			Statement s = con.createStatement();
			String query = "SELECT tsk_objects.obj_id, tsk_objects.type ";
			query += "FROM tsk_objects left join tsk_files ";
			query += "ON tsk_objects.obj_id=tsk_files.obj_id ";
			query += "WHERE tsk_objects.par_obj_id = " + c.getId() + " ";
			ResultSet rs = s.executeQuery(query);

			Collection<ObjectInfo> infos = new ArrayList<ObjectInfo>();

			while (rs.next()) {
				infos.add(new ObjectInfo(rs.getLong("obj_id"), ObjectType.valueOf(rs.getShort("type"))));
			}
			rs.close();
			s.close();
			return infos;
		} catch (SQLException ex) {
			throw new TskCoreException("Error getting Children Info for Content.", ex);
		} finally {
			dbReadUnlock();
		}
	}

	/**
	 * Get parent info for the parent of the content object
	 *
	 * @param c content object to get parent info for
	 * @return the parent object info with the parent object type and id
	 * @throws TskCoreException exception thrown if a critical error occurs
	 * within tsk core
	 */
	ObjectInfo getParentInfo(Content c) throws TskCoreException {
		dbReadLock();
		try {
			Statement s = con.createStatement();
			ResultSet rs = s.executeQuery("SELECT parent.obj_id, parent.type "
					+ "FROM tsk_objects AS parent JOIN tsk_objects AS child "
					+ "ON child.par_obj_id = parent.obj_id "
					+ "WHERE child.obj_id = " + c.getId());

			ObjectInfo info;

			if (rs.next()) {
				info = new ObjectInfo(rs.getLong(1), ObjectType.valueOf(rs.getShort(2)));
				rs.close();
				s.close();
				return info;
			} else {
				rs.close();
				s.close();
				throw new TskCoreException("Given content (id: " + c.getId() + ") has no parent.");
			}
		} catch (SQLException ex) {
			throw new TskCoreException("Error getting Parent Info for Content.", ex);
		} finally {
			dbReadUnlock();
		}
	}

	/**
	 * Get parent info for the parent of the content object id
	 *
	 * @param id content object id to get parent info for
	 * @return the parent object info with the parent object type and id
	 * @throws TskCoreException exception thrown if a critical error occurs
	 * within tsk core
	 */
	ObjectInfo getParentInfo(long contentId) throws TskCoreException {
		dbReadLock();
		try {
			Statement s = con.createStatement();
			ResultSet rs = s.executeQuery("SELECT parent.obj_id, parent.type "
					+ "FROM tsk_objects AS parent JOIN tsk_objects AS child "
					+ "ON child.par_obj_id = parent.obj_id "
					+ "WHERE child.obj_id = " + contentId);

			ObjectInfo info;

			if (rs.next()) {
				info = new ObjectInfo(rs.getLong(1), ObjectType.valueOf(rs.getShort(2)));
				rs.close();
				s.close();
				return info;
			} else {
				rs.close();
				s.close();
				throw new TskCoreException("Given content (id: " + contentId + ") has no parent.");
			}
		} catch (SQLException ex) {
			throw new TskCoreException("Error getting Parent Info for Content: " + contentId, ex);
		} finally {
			dbReadUnlock();
		}
	}

	/**
	 * Gets parent directory for FsContent object
	 *
	 * @param fsc FsContent to get parent dir for
	 * @return the parent Directory
	 * @throws TskCoreException thrown if critical error occurred within tsk
	 * core
	 */
	Directory getParentDirectory(FsContent fsc) throws TskCoreException {
		if (fsc.isRoot()) {
			throw new TskCoreException("Given FsContent (id: " + fsc.getId() + ") is a root object (can't have parent directory).");
		} else {
			ObjectInfo parentInfo = getParentInfo(fsc);

			Directory parent = null;

			if (parentInfo.type == ObjectType.ABSTRACTFILE) {
				parent = getDirectoryById(parentInfo.id, fsc.getFileSystem());
			} else {
				throw new TskCoreException("Parent of FsContent (id: " + fsc.getId() + ") has wrong type to be directory: " + parentInfo.type);
			}

			return parent;
		}
	}

	/**
	 * Get content object by content id
	 *
	 * @param id to get content object for
	 * @return instance of a Content object (one of its subclasses), or null if
	 * not found.
	 * @throws TskCoreException thrown if critical error occurred within tsk
	 * core
	 */
	public Content getContentById(long id) throws TskCoreException {
		dbReadLock();
		Statement s = null;
		ResultSet contentRs = null;
		try {
			s = con.createStatement();
			contentRs = s.executeQuery("SELECT * FROM tsk_objects WHERE obj_id = " + id + " LIMIT  1");
			if (!contentRs.next()) {
				contentRs.close();
				s.close();
				return null;
			}

			AbstractContent content = null;
			long parentId = contentRs.getLong("par_obj_id");
			final TskData.ObjectType type = TskData.ObjectType.valueOf(contentRs.getShort("type"));
			switch (type) {
				case IMG:
					content = getImageById(id);
					break;
				case VS:
					content = getVolumeSystemById(id, parentId);
					break;
				case VOL:
					content = getVolumeById(id, parentId);
					break;
				case FS:
					content = getFileSystemById(id, parentId);
					break;
				case ABSTRACTFILE:
					content = getAbstractFileById(id);
					break;
				default:
					throw new TskCoreException("Could not obtain Content object with ID: " + id);
			}
			return content;
		} catch (SQLException ex) {
			throw new TskCoreException("Error getting Content by ID.", ex);
		} finally {
			try {
				if (contentRs != null) {
					contentRs.close();
				}
				if (s != null) {
					s.close();
				}
			} catch (SQLException ex) {
				throw new TskCoreException("Error closing statement when getting Content by ID.", ex);
			}
			dbReadUnlock();
		}
	}

	/**
	 * /internal Get a path of a file in tsk_files_path table or null if there
	 * is none
	 *
	 * @param id id of the file to get path for
<<<<<<< HEAD
	 * @return file path of null
	 * @throws SQLException file path could not be queried due to user error
	 */
	String getFilePath(long id) throws SQLException {
=======
	 * @return file path or null
	 */
	String getFilePath(long id) {
>>>>>>> 1841792b

		String filePath = null;
		ResultSet rs = null;
		dbReadLock();
		try {
			getPathSt.setLong(1, id);
			rs = getPathSt.executeQuery();
			if (rs.next()) {
				filePath = rs.getString(1);
			}
		} catch (SQLException ex) {
			logger.log(Level.SEVERE, "Error getting file path for file: " + id, ex);
		} finally {
			if (rs != null) {
				try {
					rs.close();
				} catch (SQLException ex) {
					logger.log(Level.SEVERE, "Error closing result set after getting file path by id.", ex);
				}
			}
			dbReadUnlock();
		}

		return filePath;
	}

	/**
	 * Get a derived method for a file, or null if none
	 *
	 * @param id id of the derived file
	 * @return derived method or null if not present
	 * @throws TskCoreException exception throws if core error occurred and
	 * method could not be queried
	 */
	DerivedFile.DerivedMethod getDerivedMethod(long id) throws TskCoreException {
		DerivedFile.DerivedMethod method = null;

		ResultSet rs1 = null;
		ResultSet rs2 = null;
		dbReadLock();
		try {
			getDerivedInfoSt.setLong(1, id);
			rs1 = getDerivedInfoSt.executeQuery();
			if (rs1.next()) {
				int method_id = rs1.getInt(1);
				String rederive = rs1.getString(1);

				method = new DerivedFile.DerivedMethod(method_id, rederive);

				getDerivedMethodSt.setInt(1, method_id);
				rs2 = getDerivedMethodSt.executeQuery();
				if (rs2.next()) {
					method.setToolName(rs2.getString(1));
					method.setToolVersion(rs2.getString(2));
					method.setOther(rs2.getString(3));
				}
			}
		} catch (SQLException e) {
			logger.log(Level.SEVERE, "Error getting derived method for file: " + id, e);
		} finally {
			if (rs1 != null) {
				try {
					rs1.close();
				} catch (SQLException ex) {
					logger.log(Level.SEVERE, "Error closing result set after getting derived file method", ex);
				}
			}
			if (rs2 != null) {
				try {
					rs2.close();
				} catch (SQLException ex) {
					logger.log(Level.SEVERE, "Error closing result set after getting derived file method", ex);
				}
			}

			dbReadUnlock();
		}

		return method;
	}

	/**
	 * Get abstract file object from tsk_files table by its id
	 *
	 * @param id id of the file object in tsk_files table
	 * @return AbstractFile object populated, or null if not found.
	 * @throws TskCoreException thrown if critical error occurred within tsk
	 * core and file could not be queried
	 */
	public AbstractFile getAbstractFileById(long id) throws TskCoreException {
		ResultSet rs = null;
		dbReadLock();
		try {
			getAbstractFileById.setLong(1, id);
			rs = getAbstractFileById.executeQuery();

			List<AbstractFile> results;
			if ((results = resultSetToAbstractFiles(rs)).size() > 0) {
				return results.get(0);
			} else {
				return null;
			}
		} catch (SQLException ex) {
			throw new TskCoreException("Error getting FsContent by ID.", ex);
		} finally {
			if (rs != null) {
				try {
					rs.close();
				} catch (SQLException ex) {
					logger.log(Level.SEVERE, "Error closing result set after getting file by id.", ex);
				}
			}
			dbReadUnlock();
		}

	}

	/**
	 * @param image the image to search for the given file name
	 * @param fileName the name of the file or directory to match (case
	 * insensitive)
	 * @return a list of FsContent for files/directories whose name matches the
	 * given fileName
	 */
	public List<FsContent> findFiles(Image image, String fileName) throws TskCoreException {
		dbReadLock();

		// set the file name in the PS
		List<FsContent> fsContents = new ArrayList<FsContent>();
		try {
			for (FileSystem fileSystem : getFileSystems(image)) {
				getFileSt.setString(1, fileName.toLowerCase());
				getFileSt.setLong(2, fileSystem.getId());

				// get the result set
				ResultSet rs = getFileSt.executeQuery();

				// convert to FsConents
				fsContents.addAll(resultSetToFsContents(rs));

				// close the ResultSet
				rs.close();
			}
		} catch (Exception e) {
			throw new TskCoreException(e.getMessage());
		} finally {
			dbReadUnlock();
		}

		return fsContents;
	}

	/**
	 * @param image the image to search for the given file name
	 * @param fileName the name of the file or directory to match (case
	 * insensitive)
	 * @param dirName the name of a parent directory of fileName (case
	 * insensitive)
	 * @return a list of FsContent for files/directories whose name matches
	 * fileName and whose parent directory contains dirName.
	 */
	public List<FsContent> findFiles(Image image, String fileName, String dirName) throws TskCoreException {
		dbReadLock();

		ResultSet rs = null;
		List<FsContent> fsContents = new ArrayList<FsContent>();
		try {
			for (FileSystem fileSystem : getFileSystems(image)) {
				getFileWithParentSt.setString(1, fileName.toLowerCase());

				// set the parent directory name
				getFileWithParentSt.setString(2, "%" + dirName.toLowerCase() + "%");

				// set the image ID
				getFileWithParentSt.setLong(3, fileSystem.getId());

				// get the result set
				rs = getFileWithParentSt.executeQuery();

				// convert to FsConents
				fsContents.addAll(resultSetToFsContents(rs));

				// close the ResultSet
				rs.close();
			}
		} catch (Exception e) {
			throw new TskCoreException(e.getMessage());
		} finally {
			dbReadUnlock();
		}

		return fsContents;
	}

	
	/**
	 * Add a path (such as a local path) for a content object to tsk_file_paths
	 *
	 * @param objId object id of the file to add the path for
	 * @param path the path to add
	 * @throws SQLException exception thrown when database error occurred and
	 * path was not added
	 */
	private void addFilePath(long objId, String path) throws SQLException {
		try {
			addPathSt.setLong(1, objId);
			addPathSt.setString(2, path);
			addPathSt.executeUpdate();
		}
		finally {
			addPathSt.clearParameters();
		}
	}
<<<<<<< HEAD
=======
	
	/**
	 * Adds a virtual directory to the database and returns a VirtualDirectory
	 * object representing it.
	 * @param parentId the ID of the parent
	 * @param directoryName the name of the virtual directory to create
	 * @return a VirtualDirectory object representing the one added to the database.
	 * @throws TskCoreException 
	 */
	private VirtualDirectory addVirtualDirectory(long parentId, String directoryName) throws TskCoreException {
		
		// get the parent path
		String parentPath = getFilePath(parentId);
		if (parentPath == null) {
			parentPath = "";
		}
		
		dbWriteLock();
		
		VirtualDirectory vd = null;

		//all in one write lock and transaction
		//get last object id
		//create tsk_objects object with new id
		//create tsk_files object with the new id
		try {

			con.setAutoCommit(false);

			long newObjId = getLastObjectId() + 1;
			if (newObjId < 1) {
				throw new TskCoreException("Error creating a virtual directory, cannot get new id of the object.");
			}

			//tsk_objects
			addObjectSt.setLong(1, newObjId);
			addObjectSt.setLong(2, parentId);
			addObjectSt.setLong(3, TskData.ObjectType.ABSTRACTFILE.getObjectType());
			addObjectSt.executeUpdate();

			//tsk_files
			//obj_id, fs_obj_id, name, type, has_path, dir_type, meta_type, dir_flags, meta_flags, size, parent_path

			//obj_id, fs_obj_id, name
			addFileSt.setLong(1, newObjId);
			addFileSt.setString(2, directoryName);

			//type, has_path
			addFileSt.setShort(3, TskData.TSK_DB_FILES_TYPE_ENUM.VIRTUAL_DIR.getFileType());
			addFileSt.setBoolean(4, true);

			//flags
			final TSK_FS_NAME_TYPE_ENUM dirType = TSK_FS_NAME_TYPE_ENUM.DIR;
			addFileSt.setShort(5, dirType.getValue());
			final TSK_FS_META_TYPE_ENUM metaType = TSK_FS_META_TYPE_ENUM.TSK_FS_META_TYPE_DIR;
			addFileSt.setShort(6, metaType.getValue());

			//note: using alloc under assumption that derived files derive from alloc files
			final TSK_FS_NAME_FLAG_ENUM dirFlag = TSK_FS_NAME_FLAG_ENUM.ALLOC;
			addFileSt.setShort(7, dirFlag.getValue());
			final short metaFlags = (short) (TSK_FS_META_FLAG_ENUM.ALLOC.getValue()
					| TSK_FS_META_FLAG_ENUM.USED.getValue());
			addFileSt.setShort(8, metaFlags);

			//size
			long size = 0;
			addFileSt.setLong(9, size);

			//parent path
			addFileSt.setString(14, parentPath);

			addFileSt.executeUpdate();
			
			vd = new VirtualDirectory(this, newObjId, directoryName, dirType,
					metaType, dirFlag, metaFlags, size, null, FileKnown.UKNOWN,
					parentPath);
		} catch (SQLException e) {
			throw new TskCoreException("Error creating virtual directory '" + directoryName + "'", e);
		} finally {
			try {
				addObjectSt.clearParameters();
				addFileSt.clearParameters();
			} catch (SQLException ex) {
				logger.log(Level.SEVERE, "Error clearing parameters after adding virtual directory.", ex);
			}
			
			try {
				con.commit();
			} catch (SQLException ex) {
				logger.log(Level.SEVERE, "Error committing after adding virtual directory.", ex);
			} finally {
				try {
					con.setAutoCommit(true);
				} catch (SQLException ex) {
					logger.log(Level.SEVERE, "Error setting auto-commit after adding virtual directory.", ex);
				} finally {
					dbWriteUnlock();
				}
			}
		}

		return vd;
	}
	
	/**
	 * @param id an image, volume or file system ID
	 * @return the ID of the '$CarvedFiles' directory for the given systemId
	 */
	private long getCarvedDirectoryId(long id) throws TskCoreException {
		
		final String carvedFilesDirName = "$CarvedFiles";
		
		// first, check the cache
		Long carvedDirId = systemIdMap.get(id);
		if (carvedDirId != null) {
			return carvedDirId;
		}

		// it's not in the cache. Go to the DB
		// determine if we've got a volume system or file system ID
		Content parent = getContentById(id);
		if (parent == null) {
			throw new TskCoreException("No Content object found with this ID (" + id + ").");
		}
		
		List<Content> children = Collections.<Content>emptyList();
		if (parent instanceof FileSystem) {
			FileSystem fs = (FileSystem)parent;
			children = fs.getRootDirectory().getChildren();
		} else if (parent instanceof Volume ||
				parent instanceof Image) {
			children = parent.getChildren();
		} else {
			throw new TskCoreException("The given ID (" + id + ") was not an image, volume or file system.");
		}

		// see if any of the children are a '$CarvedFiles' directory
		Content carvedFilesDir = null;
		for (Content child : children) {
			if (child.getName().equals(carvedFilesDirName)) {
				carvedFilesDir = child;
				break;
			}
		}
		
		// if we found it, add it to the cache and return its ID
		if (carvedFilesDir != null) {
			
			// add it to the cache
			systemIdMap.put(id, carvedFilesDir.getId());
			
			return carvedFilesDir.getId();
		}
		
		// a carved files directory does not exist; create one
		VirtualDirectory vd = addVirtualDirectory(id, carvedFilesDirName);
		
		// add it to the cache
		systemIdMap.put(id, vd.getId());

		return vd.getId();
	}
	
	/**
	 * Adds a carved file to the VirtualDirectory '$CarvedFiles' in the volume
	 * or file system given by systemId.
	 * @param name the name of the carved file (containing appropriate extension)
	 * @param systemId the ID of the parent volume or file system
	 * @param sectors a list of SectorGroups giving this sectors that make up
	 * this carved file.
	 */
	public LayoutFile addCarvedFile(String carvedFileName, long carvedFileSize,
			long systemId, List<TskFileRange> data) throws TskCoreException {
		
		// get the ID of the appropriate '$CarvedFiles' directory
		long carvedFilesId = getCarvedDirectoryId(systemId);
		
		// get the path for the $CarvedFiles directory
		String parentPath = getFilePath(carvedFilesId);
		if (parentPath == null) {
			parentPath = "";
		}
		
		dbWriteLock();
		
		LayoutFile lf = null;

		//all in one write lock and transaction
		//get last object id
		//create tsk_objects object with new id
		//create tsk_files object with the new id
		try {

			con.setAutoCommit(false);

			long newObjId = getLastObjectId() + 1;
			if (newObjId < 1) {
				throw new TskCoreException("Error creating a virtual directory, cannot get new id of the object.");
			}

			//tsk_objects
			addObjectSt.setLong(1, newObjId);
			addObjectSt.setLong(2, carvedFilesId);
			addObjectSt.setLong(3, TskData.ObjectType.ABSTRACTFILE.getObjectType());
			addObjectSt.executeUpdate();

			// tsk_files
			// obj_id, fs_obj_id, name, type, has_path, dir_type, meta_type, dir_flags, meta_flags, size, parent_path

			//obj_id, fs_obj_id, name
			addFileSt.setLong(1, newObjId);
			addFileSt.setString(2, carvedFileName);

			// type
			final TSK_DB_FILES_TYPE_ENUM type = TSK_DB_FILES_TYPE_ENUM.CARVED;
			addFileSt.setShort(3, type.getFileType());
			
			// has_path
			addFileSt.setBoolean(4, true);

			// dirType
			final TSK_FS_NAME_TYPE_ENUM dirType = TSK_FS_NAME_TYPE_ENUM.REG;
			addFileSt.setShort(5, dirType.getValue());

			// metaType
			final TSK_FS_META_TYPE_ENUM metaType = TSK_FS_META_TYPE_ENUM.TSK_FS_META_TYPE_REG;
			addFileSt.setShort(6, metaType.getValue());

			// dirFlag
			final TSK_FS_NAME_FLAG_ENUM dirFlag = TSK_FS_NAME_FLAG_ENUM.UNALLOC;
			addFileSt.setShort(7, dirFlag.getValue());

			// metaFlags
			final short metaFlags = TSK_FS_META_FLAG_ENUM.UNALLOC.getValue();
			addFileSt.setShort(8, metaFlags);

			// size
			addFileSt.setLong(9, carvedFileSize);

			// parent path
			addFileSt.setString(14, parentPath);

			addFileSt.executeUpdate();
			
			// tsk_file_layout
			
			// add an entry in the tsk_layout_file table for each TskFileRange
			for (TskFileRange tskFileRange : data) {
				
				// set the object ID
				addLayoutFileSt.setLong(1, newObjId);
				
				// set byte_start
				addLayoutFileSt.setLong(2, tskFileRange.getByteStart());
				
				// set byte_len
				addLayoutFileSt.setLong(3, tskFileRange.getByteLen());
				
				// set the sequence number
				addLayoutFileSt.setLong(4, tskFileRange.getSequence());
				
				// execute it
				addLayoutFileSt.executeUpdate();
			}

			// create the LayoutFile object
			lf = new LayoutFile(this, newObjId, carvedFileName, type, dirType,
					metaType, dirFlag, metaFlags, carvedFileSize, null,
					FileKnown.UKNOWN, parentPath);

		} catch (SQLException e) {
			throw new TskCoreException("Error creating a carved file '" + carvedFileName + "'", e);
		} finally {
			try {
				addObjectSt.clearParameters();
				addFileSt.clearParameters();
			} catch (SQLException ex) {
				logger.log(Level.SEVERE, "Error clearing parameters after adding derived file", ex);
			}
			
			try {
				con.commit();
			} catch (SQLException ex) {
				logger.log(Level.SEVERE, "Error committing after adding derived file", ex);
			} finally {
				try {
					con.setAutoCommit(true);
				} catch (SQLException ex) {
					logger.log(Level.SEVERE, "Error setting auto-commit after adding derived file", ex);
				} finally {
					dbWriteUnlock();
				}
			}
		}

		return lf;
	}
>>>>>>> 1841792b

	/**
	 * Creates a new derived file object, adds it to database and returns it.
	 *
	 * TODO add support for adding derived method and re-factor common code with
	 * LocalFiles
	 *
	 * @param fileName file name the derived file
	 * @param localPath local path of the derived file, including the file name.
	 * The path is relative to the database path.
	 * @param size size of the derived file in bytes
	 * @param ctime
	 * @param crtime
	 * @param atime
	 * @param mtime
	 * @param isFile whether a file or directory, true if a file
	 * @param parentFile parent file object (derived or local file)
	 * @param rederiveDetails details needed to re-derive file (will be specific
	 * to the derivation method), currently unused
	 * @param toolName name of derivation method/tool, currently unused
	 * @param toolVersion version of derivation method/tool, currently unused
	 * @param otherDetails details of derivation method/tool, currently unused
	 * @return newly created derived file object
	 * @throws TskCoreException exception thrown if the object creation failed
	 * due to a critical system error
	 */
	public DerivedFile addDerivedFile(String fileName, String localPath,
			long size, long ctime, long crtime, long atime, long mtime, 
			boolean isFile, AbstractFile parentFile,
			String rederiveDetails, String toolName, String toolVersion, String otherDetails) throws TskCoreException {
		
		final long parentId = parentFile.getId();
		final String parentPath = parentFile.getParentPath() + parentFile.getName() + '/';

		DerivedFile ret = null;
<<<<<<< HEAD

=======
		
>>>>>>> 1841792b
		long newObjId = -1;

		dbWriteLock();

		//all in one write lock and transaction
		//get last object id
		//create tsk_objects object with new id
		//create tsk_files object with the new id
		try {

			con.setAutoCommit(false);

			newObjId = getLastObjectId() + 1;
			if (newObjId < 1) {
				String msg = "Error creating a derived file, cannot get new id of the object, file name: " + fileName;
				throw new TskCoreException(msg);
			}

			//tsk_objects
			addObjectSt.setLong(1, newObjId);
			addObjectSt.setLong(2, parentId);
			addObjectSt.setLong(3, TskData.ObjectType.ABSTRACTFILE.getObjectType());
			addObjectSt.executeUpdate();

			//tsk_files
			//obj_id, fs_obj_id, name, type, has_path, dir_type, meta_type, dir_flags, meta_flags, size, parent_path

			//obj_id, fs_obj_id, name
<<<<<<< HEAD
			addLocalFileSt.setLong(1, newObjId);
			addLocalFileSt.setString(2, fileName);

			//type, has_path
			addLocalFileSt.setShort(3, TskData.TSK_DB_FILES_TYPE_ENUM.DERIVED.getFileType());
			addLocalFileSt.setBoolean(4, true);

			//flags
			final TSK_FS_NAME_TYPE_ENUM dirType = isFile ? TSK_FS_NAME_TYPE_ENUM.REG : TSK_FS_NAME_TYPE_ENUM.DIR;
			addLocalFileSt.setShort(5, dirType.getValue());
			final TSK_FS_META_TYPE_ENUM metaType = isFile ? TSK_FS_META_TYPE_ENUM.TSK_FS_META_TYPE_REG : TSK_FS_META_TYPE_ENUM.TSK_FS_META_TYPE_DIR;
			addLocalFileSt.setShort(6, metaType.getValue());

			//note: using alloc under assumption that derived files derive from alloc files
			final TSK_FS_NAME_FLAG_ENUM dirFlag = TSK_FS_NAME_FLAG_ENUM.ALLOC;
			addLocalFileSt.setShort(7, dirFlag.getValue());
			final short metaFlags = (short) (TSK_FS_META_FLAG_ENUM.ALLOC.getValue()
					| TSK_FS_META_FLAG_ENUM.USED.getValue());
			addLocalFileSt.setShort(8, metaFlags);

			//size
			addLocalFileSt.setLong(9, size);
			//mactimes
			//long ctime, long crtime, long atime, long mtime,
			addLocalFileSt.setLong(10, ctime);
			addLocalFileSt.setLong(11, crtime);
			addLocalFileSt.setLong(12, atime);
			addLocalFileSt.setLong(13, mtime);
			//parent path
			addLocalFileSt.setString(14, parentPath);

			addLocalFileSt.executeUpdate();
=======
			addFileSt.setLong(1, newObjId);
			addFileSt.setString(2, fileName);

			//type, has_path
			addFileSt.setShort(3, TskData.TSK_DB_FILES_TYPE_ENUM.DERIVED.getFileType());
			addFileSt.setBoolean(4, true);

			//flags
			final TSK_FS_NAME_TYPE_ENUM dirType = isFile ? TSK_FS_NAME_TYPE_ENUM.REG : TSK_FS_NAME_TYPE_ENUM.DIR;
			addFileSt.setShort(5, dirType.getValue());
			final TSK_FS_META_TYPE_ENUM metaType = isFile ? TSK_FS_META_TYPE_ENUM.TSK_FS_META_TYPE_REG : TSK_FS_META_TYPE_ENUM.TSK_FS_META_TYPE_DIR;
			addFileSt.setShort(6, metaType.getValue());

			//note: using alloc under assumption that derived files derive from alloc files
			final TSK_FS_NAME_FLAG_ENUM dirFlag = TSK_FS_NAME_FLAG_ENUM.ALLOC;
			addFileSt.setShort(7, dirFlag.getValue());
			final short metaFlags = (short) (TSK_FS_META_FLAG_ENUM.ALLOC.getValue()
					| TSK_FS_META_FLAG_ENUM.USED.getValue());
			addFileSt.setShort(8, metaFlags);

			//size
			addFileSt.setLong(9, size);
			//mactimes
			//long ctime, long crtime, long atime, long mtime,
			addFileSt.setLong(10, ctime);
			addFileSt.setLong(11, crtime);
			addFileSt.setLong(12, atime);
			addFileSt.setLong(13, mtime);
			//parent path
			addFileSt.setString(14, parentPath);

			addFileSt.executeUpdate();
>>>>>>> 1841792b
			
			//add localPath 
			addFilePath(newObjId, localPath);

			ret = new DerivedFile(this, newObjId, fileName, dirType, metaType, dirFlag, metaFlags,
					size, ctime, crtime, atime, mtime, null, null, parentPath, localPath, parentId);

			//TODO add derived method to tsk_files_derived and tsk_files_derived_method 

		} catch (SQLException e) {
			String msg = "Error creating a derived file, file name: " + fileName;
			throw new TskCoreException(msg, e);
		} finally {
			try {
				addObjectSt.clearParameters();
<<<<<<< HEAD
				addLocalFileSt.clearParameters();
=======
				addFileSt.clearParameters();
>>>>>>> 1841792b
			} catch (SQLException ex) {
				logger.log(Level.SEVERE, "Error clearing parameters after adding derived file", ex);
			}
			
			try {
				con.commit();
			} catch (SQLException ex) {
				logger.log(Level.SEVERE, "Error committing after adding derived file", ex);
			} finally {
				try {
					con.setAutoCommit(true);
				} catch (SQLException ex) {
					logger.log(Level.SEVERE, "Error setting auto-commit after adding derived file", ex);
				} finally {
					dbWriteUnlock();
				}
			}
		}


		return ret;
	}

	/**
	 * @param image the image to search for the given file name
	 * @param fileName the name of the file or directory to match (case
	 * insensitive)
	 * @param parentFsContent
	 * @return a list of FsContent for files/directories whose name matches
	 * fileName and that were inside a directory described by parentFsContent.
	 */
	public List<FsContent> findFiles(Image image, String fileName, FsContent parentFsContent) throws TskCoreException {
		return findFiles(image, fileName, parentFsContent.getName());
	}

	
	/**
	 * Count files matching the specific Where clause
	 * 
	 * @param sqlWhereClause a SQL where clause appropriate for the desired
	 * files (do not begin the WHERE clause with the word WHERE!)
	 * @return count of files each of which satisfy the given WHERE clause
	 * @throws TskCoreException
	 */
	public long countFilesWhere(String sqlWhereClause) throws TskCoreException {
		Statement statement = null;
		ResultSet rs = null;
		dbReadLock();
		try {
			statement = con.createStatement();
			rs = statement.executeQuery("SELECT COUNT (*) FROM tsk_files WHERE " + sqlWhereClause);
			return rs.getLong(1);
		} catch (SQLException e) {
			throw new TskCoreException("SQLException thrown when calling 'SleuthkitCase.findFilesWhere().", e);
		} finally {
			if (rs != null) {
				try {
					rs.close();
				} catch (SQLException ex) {
					logger.log(Level.SEVERE, "Error closing result set after executing  countFilesWhere", ex);
				}
			}
			if (statement != null) {
				try {
					statement.close();
				} catch (SQLException ex) {
					logger.log(Level.SEVERE, "Error closing statement after executing  countFilesWhere", ex);
				}
			}
			dbReadUnlock();
		}
	}
<<<<<<< HEAD

	
	/**
=======
	
	
	/**
	 * Find and return list of all (abstract) files matching the specific Where clause
	 * 
	 * @param sqlWhereClause a SQL where clause appropriate for the desired
	 * files (do not begin the WHERE clause with the word WHERE!)
	 * @return a list of FsContent each of which satisfy the given WHERE clause
	 * @throws TskCoreException
	 */
	public List<AbstractFile> findAllFilesWhere(String sqlWhereClause) throws TskCoreException {
		Statement statement = null;
		ResultSet rs = null;
		dbReadLock();
		try {
			statement = con.createStatement();
			rs = statement.executeQuery("SELECT * FROM tsk_files WHERE " + sqlWhereClause);
			return resultSetToAbstractFiles(rs);
		} catch (SQLException e) {
			throw new TskCoreException("SQLException thrown when calling 'SleuthkitCase.findAllFilesWhere().", e);
		} finally {
			if (rs != null) {
				try {
					rs.close();
				} catch (SQLException ex) {
					logger.log(Level.SEVERE, "Error closing result set after executing  findFilesWhere", ex);
				}
			}
			if (statement != null) {
				try {
					statement.close();
				} catch (SQLException ex) {
					logger.log(Level.SEVERE, "Error closing statement after executing  findFilesWhere", ex);
				}
			}
			dbReadUnlock();
		}
	}


	/**
>>>>>>> 1841792b
	 * Find and return list of files matching the specific Where clause
	 * 
	 * @param sqlWhereClause a SQL where clause appropriate for the desired
	 * files (do not begin the WHERE clause with the word WHERE!)
	 * @return a list of FsContent each of which satisfy the given WHERE clause
	 * @throws TskCoreException
	 */
	public List<FsContent> findFilesWhere(String sqlWhereClause) throws TskCoreException {
		Statement statement = null;
		ResultSet rs = null;
		dbReadLock();
		try {
			statement = con.createStatement();
			rs = statement.executeQuery("SELECT * FROM tsk_files WHERE " + sqlWhereClause);
			return resultSetToFsContents(rs);
		} catch (SQLException e) {
			throw new TskCoreException("SQLException thrown when calling 'SleuthkitCase.findFilesWhere().", e);
		} finally {
			if (rs != null) {
				try {
					rs.close();
				} catch (SQLException ex) {
					logger.log(Level.SEVERE, "Error closing result set after executing  findFilesWhere", ex);
				}
			}
			if (statement != null) {
				try {
					statement.close();
				} catch (SQLException ex) {
					logger.log(Level.SEVERE, "Error closing statement after executing  findFilesWhere", ex);
				}
			}
			dbReadUnlock();
		}
	}

	
	
	/**
	 * @param image the image to search for the given file name
	 * @param filePath The full path to the file(s) of interest. This can
	 * optionally include the image and volume names. Treated in a case-
	 * insensitive manner.
	 * @return a list of FsContent that have the given file path.
	 */
	public List<FsContent> openFiles(Image image, String filePath) throws TskCoreException {

		// get the non-unique path (strip of image and volume path segments, if
		// the exist.
		String path = AbstractFile.createNonUniquePath(filePath).toLowerCase();

		// split the file name from the parent path
		int lastSlash = path.lastIndexOf("/");

		// if the last slash is at the end, strip it off
		if (lastSlash == path.length()) {
			path = path.substring(0, lastSlash - 1);
			lastSlash = path.lastIndexOf("/");
		}

		String parentPath = path.substring(0, lastSlash);
		String fileName = path.substring(lastSlash);

		return findFiles(image, fileName, parentPath);
	}

	/**
	 * Get file layout ranges from tsk_file_layout, for a file with specified id
	 *
	 * @param id of the file to get file layout ranges for
	 * @return list of populated file ranges
	 * @throws TskCoreException thrown if a critical error occurred within tsk
	 * core
	 */
	public List<TskFileRange> getFileRanges(long id) throws TskCoreException {
		List<TskFileRange> ranges = new ArrayList<TskFileRange>();
		dbReadLock();
		try {
			Statement s1 = con.createStatement();

			ResultSet rs1 = s1.executeQuery("select * from tsk_file_layout where obj_id = " + id + " order by sequence");

			while (rs1.next()) {
				ranges.add(rsHelper.tskFileRange(rs1));
			}
			rs1.close();
			s1.close();
			return ranges;
		} catch (SQLException ex) {
			throw new TskCoreException("Error getting TskFileLayoutRanges by ID.", ex);
		} finally {
			dbReadUnlock();
		}
	}

	/**
	 * Get am image by the image object id
	 *
	 * @param id of the image object
	 * @return Image object populated
	 * @throws TskCoreException thrown if a critical error occurred within tsk
	 * core
	 */
	public Image getImageById(long id) throws TskCoreException {
		dbReadLock();
		try {
			Statement s1 = con.createStatement();

			ResultSet rs1 = s1.executeQuery("select * from tsk_image_info where obj_id = " + id);

			Image temp;
			if (rs1.next()) {
				long obj_id = rs1.getLong("obj_id");
				Statement s2 = con.createStatement();
				ResultSet rs2 = s2.executeQuery("select * from tsk_image_names where obj_id = " + obj_id);
				List<String> imagePaths = new ArrayList<String>();
				while (rs2.next()) {
					imagePaths.add(rsHelper.imagePath(rs2));
				}

				String path1 = imagePaths.get(0);
				String name = (new java.io.File(path1)).getName();

				temp = rsHelper.image(rs1, name, imagePaths.toArray(new String[imagePaths.size()]));
				rs2.close();
				s2.close();
			} else {
				rs1.close();
				s1.close();
				throw new TskCoreException("No image found for id: " + id);
			}
			rs1.close();
			s1.close();
			return temp;
		} catch (SQLException ex) {
			throw new TskCoreException("Error getting Image by ID.", ex);
		} finally {
			dbReadUnlock();
		}
	}

	/**
	 * Get a volume system by the volume system object id
	 *
	 * @param id id of the volume system
	 * @param parent image containing the volume system
	 * @return populated VolumeSystem object
	 * @throws TskCoreException thrown if a critical error occurred within tsk
	 * core
	 */
	VolumeSystem getVolumeSystemById(long id, Image parent) throws TskCoreException {
		dbReadLock();
		try {
			Statement s = con.createStatement();

			ResultSet rs = s.executeQuery("select * from tsk_vs_info "
					+ "where obj_id = " + id);
			VolumeSystem temp;

			if (rs.next()) {
				temp = rsHelper.volumeSystem(rs, parent);
			} else {
				rs.close();
				s.close();
				throw new TskCoreException("No volume system found for id:" + id);
			}
			rs.close();
			s.close();
			return temp;
		} catch (SQLException ex) {
			throw new TskCoreException("Error getting Volume System by ID.", ex);
		} finally {
			dbReadUnlock();
		}
	}

	/**
	 * @param id ID of the desired VolumeSystem
	 * @param parentId ID of the VolumeSystem's parent
	 * @return the VolumeSystem with the given ID
	 * @throws TskCoreException
	 */
	VolumeSystem getVolumeSystemById(long id, long parentId) throws TskCoreException {
		VolumeSystem vs = getVolumeSystemById(id, null);
		vs.setParentId(parentId);
		return vs;
	}

	/**
	 * Get a file system by the object id
	 *
	 * @param id of the filesystem
	 * @param parent parent Image of the file system
	 * @return populated FileSystem object
	 * @throws TskCoreException thrown if a critical error occurred within tsk
	 * core
	 */
	FileSystem getFileSystemById(long id, Image parent) throws TskCoreException {
		return getFileSystemByIdHelper(id, parent);
	}

	/**
	 * @param id ID of the desired FileSystem
	 * @param parentId ID of the FileSystem's parent
	 * @return the desired FileSystem
	 * @throws TskCoreException
	 */
	FileSystem getFileSystemById(long id, long parentId) throws TskCoreException {
		Volume vol = null;
		FileSystem fs = getFileSystemById(id, vol);
		fs.setParentId(parentId);
		return fs;
	}

	/**
	 * Get a file system by the object id
	 *
	 * @param id of the filesystem
	 * @param parent parent Volume of the file system
	 * @return populated FileSystem object
	 * @throws TskCoreException thrown if a critical error occurred within tsk
	 * core
	 */
	FileSystem getFileSystemById(long id, Volume parent) throws TskCoreException {
		return getFileSystemByIdHelper(id, parent);
	}

	/**
	 * Get file system by id and Content parent
	 *
	 * @param id of the filesystem to get
	 * @param parent a direct parent Content object
	 * @return populated FileSystem object
	 * @throws TskCoreException thrown if a critical error occurred within tsk
	 * core
	 */
	private FileSystem getFileSystemByIdHelper(long id, Content parent) throws TskCoreException {
		dbReadLock();
		try {
			Statement s = con.createStatement();
			FileSystem temp;

			ResultSet rs = s.executeQuery("select * from tsk_fs_info "
					+ "where obj_id = " + id);

			if (rs.next()) {
				temp = rsHelper.fileSystem(rs, parent);
			} else {
				rs.close();
				s.close();
				throw new TskCoreException("No file system found for id:" + id);
			}
			rs.close();
			s.close();

			return temp;
		} catch (SQLException ex) {
			throw new TskCoreException("Error getting File System by ID.", ex);
		} finally {
			dbReadUnlock();
		}
	}

	/**
	 * Get volume by id
	 *
	 * @param id
	 * @param parent volume system
	 * @return populated Volume object
	 * @throws TskCoreException thrown if a critical error occurred within tsk
	 * core
	 */
	Volume getVolumeById(long id, VolumeSystem parent) throws TskCoreException {
		dbReadLock();
		try {
			Statement s = con.createStatement();
			Volume temp;

			ResultSet rs = s.executeQuery("select * from tsk_vs_parts "
					+ "where obj_id = " + id);

			if (rs.next()) {
				temp = rsHelper.volume(rs, parent);
			} else {
				rs.close();
				s.close();
				throw new TskCoreException("No volume found for id:" + id);
			}
			rs.close();
			s.close();
			return temp;
		} catch (SQLException ex) {
			throw new TskCoreException("Error getting Volume by ID.", ex);
		} finally {
			dbReadUnlock();
		}
	}

	/**
	 * @param id ID of the desired Volume
	 * @param parentId ID of the Volume's parent
	 * @return the desired Volume
	 * @throws TskCoreException
	 */
	Volume getVolumeById(long id, long parentId) throws TskCoreException {
		Volume vol = getVolumeById(id, null);
		vol.setParentId(parentId);
		return vol;
	}

	/**
	 * Get a directory by id
	 *
	 * @param id of the directory object
	 * @param parentFs parent file system
	 * @return populated Directory object
	 * @throws TskCoreException thrown if a critical error occurred within tsk
	 * core
	 */
	Directory getDirectoryById(long id, FileSystem parentFs) throws TskCoreException {
		dbReadLock();
		try {
			Statement s = con.createStatement();
			Directory temp = null;

			ResultSet rs = s.executeQuery("SELECT * FROM tsk_files "
					+ "WHERE obj_id = " + id);

			if (rs.next()) {
				final short type = rs.getShort("type");
				if (type == TSK_DB_FILES_TYPE_ENUM.FS.getFileType()) {
					if (rs.getShort("meta_type") == TSK_FS_META_TYPE_ENUM.TSK_FS_META_TYPE_DIR.getValue()) {
						temp = rsHelper.directory(rs, parentFs);
					}
				} else if (type == TSK_DB_FILES_TYPE_ENUM.VIRTUAL_DIR.getFileType()) {
					rs.close();
					s.close();
					throw new TskCoreException("Expecting an FS-type directory, got virtual, id: " + id);
				}
			} else {
				rs.close();
				s.close();
				throw new TskCoreException("No Directory found for id:" + id);
			}
			rs.close();
			s.close();
			return temp;
		} catch (SQLException ex) {
			throw new TskCoreException("Error getting Directory by ID.", ex);
		} finally {
			dbReadUnlock();
		}
	}

	/**
	 * Helper to return FileSystems in an Image
	 *
	 * @param image Image to lookup FileSystem for
	 * @return Collection of FileSystems in the image
	 */
	public Collection<FileSystem> getFileSystems(Image image) {

		// create a query to get all file system objects
		String allFsObjects = "SELECT * FROM tsk_fs_info";

		// perform the query and create a list of FileSystem objects
		List<FileSystem> allFileSystems = new ArrayList<FileSystem>();

		dbReadLock();
		Statement statement = null;
		ResultSet rs = null;
		try {
			statement = con.createStatement();
			rs = statement.executeQuery(allFsObjects);
			while (rs.next()) {
				allFileSystems.add(rsHelper.fileSystem(rs, null));
			}
		} catch (SQLException ex) {
			logger.log(Level.SEVERE, "There was a problem while trying to obtain this image's file systems.", ex);
		} finally {
			if (rs != null) {
				try {
					rs.close();
				} catch (SQLException ex) {
					logger.log(Level.SEVERE, "Cannot close result set after query of all fs objects", ex);
				}
			}
			if (statement != null) {
				try {
					statement.close();
				} catch (SQLException ex) {
					logger.log(Level.SEVERE, "Cannot close statement after query of all fs objects", ex);
				}
			}
			dbReadUnlock();
		}

		// for each file system, find the image to which it belongs by iteratively
		// climbing the tsk_ojbects hierarchy only taking those file systems
		// that belong to this image.
		List<FileSystem> fileSystems = new ArrayList<FileSystem>();
		for (FileSystem fs : allFileSystems) {
			Long imageID = null;
			Long currentObjID = fs.getId();
			while (imageID == null) {
				dbReadLock();
				try {
					statement = con.createStatement();
					rs = statement.executeQuery("SELECT * FROM tsk_objects WHERE tsk_objects.obj_id = " + currentObjID);
					currentObjID = rs.getLong("par_obj_id");
					if (rs.getInt("type") == TskData.ObjectType.IMG.getObjectType()) {
						imageID = rs.getLong("obj_id");
					}
				} catch (SQLException ex) {
					logger.log(Level.SEVERE, "There was a problem while trying to obtain this image's file systems.", ex);
				} finally {
					if (rs != null) {
						try {
							rs.close();
						} catch (SQLException ex) {
							logger.log(Level.SEVERE, "Cannot close result set after query of all fs objects for fs", ex);
						}
					}
					if (statement != null) {
						try {
							statement.close();
						} catch (SQLException ex) {
							logger.log(Level.SEVERE, "Cannot close statement after query of all fs objects for fs", ex);
						}
					}
					dbReadUnlock();
				}
			}

			// see if imageID is this image's ID
			if (imageID == image.getId()) {
				fileSystems.add(fs);
			}
		}

		return fileSystems;
	}

	/**
	 * Returns the list of direct children for a given Image
	 *
	 * @param img image to get children for
	 * @return list of Contents (direct image children)
	 * @throws TskCoreException thrown if a critical error occurred within tsk
	 * core
	 */
	List<Content> getImageChildren(Image img) throws TskCoreException {
		Collection<ObjectInfo> childInfos = getChildrenInfo(img);

		List<Content> children = new ArrayList<Content>();

		for (ObjectInfo info : childInfos) {

			if (info.type == ObjectType.VS) {
				children.add(getVolumeSystemById(info.id, img));
			} else if (info.type == ObjectType.FS) {
				children.add(getFileSystemById(info.id, img));
			} else if (info.type == ObjectType.ABSTRACTFILE) {
				children.add(getAbstractFileById(info.id));
			} else {
				throw new TskCoreException("Image has child of invalid type: " + info.type);
			}
		}

		return children;
	}

	/**
	 * Returns the list of direct children IDs for a given Image
	 *
	 * @param img image to get children for
	 * @return list of IDs (direct image children)
	 * @throws TskCoreException thrown if a critical error occurred within tsk
	 * core
	 */
	List<Long> getImageChildrenIds(Image img) throws TskCoreException {
		Collection<ObjectInfo> childInfos = getChildrenInfo(img);

		List<Long> children = new ArrayList<Long>();

		for (ObjectInfo info : childInfos) {

			if (info.type == ObjectType.VS
					|| info.type == ObjectType.FS
					|| info.type == ObjectType.ABSTRACTFILE) {
				children.add(info.id);
			} else {
				throw new TskCoreException("Image has child of invalid type: " + info.type);
			}
		}
		return children;
	}

	/**
	 * Returns the list of direct children for a given VolumeSystem
	 *
	 * @param vs volume system to get children for
	 * @return list of volume system children objects
	 * @throws TskCoreException thrown if a critical error occurred within tsk
	 * core
	 */
	List<Content> getVolumeSystemChildren(VolumeSystem vs) throws TskCoreException {
		Collection<ObjectInfo> childInfos = getChildrenInfo(vs);

		List<Content> children = new ArrayList<Content>();

		for (ObjectInfo info : childInfos) {

			if (info.type == ObjectType.VOL) {
				children.add(getVolumeById(info.id, vs));
			} else if (info.type == ObjectType.ABSTRACTFILE) {
				children.add(getAbstractFileById(info.id));
			} else {
				throw new TskCoreException("VolumeSystem has child of invalid type: " + info.type);
			}
		}

		return children;
	}

	/**
	 * Returns the list of direct children IDs for a given VolumeSystem
	 *
	 * @param vs volume system to get children for
	 * @return list of volume system children IDs
	 * @throws TskCoreException thrown if a critical error occurred within tsk
	 * core
	 */
	List<Long> getVolumeSystemChildrenIds(VolumeSystem vs) throws TskCoreException {
		Collection<ObjectInfo> childInfos = getChildrenInfo(vs);

		List<Long> children = new ArrayList<Long>();

		for (ObjectInfo info : childInfos) {

			if (info.type == ObjectType.VOL || info.type == ObjectType.ABSTRACTFILE) {
				children.add(info.id);
			} else {
				throw new TskCoreException("VolumeSystem has child of invalid type: " + info.type);
			}
		}
		return children;
	}

	/**
	 * Returns a list of direct children for a given Volume
	 *
	 * @param vol volume to get children of
	 * @return list of Volume children
	 * @throws TskCoreException thrown if a critical error occurred within tsk
	 * core
	 */
	List<Content> getVolumeChildren(Volume vol) throws TskCoreException {
		Collection<ObjectInfo> childInfos = getChildrenInfo(vol);

		List<Content> children = new ArrayList<Content>();

		for (ObjectInfo info : childInfos) {
			if (info.type == ObjectType.FS) {
				children.add(getFileSystemById(info.id, vol));
			} else if (info.type == ObjectType.ABSTRACTFILE) {
				children.add(getAbstractFileById(info.id));
			} else {
				throw new TskCoreException("Volume has child of invalid type: " + info.type);
			}
		}

		return children;
	}

	/**
	 * Returns a list of direct children IDs for a given Volume
	 *
	 * @param vol volume to get children of
	 * @return list of Volume children IDs
	 * @throws TskCoreException thrown if a critical error occurred within tsk
	 * core
	 */
	List<Long> getVolumeChildrenIds(Volume vol) throws TskCoreException {
		final Collection<ObjectInfo> childInfos = getChildrenInfo(vol);

		final List<Long> children = new ArrayList<Long>();

		for (ObjectInfo info : childInfos) {
			if (info.type == ObjectType.FS || info.type == ObjectType.ABSTRACTFILE) {
				children.add(info.id);
			} else {
				throw new TskCoreException("Volume has child of invalid type: " + info.type);
			}
		}
		return children;
	}

	/**
	 * Returns a list of direct children for a given file system
	 *
	 * @param fs file system to get the list of children for
	 * @return the list of direct files children of the filesystem
	 * @throws TskCoreException thrown if a critical error occurred within tsk
	 * core
	 */
	List<Content> getFileSystemChildren(FileSystem fs) throws TskCoreException {
		List<Content> ret = new ArrayList<Content>();
		for (TskData.TSK_DB_FILES_TYPE_ENUM type : TskData.TSK_DB_FILES_TYPE_ENUM.values()) {
			ret.addAll(getAbstractFileChildren(fs, type));
		}
		return ret;
	}

	/**
	 * Returns a list of direct children IDs for a given file system
	 *
	 * @param fs file system to get the list of children for
	 * @return the list of direct files children IDs of the filesystem
	 * @throws TskCoreException thrown if a critical error occurred within tsk
	 * core
	 */
	List<Long> getFileSystemChildrenIds(FileSystem fs) throws TskCoreException {
		List<Long> ret = new ArrayList<Long>();
		for (TskData.TSK_DB_FILES_TYPE_ENUM type : TskData.TSK_DB_FILES_TYPE_ENUM.values()) {
			ret.addAll(getAbstractFileChildrenIds(fs, type));
		}
		return ret;
	}

	/**
	 * Returns a list of direct children for a given directory
	 *
	 * @param dir directory to get the list of direct children for
	 * @return list of direct children (files) for a given directory
	 * @throws TskCoreException thrown if a critical error occurred within tsk
	 * core
	 */
	List<Content> getDirectoryChildren(Directory dir) throws TskCoreException {
		List<Content> ret = new ArrayList<Content>();
		for (TskData.TSK_DB_FILES_TYPE_ENUM type : TskData.TSK_DB_FILES_TYPE_ENUM.values()) {
			ret.addAll(getAbstractFileChildren(dir, type));
		}
		return ret;
	}

	/**
	 * Returns a list of direct children IDs for a given directory
	 *
	 * @param dir directory to get the list of direct children for
	 * @return list of direct children (files) IDs for a given directory
	 * @throws TskCoreException thrown if a critical error occurred within tsk
	 * core
	 */
	List<Long> getDirectoryChildrenIds(Directory dir) throws TskCoreException {
		List<Long> ret = new ArrayList<Long>();
		for (TskData.TSK_DB_FILES_TYPE_ENUM type : TskData.TSK_DB_FILES_TYPE_ENUM.values()) {
			ret.addAll(getAbstractFileChildrenIds(dir, type));
		}
		return ret;
	}

	/**
	 * Returns a list of direct children for a given layout directory
	 *
	 * @param ldir layout directory to get the list of direct children for
	 * @return list of direct children (layout files or layout directories) for
	 * a given layout directory
	 * @throws TskCoreException thrown if a critical error occurred within tsk
	 * core
	 */
	List<Content> getLayoutDirectoryChildren(VirtualDirectory ldir) throws TskCoreException {
		List<Content> ret = new ArrayList<Content>();
		for (TskData.TSK_DB_FILES_TYPE_ENUM type : TskData.TSK_DB_FILES_TYPE_ENUM.values()) {
			ret.addAll(getAbstractFileChildren(ldir, type));
		}
		return ret;
	}

	/**
	 * Returns a list of direct children IDs for a given layout directory
	 *
	 * @param ldir layout directory to get the list of direct children for
	 * @return list of direct children IDs (layout files or layout directories)
	 * for a given layout directory
	 * @throws TskCoreException thrown if a critical error occurred within tsk
	 * core
	 */
	List<Long> getLayoutDirectoryChildrenIds(VirtualDirectory ldir) throws TskCoreException {
		List<Long> ret = new ArrayList<Long>();
		for (TskData.TSK_DB_FILES_TYPE_ENUM type : TskData.TSK_DB_FILES_TYPE_ENUM.values()) {
			ret.addAll(getAbstractFileChildrenIds(ldir, type));
		}
		return ret;
	}

	/**
	 * Returns a map of image object IDs to a list of fully qualified file paths
	 * for that image
	 *
	 * @return map of image object IDs to file paths
	 * @throws TskCoreException thrown if a critical error occurred within tsk
	 * core
	 */
	public Map<Long, List<String>> getImagePaths() throws TskCoreException {
		Map<Long, List<String>> imgPaths = new LinkedHashMap<Long, List<String>>();

		dbReadLock();
		try {
			Statement s1 = con.createStatement();

			ResultSet rs1 = s1.executeQuery("select * from tsk_image_info");

			while (rs1.next()) {
				long obj_id = rs1.getLong("obj_id");
				Statement s2 = con.createStatement();
				ResultSet rs2 = s2.executeQuery("select * from tsk_image_names where obj_id = " + obj_id);
				List<String> paths = new ArrayList<String>();
				while (rs2.next()) {
					paths.add(rsHelper.imagePath(rs2));
				}
				rs2.close();
				s2.close();
				imgPaths.put(obj_id, paths);
			}

			rs1.close();
			s1.close();
		} catch (SQLException ex) {
			throw new TskCoreException("Error getting image paths.", ex);
		} finally {
			dbReadUnlock();
		}


		return imgPaths;
	}

	/**
	 * @return a collection of Images associated with this instance of
	 * SleuthkitCase
	 * @throws TskCoreException
	 */
	public List<Image> getImages() throws TskCoreException {
		dbReadLock();
		Collection<Long> imageIDs = new ArrayList<Long>();
		try {
			ResultSet rs = con.createStatement().executeQuery("select * from tsk_image_info");
			while (rs.next()) {
				imageIDs.add(rs.getLong("obj_id"));
			}
			rs.close();
		} catch (SQLException ex) {
			throw new TskCoreException("Error retrieving images.", ex);
		} finally {
			dbReadUnlock();
		}

		List<Image> images = new ArrayList<Image>();
		for (long id : imageIDs) {
			images.add(getImageById(id));
		}

		return images;
	}
	
	
	/**
	 * Get last (max) object id of content object in tsk_objects.
	 * 
	 * Note, if you
	 * are using this id to create a new object, make sure you are getting and
	 * using it in the same write lock/transaction to avoid potential
	 * concurrency issues with other writes
	 *
	 * @return currently max id
	 * @throws TskCoreException exception thrown when database error occurs and last object id could not be queried
	 */
	public long getLastObjectId() throws TskCoreException {
		long id = -1;
		ResultSet rs = null;
		dbReadLock();
		try {
			rs = getLastContentIdSt.executeQuery();
			if (rs.next()) {
				id = rs.getLong(1);
			}
		} catch (SQLException e) {
			final String msg = "Error closing result set after getting last object id.";
			logger.log(Level.SEVERE, msg, e);
			throw new TskCoreException(msg, e);
		} finally {
			if (rs != null) {
				try {
					rs.close();
				} catch (SQLException ex) {
					logger.log(Level.SEVERE, "Error closing result set after getting last object id.", ex);
				}
			}
			dbReadUnlock();
		}

		return id;
	}


	/**
	 * Set the file paths for the image given by obj_id
	 *
	 * @param obj_id the ID of the image to update
	 * @param paths the fully qualified path to the files that make up the image
	 * @throws TskCoreException exception thrown when critical error occurs
	 * within tsk core and the update fails
	 */
	public void setImagePaths(long obj_id, List<String> paths) throws TskCoreException {

		dbWriteLock();
		try {
			Statement s1 = con.createStatement();

			s1.executeUpdate("DELETE FROM tsk_image_names WHERE obj_id = " + obj_id);
			for (int i = 0; i < paths.size(); i++) {
				s1.executeUpdate("INSERT INTO tsk_image_names VALUES (" + obj_id + ", \"" + paths.get(i) + "\", " + i + ")");
			}

			s1.close();
		} catch (SQLException ex) {
			throw new TskCoreException("Error updating image paths.", ex);
		} finally {
			dbWriteUnlock();
		}

	}

	/**
	 * Creates file object from a SQL query result set of rows from the
	 * tsk_files table. Assumes that the query was of the form "SELECT * FROM
	 * tsk_files WHERE XYZ".
	 *
	 * @param rs ResultSet to get content from. Caller is responsible for
	 * closing it.
	 * @return list of file objects from tsk_files table containing the results
	 * @throws SQLException if the query fails
	 */
	private List<AbstractFile> resultSetToAbstractFiles(ResultSet rs) throws SQLException {

		ArrayList<AbstractFile> results = new ArrayList<AbstractFile>();
		dbReadLock();
		try {
			while (rs.next()) {
				final short type = rs.getShort("type");
				if (type == TSK_DB_FILES_TYPE_ENUM.FS.getFileType()) {
					FsContent result;
					if (rs.getShort("meta_type") == TSK_FS_META_TYPE_ENUM.TSK_FS_META_TYPE_DIR.getValue()) {
						result = rsHelper.directory(rs, null);
					} else {
						result = rsHelper.file(rs, null);
					}
					results.add(result);
				} else if (type == TSK_DB_FILES_TYPE_ENUM.VIRTUAL_DIR.getFileType()) {
					String parentPath = rs.getString("parent_path");
					if (parentPath == null) {
						parentPath = "";
					}
					final VirtualDirectory virtDir = new VirtualDirectory(this, rs.getLong("obj_id"),
							rs.getString("name"),
							TSK_FS_NAME_TYPE_ENUM.valueOf(rs.getShort("dir_type")), 
							TSK_FS_META_TYPE_ENUM.ValueOf(rs.getShort("meta_type")),
							TSK_FS_NAME_FLAG_ENUM.valueOf(rs.getShort("dir_flags")), 
							rs.getShort("meta_flags"),
							rs.getLong("size"), rs.getString("md5"), 
							FileKnown.valueOf(rs.getByte("known")), parentPath);
					results.add(virtDir);
<<<<<<< HEAD
				} else if (type == TSK_DB_FILES_TYPE_ENUM.UNALLOC_BLOCKS.getFileType()) {
=======
				} else if (type == TSK_DB_FILES_TYPE_ENUM.UNALLOC_BLOCKS.getFileType() ||
						type == TSK_DB_FILES_TYPE_ENUM.CARVED.getFileType()) {
					TSK_DB_FILES_TYPE_ENUM atype = TSK_DB_FILES_TYPE_ENUM.valueOf(type);
>>>>>>> 1841792b
					String parentPath = rs.getString("parent_path");
					if (parentPath == null) {
						parentPath = "";
					}
					LayoutFile lf = new LayoutFile(this, rs.getLong("obj_id"),
							rs.getString("name"),
<<<<<<< HEAD
							TSK_DB_FILES_TYPE_ENUM.UNALLOC_BLOCKS,
=======
							atype,
>>>>>>> 1841792b
							TSK_FS_NAME_TYPE_ENUM.valueOf(rs.getShort("dir_type")), TSK_FS_META_TYPE_ENUM.ValueOf(rs.getShort("meta_type")),
							TSK_FS_NAME_FLAG_ENUM.valueOf(rs.getShort("dir_flags")), rs.getShort("meta_flags"),
							rs.getLong("size"),
							rs.getString("md5"), FileKnown.valueOf(rs.getByte("known")), parentPath);
					results.add(lf);
				} else if (type == TSK_DB_FILES_TYPE_ENUM.DERIVED.getFileType()) {
					final DerivedFile df;
					df = rsHelper.derivedFile(rs, AbstractContent.UNKNOWN_ID);
					results.add(df);
				} else if (type == TSK_DB_FILES_TYPE_ENUM.LOCAL.getFileType()) {
					//TODO
				}

			} //end for each rs
		} catch (SQLException e) {
			logger.log(Level.SEVERE, "Error getting abstract file from result set.", e);
		} finally {
			dbReadUnlock();
		}

		return results;
	}

	/**
	 * Creates FsContent objects from SQL query result set on tsk_files table
	 *
	 * @param rs the result set with the query results
	 * @return list of fscontent objects matching the query
	 * @throws SQLException if SQL query result getting failed
	 */
	public List<FsContent> resultSetToFsContents(ResultSet rs) throws SQLException {
		List<FsContent> results = new ArrayList<FsContent>();
		List<AbstractFile> temp = resultSetToAbstractFiles(rs);
		for (AbstractFile f : temp) {
			final TSK_DB_FILES_TYPE_ENUM type = f.getType();
			if (type.equals(TskData.TSK_DB_FILES_TYPE_ENUM.FS)) {
				results.add((FsContent) f);
			}


		}
		return results;
	}

	/**
	 * Process a read-only query on the tsk database, any table Can be used to
	 * e.g. to find files of a given criteria. resultSetToFsContents() will
	 * convert the results to useful objects. MUST CALL closeRunQuery() when
	 * done
	 *
	 * @param query the given string query to run
	 * @return	the resultSet from running the query. Caller MUST CALL
	 * closeRunQuery(resultSet) as soon as possible, when done with retrieving
	 * data from the resultSet
	 * @throws SQLException if error occurred during the query
	 * @deprecated use specific datamodel methods that encapsulate SQL layer
	 */
	@Deprecated
	public ResultSet runQuery(String query) throws SQLException {
		Statement statement;
		dbReadLock();
		try {
			statement = con.createStatement();
			ResultSet rs = statement.executeQuery(query);
			return rs;
		} finally {
			//TODO unlock should be done in closeRunQuery()
			//but currently not all code calls closeRunQuery - need to fix this
			dbReadUnlock();
		}
	}

	/**
	 * Closes ResultSet and its Statement previously retrieved from runQuery()
	 *
	 * @param resultSet with its Statement to close
	 * @throws SQLException of closing the query results failed
	 * @deprecated use specific datamodel methods that encapsulate SQL layer
	 */
	@Deprecated
	public void closeRunQuery(ResultSet resultSet) throws SQLException {
		final Statement statement = resultSet.getStatement();
		resultSet.close();
		if (statement != null) {
			statement.close();
		}
	}

	@Override
	public void finalize() throws Throwable {
		try {
			close();
		} finally {
			super.finalize();
		}
	}

	/**
	 * Closes the database connection of this instance.
	 */
	private void closeConnection() {
		SleuthkitCase.dbWriteLock();
		try {
			if (con != null) {
				con.close();
				con = null;
			}
			closeStatements();

		} catch (SQLException e) {
			// connection close failed.
			logger.log(Level.WARNING,
					"Error closing connection.", e);
		} finally {
			SleuthkitCase.dbWriteUnlock();
		}
	}

	/**
	 * Call to free resources when done with instance.
	 */
	public void close() {
		System.err.println(this.hashCode() + " closed");
		System.err.flush();
		SleuthkitCase.dbWriteLock();
		this.closeConnection();
		try {
			if (this.caseHandle != null) {
				this.caseHandle.free();
				this.caseHandle = null;


			}

		} catch (TskCoreException ex) {
			logger.log(Level.WARNING,
					"Error freeing case handle.", ex);
		} finally {
			SleuthkitCase.dbWriteUnlock();
		}
	}

	/**
	 * Make a duplicate / backup copy of the current case database Makes a new
	 * copy only, and continues to use the current db
	 *
	 * @param newDBPath path to the copy to be created. File will be overwritten
	 * if it exists
	 * @throws IOException if copying fails
	 */
	public void copyCaseDB(String newDBPath) throws IOException {
		InputStream in = null;
		OutputStream out = null;
		SleuthkitCase.dbReadLock();
		try {
			InputStream inFile = new FileInputStream(this.dbPath);
			in = new BufferedInputStream(inFile);
			OutputStream outFile = new FileOutputStream(newDBPath);
			out = new BufferedOutputStream(outFile);
			int readBytes = 0;
			while ((readBytes = in.read()) != -1) {
				out.write(readBytes);
			}
		} finally {
			try {
				if (in != null) {
					in.close();
				}
				if (out != null) {
					out.flush();
					out.close();


				}
			} catch (IOException e) {
				logger.log(Level.WARNING, "Could not close streams after db copy", e);
			}
			SleuthkitCase.dbReadUnlock();
		}
	}

	/**
	 * Store the known status for the FsContent in the database Note: will not
	 * update status if content is already 'Known Bad'
	 *
	 * @param	file	The AbstractFile object
	 * @param	fileKnown	The object's known status
	 * @return	true if the known status was updated, false otherwise
	 * @throws TskCoreException thrown if a critical error occurred within tsk
	 * core
	 */
	public boolean setKnown(AbstractFile file, FileKnown fileKnown) throws TskCoreException {
		long id = file.getId();
		FileKnown currentKnown = file.getKnown();
		if (currentKnown.compareTo(fileKnown) > 0) {
			return false;
		}
		SleuthkitCase.dbWriteLock();
		try {
			Statement s = con.createStatement();
			s.executeUpdate("UPDATE tsk_files "
					+ "SET known='" + fileKnown.getFileKnownValue() + "' "
					+ "WHERE obj_id=" + id);
			s.close();
			//update the object itself
			file.setKnown(fileKnown);
		} catch (SQLException ex) {
			throw new TskCoreException("Error setting Known status.", ex);
		} finally {
			SleuthkitCase.dbWriteUnlock();
		}
		return true;
	}

	/**
	 * Store the md5Hash for the file in the database
	 *
	 * @param	file	The file object
	 * @param	md5Hash	The object's md5Hash
	 * @throws TskCoreException thrown if a critical error occurred within tsk
	 * core
	 */
	void setMd5Hash(AbstractFile file, String md5Hash) throws TskCoreException {
		long id = file.getId();
		SleuthkitCase.dbWriteLock();
		try {
			updateMd5St.setString(1, md5Hash);
			updateMd5St.setLong(2, id);
			updateMd5St.executeUpdate();
			//update the object itself
			file.setMd5Hash(md5Hash);
		} catch (SQLException ex) {
			throw new TskCoreException("Error setting MD5 hash.", ex);
		} finally {
			SleuthkitCase.dbWriteUnlock();
		}
	}

	/**
	 * Look up the given hash in the NSRL database
	 *
	 * @param md5Hash The hash to look up
	 * @return the status of the hash in the NSRL
	 * @throws TskCoreException thrown if a critical error occurred within tsk
	 * core
	 */
	public TskData.FileKnown nsrlLookupMd5(String md5Hash) throws TskCoreException {
		return SleuthkitJNI.nsrlHashLookup(md5Hash);
	}

	/**
	 * Look up the given hash in the known bad database
	 *
	 * @param md5Hash The hash to look up
	 * @param dbHandle The handle of the open database to look in
	 * @return the status of the hash in the known bad database
	 * @throws TskCoreException thrown if a critical error occurred within tsk
	 * core
	 */
	public TskData.FileKnown knownBadLookupMd5(String md5Hash, int dbHandle) throws TskCoreException {
		return SleuthkitJNI.knownBadHashLookup(md5Hash, dbHandle);
	}

	/**
	 * Return the number of objects in the database of a given file type.
	 *
	 * @param contentType Type of file to count
	 * @return Number of objects with that type.
	 * @throws TskCoreException thrown if a critical error occurred within tsk
	 * core
	 */
	public int countFsContentType(TskData.TSK_FS_META_TYPE_ENUM contentType) throws TskCoreException {
		int count = 0;
		Short contentShort = contentType.getValue();
		dbReadLock();
		try {
			Statement s = con.createStatement();
			ResultSet rs = s.executeQuery("SELECT COUNT(*) FROM tsk_files WHERE meta_type = '" + contentShort.toString() + "'");
			while (rs.next()) {
				count = rs.getInt(1);
			}
			rs.close();
			s.close();
		} catch (SQLException ex) {
			throw new TskCoreException("Error getting number of objects.", ex);
		} finally {
			dbReadUnlock();
		}
		return count;
	}
	

	/**
	 * Escape the single quotes in the given string so they can be added to the
	 * SQL db
	 *
	 * @param text
	 * @return text the escaped version
	 */
	private static String escapeForBlackboard(String text) {
		if (text != null) {
			text = text.replaceAll("'", "''");
		}
		return text;
	}

	/**
	 * Find all the files with the given MD5 hash.
	 *
	 * @param md5Hash hash value to match files with
	 * @return List of AbstractFile with the given hash
	 */
	public List<AbstractFile> findFilesByMd5(String md5Hash) {
		ResultSet rs = null;
		Statement s = null;
		dbReadLock();
		try {
			s = con.createStatement();
			rs = s.executeQuery("SELECT * FROM tsk_files WHERE "
<<<<<<< HEAD
				+ " md5 = " + md5Hash + " "
=======
				+ " md5 = '" + md5Hash + "' "
>>>>>>> 1841792b
					+ "AND size > 0");
			return resultSetToAbstractFiles(rs);


		} catch (SQLException ex) {
			logger.log(Level.WARNING, "Error querying database.", ex);
		} finally {
			if (rs != null) {
				try {
					rs.close();
					s.close();


				} catch (SQLException ex) {
					logger.log(Level.WARNING, "Unable to close ResultSet and Statement.", ex);
				}
			}
			dbReadUnlock();
		}
		return Collections.<AbstractFile>emptyList();
	}

	/**
	 * Query all the files to verify if they have an MD5 hash associated with
	 * them.
	 *
	 * @return true if all files have an MD5 hash
	 */
	public boolean allFilesMd5Hashed() {
		ResultSet rs = null;
		Statement s = null;
		dbReadLock();
		try {
			s = con.createStatement();
			rs = s.executeQuery("SELECT COUNT(*) FROM tsk_files "
					+ "WHERE type = '" + TskData.TSK_DB_FILES_TYPE_ENUM.FS.getFileType() + "' "
					+ "AND dir_type = '" + TskData.TSK_FS_NAME_TYPE_ENUM.REG.getValue() + "' "
					+ "AND md5 IS NULL "
					+ "AND size > '0'");
			rs.next();
			int size = rs.getInt(1);
			if (size == 0) {
				return true;


			}
		} catch (SQLException ex) {
			logger.log(Level.WARNING, "Failed to query for all the files.", ex);
		} finally {
			if (rs != null) {
				try {
					rs.close();
					s.close();


				} catch (SQLException ex) {
					logger.log(Level.WARNING, "Failed to close the result set.", ex);
				}
			}
			dbReadUnlock();
		}
		return false;
	}

	/**
	 * Query all the files and counts how many have an MD5 hash.
	 *
	 * @return the number of files with an MD5 hash
	 */
	public int countFilesMd5Hashed() {
		ResultSet rs = null;
		Statement s = null;
		int count = 0;
		dbReadLock();
		try {
			s = con.createStatement();
			rs = s.executeQuery("SELECT COUNT(*) FROM tsk_files "
					+ "WHERE type = '" + TskData.TSK_DB_FILES_TYPE_ENUM.FS.getFileType() + "' "
					+ "AND dir_type = '" + TskData.TSK_FS_NAME_TYPE_ENUM.REG.getValue() + "' "
					+ "AND md5 IS NOT NULL "
					+ "AND size > '0'");
			rs.next();
			count = rs.getInt(1);


		} catch (SQLException ex) {
			logger.log(Level.WARNING, "Failed to query for all the files.", ex);
		} finally {
			if (rs != null) {
				try {
					rs.close();
					s.close();


				} catch (SQLException ex) {
					logger.log(Level.WARNING, "Failed to close the result set.", ex);
				}
			}
			dbReadUnlock();
		}
		return count;
	}
}<|MERGE_RESOLUTION|>--- conflicted
+++ resolved
@@ -102,12 +102,8 @@
 	private PreparedStatement getDerivedInfoSt;
 	private PreparedStatement getDerivedMethodSt;
 	private PreparedStatement addObjectSt;
-<<<<<<< HEAD
-	private PreparedStatement addLocalFileSt;
-=======
 	private PreparedStatement addFileSt;
 	private PreparedStatement addLayoutFileSt;
->>>>>>> 1841792b
 	private PreparedStatement addPathSt;
 	private PreparedStatement hasChildrenSt;
 	private PreparedStatement getLastContentIdSt;
@@ -236,11 +232,6 @@
 		addObjectSt = con.prepareStatement(
 				"INSERT INTO tsk_objects (obj_id, par_obj_id, type) VALUES (?, ?, ?)");
 
-<<<<<<< HEAD
-		addLocalFileSt = con.prepareStatement(
-				"INSERT INTO tsk_files (obj_id, name, type, has_path, dir_type, meta_type, dir_flags, meta_flags, size, ctime, crtime, atime, mtime, parent_path) "
-				+ "VALUES (?, ?, ?, ?, ?, ?, ?, ?, ?, ?, ?, ?, ?, ?)");
-=======
 		addFileSt = con.prepareStatement(
 				"INSERT INTO tsk_files (obj_id, name, type, has_path, dir_type, meta_type, dir_flags, meta_flags, size, ctime, crtime, atime, mtime, parent_path) "
 				+ "VALUES (?, ?, ?, ?, ?, ?, ?, ?, ?, ?, ?, ?, ?, ?)");
@@ -248,7 +239,6 @@
 		addLayoutFileSt = con.prepareStatement(
 				"INSERT INTO tsk_file_layout (obj_id, byte_start, byte_len, sequence) "
 				+ "VALUES (?, ?, ?, ?)");
->>>>>>> 1841792b
 
 		addPathSt = con.prepareStatement(
 				"INSERT INTO tsk_files_path (obj_id, path) VALUES (?, ?)");
@@ -384,11 +374,6 @@
 				addObjectSt = null;
 			}
 
-<<<<<<< HEAD
-			if (addLocalFileSt != null) {
-				addLocalFileSt.close();
-				addLocalFileSt = null;
-=======
 			if (addFileSt != null) {
 				addFileSt.close();
 				addFileSt = null;
@@ -397,7 +382,6 @@
 			if (addLayoutFileSt != null) {
 				addLayoutFileSt.close();
 				addLayoutFileSt = null;
->>>>>>> 1841792b
 			}
 
 			if (addPathSt != null) {
@@ -2111,23 +2095,15 @@
 							rs.getLong("size"), rs.getString("md5"), 
 							FileKnown.valueOf(rs.getByte("known")), parentPath);
 					children.add(virtDir);
-<<<<<<< HEAD
-				} else if (type == TSK_DB_FILES_TYPE_ENUM.UNALLOC_BLOCKS) {
-=======
 				} else if (type == TSK_DB_FILES_TYPE_ENUM.UNALLOC_BLOCKS ||
 						type == TSK_DB_FILES_TYPE_ENUM.CARVED) {
->>>>>>> 1841792b
 					String parentPath = rs.getString("parent_path");
 					if (parentPath == null) {
 						parentPath = "";
 					}
 					final LayoutFile lf =
 							new LayoutFile(this, rs.getLong("obj_id"), rs.getString("name"),
-<<<<<<< HEAD
-							TSK_DB_FILES_TYPE_ENUM.UNALLOC_BLOCKS,
-=======
 							type,
->>>>>>> 1841792b
 							TSK_FS_NAME_TYPE_ENUM.valueOf(rs.getShort("dir_type")), 
 							TSK_FS_META_TYPE_ENUM.ValueOf(rs.getShort("meta_type")),
 							TSK_FS_NAME_FLAG_ENUM.valueOf(rs.getShort("dir_flags")), 
@@ -2386,16 +2362,9 @@
 	 * is none
 	 *
 	 * @param id id of the file to get path for
-<<<<<<< HEAD
-	 * @return file path of null
-	 * @throws SQLException file path could not be queried due to user error
-	 */
-	String getFilePath(long id) throws SQLException {
-=======
 	 * @return file path or null
 	 */
 	String getFilePath(long id) {
->>>>>>> 1841792b
 
 		String filePath = null;
 		ResultSet rs = null;
@@ -2609,8 +2578,6 @@
 			addPathSt.clearParameters();
 		}
 	}
-<<<<<<< HEAD
-=======
 	
 	/**
 	 * Adds a virtual directory to the database and returns a VirtualDirectory
@@ -2908,7 +2875,6 @@
 
 		return lf;
 	}
->>>>>>> 1841792b
 
 	/**
 	 * Creates a new derived file object, adds it to database and returns it.
@@ -2944,11 +2910,7 @@
 		final String parentPath = parentFile.getParentPath() + parentFile.getName() + '/';
 
 		DerivedFile ret = null;
-<<<<<<< HEAD
-
-=======
 		
->>>>>>> 1841792b
 		long newObjId = -1;
 
 		dbWriteLock();
@@ -2977,40 +2939,6 @@
 			//obj_id, fs_obj_id, name, type, has_path, dir_type, meta_type, dir_flags, meta_flags, size, parent_path
 
 			//obj_id, fs_obj_id, name
-<<<<<<< HEAD
-			addLocalFileSt.setLong(1, newObjId);
-			addLocalFileSt.setString(2, fileName);
-
-			//type, has_path
-			addLocalFileSt.setShort(3, TskData.TSK_DB_FILES_TYPE_ENUM.DERIVED.getFileType());
-			addLocalFileSt.setBoolean(4, true);
-
-			//flags
-			final TSK_FS_NAME_TYPE_ENUM dirType = isFile ? TSK_FS_NAME_TYPE_ENUM.REG : TSK_FS_NAME_TYPE_ENUM.DIR;
-			addLocalFileSt.setShort(5, dirType.getValue());
-			final TSK_FS_META_TYPE_ENUM metaType = isFile ? TSK_FS_META_TYPE_ENUM.TSK_FS_META_TYPE_REG : TSK_FS_META_TYPE_ENUM.TSK_FS_META_TYPE_DIR;
-			addLocalFileSt.setShort(6, metaType.getValue());
-
-			//note: using alloc under assumption that derived files derive from alloc files
-			final TSK_FS_NAME_FLAG_ENUM dirFlag = TSK_FS_NAME_FLAG_ENUM.ALLOC;
-			addLocalFileSt.setShort(7, dirFlag.getValue());
-			final short metaFlags = (short) (TSK_FS_META_FLAG_ENUM.ALLOC.getValue()
-					| TSK_FS_META_FLAG_ENUM.USED.getValue());
-			addLocalFileSt.setShort(8, metaFlags);
-
-			//size
-			addLocalFileSt.setLong(9, size);
-			//mactimes
-			//long ctime, long crtime, long atime, long mtime,
-			addLocalFileSt.setLong(10, ctime);
-			addLocalFileSt.setLong(11, crtime);
-			addLocalFileSt.setLong(12, atime);
-			addLocalFileSt.setLong(13, mtime);
-			//parent path
-			addLocalFileSt.setString(14, parentPath);
-
-			addLocalFileSt.executeUpdate();
-=======
 			addFileSt.setLong(1, newObjId);
 			addFileSt.setString(2, fileName);
 
@@ -3043,7 +2971,6 @@
 			addFileSt.setString(14, parentPath);
 
 			addFileSt.executeUpdate();
->>>>>>> 1841792b
 			
 			//add localPath 
 			addFilePath(newObjId, localPath);
@@ -3059,11 +2986,7 @@
 		} finally {
 			try {
 				addObjectSt.clearParameters();
-<<<<<<< HEAD
-				addLocalFileSt.clearParameters();
-=======
 				addFileSt.clearParameters();
->>>>>>> 1841792b
 			} catch (SQLException ex) {
 				logger.log(Level.SEVERE, "Error clearing parameters after adding derived file", ex);
 			}
@@ -3136,11 +3059,6 @@
 			dbReadUnlock();
 		}
 	}
-<<<<<<< HEAD
-
-	
-	/**
-=======
 	
 	
 	/**
@@ -3182,7 +3100,6 @@
 
 
 	/**
->>>>>>> 1841792b
 	 * Find and return list of files matching the specific Where clause
 	 * 
 	 * @param sqlWhereClause a SQL where clause appropriate for the desired
@@ -3219,8 +3136,6 @@
 		}
 	}
 
-	
-	
 	/**
 	 * @param image the image to search for the given file name
 	 * @param filePath The full path to the file(s) of interest. This can
@@ -4056,24 +3971,16 @@
 							rs.getLong("size"), rs.getString("md5"), 
 							FileKnown.valueOf(rs.getByte("known")), parentPath);
 					results.add(virtDir);
-<<<<<<< HEAD
-				} else if (type == TSK_DB_FILES_TYPE_ENUM.UNALLOC_BLOCKS.getFileType()) {
-=======
 				} else if (type == TSK_DB_FILES_TYPE_ENUM.UNALLOC_BLOCKS.getFileType() ||
 						type == TSK_DB_FILES_TYPE_ENUM.CARVED.getFileType()) {
 					TSK_DB_FILES_TYPE_ENUM atype = TSK_DB_FILES_TYPE_ENUM.valueOf(type);
->>>>>>> 1841792b
 					String parentPath = rs.getString("parent_path");
 					if (parentPath == null) {
 						parentPath = "";
 					}
 					LayoutFile lf = new LayoutFile(this, rs.getLong("obj_id"),
 							rs.getString("name"),
-<<<<<<< HEAD
-							TSK_DB_FILES_TYPE_ENUM.UNALLOC_BLOCKS,
-=======
 							atype,
->>>>>>> 1841792b
 							TSK_FS_NAME_TYPE_ENUM.valueOf(rs.getShort("dir_type")), TSK_FS_META_TYPE_ENUM.ValueOf(rs.getShort("meta_type")),
 							TSK_FS_NAME_FLAG_ENUM.valueOf(rs.getShort("dir_flags")), rs.getShort("meta_flags"),
 							rs.getLong("size"),
@@ -4393,11 +4300,7 @@
 		try {
 			s = con.createStatement();
 			rs = s.executeQuery("SELECT * FROM tsk_files WHERE "
-<<<<<<< HEAD
-				+ " md5 = " + md5Hash + " "
-=======
 				+ " md5 = '" + md5Hash + "' "
->>>>>>> 1841792b
 					+ "AND size > 0");
 			return resultSetToAbstractFiles(rs);
 
