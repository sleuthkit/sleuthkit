--- conflicted
+++ resolved
@@ -42,6 +42,7 @@
 import java.util.Arrays;
 import java.util.Collection;
 import java.util.Collections;
+import java.util.Date;
 import java.util.EnumMap;
 import java.util.HashMap;
 import java.util.LinkedHashMap;
@@ -767,7 +768,7 @@
 			for (IngestModuleType type : IngestModuleType.values()) {
 				rs = connection.executeQuery(s, "SELECT type_id FROM ingest_module_types WHERE type_id=" + type.getTypeID() + ";");
 				if (!rs.next()) {
-					s.execute("INSERT INTO ingest_module_types (type_id, type_name) VALUES (" + type.getTypeID()  + ", '" + type.toString() + "');");
+					s.execute("INSERT INTO ingest_module_types (type_id, type_name) VALUES (" + type.getTypeID() + ", '" + type.toString() + "');");
 				}
 				rs.close();
 				rs = null;
@@ -6040,7 +6041,6 @@
 		}
 	}
 
-<<<<<<< HEAD
 	/**
 	 * Sets the end date for the given ingest job
 	 *
@@ -6051,28 +6051,15 @@
 	 * @throws TskDataException If the ingest job is not found, or already has
 	 *                          an end time.
 	 */
-	void setIngestJobEndDate(int ingestJobId, long endDate) throws TskCoreException, TskDataException {
-=======
 	void setIngestJobEndDateTime(int ingestJobId, long endDateTime) throws TskCoreException, TskDataException {
->>>>>>> b961cb45
 		CaseDbConnection connection = connections.getConnection();
 		acquireSharedLock();
 		ResultSet resultSet = null;
 		try {
 			Statement statement = connection.createStatement();
-<<<<<<< HEAD
-			resultSet = statement.executeQuery("SELECT end_date FROM ingest_jobs WHERE ingest_job_id=" + ingestJobId);
-			if (resultSet.next()) {
-				if (resultSet.getInt(1) == 0) {
-					statement.executeUpdate("UPDATE ingest_jobs SET end_date=" + endDate + " WHERE ingest_job_id=" + ingestJobId + ";");
-				} else {
-					throw new TskDataException("Given ingest job has already been finished.");
-				}
-=======
 			resultSet = statement.executeQuery("SELECT ingest_job_id FROM ingest_jobs WHERE ingest_job_id=" + ingestJobId);
 			if (!resultSet.next()) {
 				statement.executeUpdate("UPDATE ingest_jobs SET end_date_time=" + endDateTime + " WHERE ingest_job_id=" + ingestJobId + ";");
->>>>>>> b961cb45
 			} else {
 				throw new TskDataException("Given ingest job was not found in database.");
 			}
@@ -6139,7 +6126,7 @@
 				statement.executeUpdate("INSERT INTO ingest_job_modules (ingest_job_id, ingest_module_id, position) "
 						+ "VALUES (" + id + ", " + ingestModule.getIngestModuleId() + ", " + i + ");");
 			}
-			return new IngestJobInfo(id, dataSource.getId(), hostName, jobStart, "", ingestModules, this);
+			return new IngestJobInfo(id, dataSource.getId(), hostName, new Date(jobStart), "", ingestModules, this);
 		} catch (SQLException ex) {
 			throw new TskCoreException("Error updating the end date.", ex);
 		} finally {
@@ -6183,9 +6170,9 @@
 				String update = "INSERT INTO ingest_modules (ingest_module_id, display_name, unique_name, type_id, version) "
 						+ "VALUES (" + id + ", '" + displayName + "', '" + uniqueName + "', " + type.getTypeID() + ", '" + version + "');";
 				statement.execute(update);
-				return new IngestModuleInfo(id, displayName, uniqueName, type.getTypeID(), version);
+				return new IngestModuleInfo(id, displayName, uniqueName, type, version);
 			} else {
-				return new IngestModuleInfo(resultSet.getInt("ingest_module_id"), resultSet.getString("display_name"), uniqueName, resultSet.getInt("type_id"), resultSet.getString("version"));
+				return new IngestModuleInfo(resultSet.getInt("ingest_module_id"), resultSet.getString("display_name"), uniqueName, IngestModuleType.fromID(resultSet.getInt("type_id")), resultSet.getString("version"));
 			}
 		} catch (SQLException ex) {
 			throw new TskCoreException("Couldn't add new module to database.", ex);
@@ -6212,7 +6199,7 @@
 			statement = connection.createStatement();
 			resultSet = statement.executeQuery("SELECT * FROM ingest_jobs");
 			while (resultSet.next()) {
-				ingestJobs.add(new IngestJobInfo(resultSet.getInt("ingest_job_id"), resultSet.getLong("data_src_id"), resultSet.getString("host_name"), resultSet.getLong("start_date"), resultSet.getLong("end_date"), IngestStatusType.fromID(resultSet.getInt("status_id")), resultSet.getString("settings_dir"), this.getIngestModules(resultSet.getInt("ingest_job_id"), connection), this));
+				ingestJobs.add(new IngestJobInfo(resultSet.getInt("ingest_job_id"), resultSet.getLong("data_src_id"), resultSet.getString("host_name"), new Date(resultSet.getLong("start_date")), new Date(resultSet.getLong("end_date")), IngestJobStatusType.fromID(resultSet.getInt("status_id")), resultSet.getString("settings_dir"), this.getIngestModules(resultSet.getInt("ingest_job_id"), connection), this));
 			}
 			return ingestJobs;
 		} catch (SQLException ex) {
@@ -6248,7 +6235,7 @@
 		resultSet.close();
 		resultSet = statement.executeQuery(query);
 		while (resultSet.next()) {
-			ingestModules.add(new IngestModuleInfo(resultSet.getInt("ingest_module_id"), resultSet.getString("display_name"), resultSet.getString("unique_name"), resultSet.getInt("type_id"), resultSet.getString("version")));
+			ingestModules.add(new IngestModuleInfo(resultSet.getInt("ingest_module_id"), resultSet.getString("display_name"), resultSet.getString("unique_name"), IngestModuleType.fromID(resultSet.getInt("type_id")), resultSet.getString("version")));
 		}
 		return ingestModules;
 	}
