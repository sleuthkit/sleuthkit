--- conflicted
+++ resolved
@@ -258,13 +258,8 @@
 	 * @throws TskCoreException If there is an error setting the realm name.
 	 * 
 	 */
-<<<<<<< HEAD
 	public boolean setRealmName(String name) throws TskCoreException {
-		if (Objects.isNull(this.realmName) && Objects.nonNull(name)) {
-=======
-	public boolean setRealmName(String name) {
 		if (StringUtils.isBlank(this.realmName) && StringUtils.isNotBlank(name)) {
->>>>>>> c208027a
 			this.realmName = name;
 			updateSignature();
 			this.isDirty = true;
@@ -284,13 +279,8 @@
 	 *         changed.
 	 * @throws TskCoreException If there is an error setting the realm address.
 	 */
-<<<<<<< HEAD
 	public boolean setRealmAddr(String addr) throws TskCoreException {
-		if (Objects.isNull(this.realmAddr) && Objects.nonNull(addr)) {
-=======
-	public boolean setRealmAddr(String addr) {
 		if (StringUtils.isBlank(this.realmAddr) && StringUtils.isNotBlank(addr)) {
->>>>>>> c208027a
 			this.realmAddr = addr;
 			updateSignature();
 			this.isDirty = true;
