--- conflicted
+++ resolved
@@ -1,7 +1,7 @@
 /*
  * Sleuth Kit Data Model
  * 
- * Copyright 2014 Basis Technology Corp.
+ * Copyright 2014-2018 Basis Technology Corp.
  * Contact: carrier <at> sleuthkit <dot> org
  * 
  * Licensed under the Apache License, Version 2.0 (the "License");
@@ -18,65 +18,69 @@
  */
 package org.sleuthkit.datamodel;
 
+import java.io.IOException;
+import java.nio.ByteBuffer;
+import java.nio.channels.FileChannel;
+import java.nio.file.Files;
+import java.nio.file.Path;
+import java.nio.file.Paths;
+import static java.nio.file.StandardOpenOption.READ;
+import java.util.ArrayList;
+import java.util.Collections;
+import java.util.List;
+import java.util.Set;
+import java.util.logging.Level;
+import java.util.logging.Logger;
+
 /**
- * This is a data transfer object (DTO) class that models reports.
+ * This is a class that models reports.
  */
-public class Report {
+public class Report implements Content {
 
 	static long ID_NOT_SET = -1;
-<<<<<<< HEAD
 	private long objectId = ID_NOT_SET;
 	private final Path path;
-=======
-	private long id = ID_NOT_SET;
-	private final String path;
->>>>>>> e365adfa
 	private final long createdTime;
 	private final String sourceModuleName;
 	private final String reportName;
-
-	/**
-	 * Construct a data transfer object for a row in the reports table.
+	private final Content source; // The source file used to produce the report, if available
+	private final SleuthkitCase db; // A reference to the database instance.
+	private FileChannel fileChannel; // Used to read report content.
+
+	private static final Logger LOGGER = Logger.getLogger(Report.class.getName());
+
+	/**
+	 * Create a Report instance.
 	 *
 	 * @param id          Primary key from associated row in the case database.
 	 * @param path        Absolute path to report.
 	 * @param createdTime Created time of report (in UNIX epoch time).
 	 * @param reportName  May be empty
-	 */
-<<<<<<< HEAD
+	 * @param source	  The source from which the Report was created, if
+	 *                    available.
+	 */
 	Report(SleuthkitCase db, long id, String path, long createdTime, String sourceModuleName, String reportName, Content source) {
 		this.db = db;
 		this.objectId = id;
 		this.path = Paths.get(path);
-=======
-	Report(long id, String path, long createdTime, String sourceModuleName, String reportName) {
-		this.id = id;
-		this.path = path;
->>>>>>> e365adfa
 		this.createdTime = createdTime;
 		this.sourceModuleName = sourceModuleName;
 		this.reportName = reportName;
-	}
-
-<<<<<<< HEAD
-	@Override
-=======
-	/**
-	 * Get the primary key of the associated row in the case database. Only
-	 * needed by code updating the reports table.
-	 *
-	 * @return The primary key value.
-	 */
->>>>>>> e365adfa
+		this.source = source;
+	}
+
+	@Override
 	public long getId() {
 		return objectId;
 	}
 
 	/**
 	 * Get the absolute local path to the report.
+	 *
+	 * @return
 	 */
 	public String getPath() {
-		return path;
+		return path.toString();
 	}
 
 	/**
@@ -106,7 +110,6 @@
 	public String getReportName() {
 		return reportName;
 	}
-<<<<<<< HEAD
 
 	@Override
 	public int read(byte[] buf, long offset, long len) throws TskCoreException {
@@ -289,6 +292,4 @@
 	public <T> T accept(SleuthkitItemVisitor<T> v) {
 		return v.visit(this);
 	}
-=======
->>>>>>> e365adfa
 }