/*
 * Sleuth Kit Data Model
 * 
 * Copyright 2011 Basis Technology Corp.
 * Contact: carrier <at> sleuthkit <dot> org
 * 
 * Licensed under the Apache License, Version 2.0 (the "License");
 * you may not use this file except in compliance with the License.
 * You may obtain a copy of the License at
 * 
 *     http://www.apache.org/licenses/LICENSE-2.0
 * 
 * Unless required by applicable law or agreed to in writing, software
 * distributed under the License is distributed on an "AS IS" BASIS,
 * WITHOUT WARRANTIES OR CONDITIONS OF ANY KIND, either express or implied.
 * See the License for the specific language governing permissions and
 * limitations under the License.
 */
package org.sleuthkit.datamodel;

import java.util.ArrayList;
import java.util.List;

/**
 * Interface for all datatypes that can be found in the database.
 */
public interface Content extends SleuthkitVisitableItem{
    
    /**
     * read data from the content in the sleuthkit
     * @param buf a character array of data (in bytes)
     * @param offset offset to start reading from
     * @param len amount of data to read (in bytes)
     * @return num of bytes read, or -1 on error
     * @throws TskException  
     */
<<<<<<< HEAD
    public int read(byte[] buf, long offset, long len) throws TskException;
=======
    public int read(byte[] buf, long offset, long len) throws TskCoreException;
>>>>>>> 9d7a8898
    
    /**
     * get the size of the content
     * @return size of the content
     */
    public long getSize();
    
    /**
     * visitor pattern support
     * @param <T> visitor return type
     * @param v visitor
     * @return visitor return value
     */
    public <T> T accept(ContentVisitor<T> v);
    
    /**
     * Get the name of this content object
     * @return the name
     */
    public String getName();
    
    /**
     * Gets the content object id.
     * @return object id
     */
    public long getId();
	
	/**
	 * Get the root image
	 * @return image
	 */
<<<<<<< HEAD
	public Image getImage() throws TskException;
=======
	public Image getImage() throws TskCoreException;
>>>>>>> 9d7a8898
    
    /**
     * Gets the child contents.
     * @return List of children
     * @throws TskException
     */
<<<<<<< HEAD
    public List<Content> getChildren() throws TskException;
=======
    public List<Content> getChildren() throws TskCoreException;
>>>>>>> 9d7a8898
    
    /**
     * Add an artifact associated with this content to the blackboard
     * @param artifactTypeID id of the artifact type (if the id doesn't already exist
     * an error will be thrown)
     * @return the blackboard artifact (the artifact type id can be looked up from this)
     * @throws TskException
     */
<<<<<<< HEAD
    public BlackboardArtifact newArtifact(int artifactTypeID) throws TskException;
=======
    public BlackboardArtifact newArtifact(int artifactTypeID) throws TskCoreException;
>>>>>>> 9d7a8898
    
    /**
     * Add an artifact associated with this content to the blackboard
     * @param type artifact type enum 
     * @return the blackboard artifact 
     * @throws TskException
     */
<<<<<<< HEAD
    public BlackboardArtifact newArtifact(BlackboardArtifact.ARTIFACT_TYPE type) throws TskException;
=======
    public BlackboardArtifact newArtifact(BlackboardArtifact.ARTIFACT_TYPE type) throws TskCoreException;
>>>>>>> 9d7a8898
    
    /**
     * Get all artifacts associated with this content that have the given type name
     * @param artifactTypeName name of the type to look up
     * @return a list of blackboard artifacts
     * @throws TskException
     */
<<<<<<< HEAD
    public ArrayList<BlackboardArtifact> getArtifacts(String artifactTypeName) throws TskException;
=======
    public ArrayList<BlackboardArtifact> getArtifacts(String artifactTypeName) throws TskCoreException;
>>>>>>> 9d7a8898
    
    /**
     * Get all artifacts associated with this content that have the given type id
     * @param artifactTypeID type id to look up
     * @return a list of blackboard artifacts
     * @throws TskException
     */
<<<<<<< HEAD
    public ArrayList<BlackboardArtifact> getArtifacts(int artifactTypeID) throws TskException;
=======
    public ArrayList<BlackboardArtifact> getArtifacts(int artifactTypeID) throws TskCoreException;
>>>>>>> 9d7a8898
    
    /**
     * Get all artifacts associated with this content that have the given type
     * @param type type to look up
     * @return a list of blackboard artifacts
     * @throws TskException
     */
<<<<<<< HEAD
    public ArrayList<BlackboardArtifact> getArtifacts(BlackboardArtifact.ARTIFACT_TYPE type) throws TskException;
=======
    public ArrayList<BlackboardArtifact> getArtifacts(BlackboardArtifact.ARTIFACT_TYPE type) throws TskCoreException;
>>>>>>> 9d7a8898
    
    /**
     * Get all artifacts associated with this content
     * @return a list of blackboard artifacts
     * @throws TskException
     */
<<<<<<< HEAD
    public ArrayList<BlackboardArtifact> getAllArtifacts() throws TskException;
=======
    public ArrayList<BlackboardArtifact> getAllArtifacts() throws TskCoreException;
>>>>>>> 9d7a8898
}<|MERGE_RESOLUTION|>--- conflicted
+++ resolved
@@ -34,11 +34,7 @@
      * @return num of bytes read, or -1 on error
      * @throws TskException  
      */
-<<<<<<< HEAD
-    public int read(byte[] buf, long offset, long len) throws TskException;
-=======
     public int read(byte[] buf, long offset, long len) throws TskCoreException;
->>>>>>> 9d7a8898
     
     /**
      * get the size of the content
@@ -70,22 +66,14 @@
 	 * Get the root image
 	 * @return image
 	 */
-<<<<<<< HEAD
-	public Image getImage() throws TskException;
-=======
 	public Image getImage() throws TskCoreException;
->>>>>>> 9d7a8898
     
     /**
      * Gets the child contents.
      * @return List of children
      * @throws TskException
      */
-<<<<<<< HEAD
-    public List<Content> getChildren() throws TskException;
-=======
     public List<Content> getChildren() throws TskCoreException;
->>>>>>> 9d7a8898
     
     /**
      * Add an artifact associated with this content to the blackboard
@@ -94,11 +82,7 @@
      * @return the blackboard artifact (the artifact type id can be looked up from this)
      * @throws TskException
      */
-<<<<<<< HEAD
-    public BlackboardArtifact newArtifact(int artifactTypeID) throws TskException;
-=======
     public BlackboardArtifact newArtifact(int artifactTypeID) throws TskCoreException;
->>>>>>> 9d7a8898
     
     /**
      * Add an artifact associated with this content to the blackboard
@@ -106,11 +90,7 @@
      * @return the blackboard artifact 
      * @throws TskException
      */
-<<<<<<< HEAD
-    public BlackboardArtifact newArtifact(BlackboardArtifact.ARTIFACT_TYPE type) throws TskException;
-=======
     public BlackboardArtifact newArtifact(BlackboardArtifact.ARTIFACT_TYPE type) throws TskCoreException;
->>>>>>> 9d7a8898
     
     /**
      * Get all artifacts associated with this content that have the given type name
@@ -118,11 +98,7 @@
      * @return a list of blackboard artifacts
      * @throws TskException
      */
-<<<<<<< HEAD
-    public ArrayList<BlackboardArtifact> getArtifacts(String artifactTypeName) throws TskException;
-=======
     public ArrayList<BlackboardArtifact> getArtifacts(String artifactTypeName) throws TskCoreException;
->>>>>>> 9d7a8898
     
     /**
      * Get all artifacts associated with this content that have the given type id
@@ -130,11 +106,7 @@
      * @return a list of blackboard artifacts
      * @throws TskException
      */
-<<<<<<< HEAD
-    public ArrayList<BlackboardArtifact> getArtifacts(int artifactTypeID) throws TskException;
-=======
     public ArrayList<BlackboardArtifact> getArtifacts(int artifactTypeID) throws TskCoreException;
->>>>>>> 9d7a8898
     
     /**
      * Get all artifacts associated with this content that have the given type
@@ -142,20 +114,12 @@
      * @return a list of blackboard artifacts
      * @throws TskException
      */
-<<<<<<< HEAD
-    public ArrayList<BlackboardArtifact> getArtifacts(BlackboardArtifact.ARTIFACT_TYPE type) throws TskException;
-=======
     public ArrayList<BlackboardArtifact> getArtifacts(BlackboardArtifact.ARTIFACT_TYPE type) throws TskCoreException;
->>>>>>> 9d7a8898
     
     /**
      * Get all artifacts associated with this content
      * @return a list of blackboard artifacts
      * @throws TskException
      */
-<<<<<<< HEAD
-    public ArrayList<BlackboardArtifact> getAllArtifacts() throws TskException;
-=======
     public ArrayList<BlackboardArtifact> getAllArtifacts() throws TskCoreException;
->>>>>>> 9d7a8898
 }