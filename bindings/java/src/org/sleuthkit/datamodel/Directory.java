/*
 * Sleuth Kit Data Model
 * 
 * Copyright 2011 Basis Technology Corp.
 * Contact: carrier <at> sleuthkit <dot> org
 * 
 * Licensed under the Apache License, Version 2.0 (the "License");
 * you may not use this file except in compliance with the License.
 * You may obtain a copy of the License at
 * 
 *     http://www.apache.org/licenses/LICENSE-2.0
 * 
 * Unless required by applicable law or agreed to in writing, software
 * distributed under the License is distributed on an "AS IS" BASIS,
 * WITHOUT WARRANTIES OR CONDITIONS OF ANY KIND, either express or implied.
 * See the License for the specific language governing permissions and
 * limitations under the License.
 */
package org.sleuthkit.datamodel;

import java.util.List;
import org.sleuthkit.datamodel.TskData.FileKnown;
import org.sleuthkit.datamodel.TskData.TSK_DB_FILES_TYPE_ENUM;
import org.sleuthkit.datamodel.TskData.TSK_FS_ATTR_TYPE_ENUM;
import org.sleuthkit.datamodel.TskData.TSK_FS_META_TYPE_ENUM;
import org.sleuthkit.datamodel.TskData.TSK_FS_NAME_FLAG_ENUM;
import org.sleuthkit.datamodel.TskData.TSK_FS_NAME_TYPE_ENUM;

/**
 * Representation of Directory object, stored in tsk_files table. Directory can
 * have other content children associated with it. There are many similarities
 * to a File otherwise, which are defined in the parent FsContent class.
 */
public class Directory extends FsContent {

	//constructor used for getdir from tskDb
	
	public  Directory (SleuthkitCase db, long objId, long fsObjId, 
			TSK_FS_ATTR_TYPE_ENUM attrType, short attrId, 
			String name, long metaAddr, 
			TSK_FS_NAME_TYPE_ENUM dirType, TSK_FS_META_TYPE_ENUM metaType, 
			TSK_FS_NAME_FLAG_ENUM dirFlag, short metaFlags, 
			long size, long ctime, long crtime, long atime, long mtime, short modes, 
			int uid, int gid, String md5Hash, FileKnown knownState, String parentPath) {
		super(db, objId, fsObjId, attrType, attrId, name, metaAddr, dirType, metaType, dirFlag, metaFlags, size, ctime, crtime, atime, mtime, modes, uid, gid, md5Hash, knownState, parentPath);
	}
	

	@Override
	public <T> T accept(SleuthkitItemVisitor<T> v) {
		return v.visit(this);
	}

	@Override
	public <T> T accept(ContentVisitor<T> v) {
		return v.visit(this);
	}

	@Override
	public List<Content> getChildren() throws TskCoreException {
		return getSleuthkitCase().getDirectoryChildren(this);
	}

	@Override
	public List<Long> getChildrenIds() throws TskCoreException {
		return getSleuthkitCase().getDirectoryChildrenIds(this);
	}


<<<<<<< HEAD
=======
	@Override
	public boolean isDir() {
		return true;
	}

	@Override
	public boolean isFile() {
		return false;
	}
	
	@Override
	public String toString(boolean preserveState){
		return super.toString(preserveState) + "Directory [\t" + "]\t";
	}
>>>>>>> 9382b1d4
}<|MERGE_RESOLUTION|>--- conflicted
+++ resolved
@@ -33,9 +33,33 @@
  */
 public class Directory extends FsContent {
 
-	//constructor used for getdir from tskDb
-	
-	public  Directory (SleuthkitCase db, long objId, long fsObjId, 
+	/**
+	 * Create directory from db 
+	 * 
+	 * @param db
+	 * @param objId
+	 * @param fsObjId
+	 * @param attrType
+	 * @param attrId
+	 * @param name
+	 * @param metaAddr
+	 * @param dirType
+	 * @param metaType
+	 * @param dirFlag
+	 * @param metaFlags
+	 * @param size
+	 * @param ctime
+	 * @param crtime
+	 * @param atime
+	 * @param mtime
+	 * @param modes
+	 * @param uid
+	 * @param gid
+	 * @param md5Hash
+	 * @param knownState
+	 * @param parentPath 
+	 */	
+	protected  Directory (SleuthkitCase db, long objId, long fsObjId, 
 			TSK_FS_ATTR_TYPE_ENUM attrType, short attrId, 
 			String name, long metaAddr, 
 			TSK_FS_NAME_TYPE_ENUM dirType, TSK_FS_META_TYPE_ENUM metaType, 
@@ -67,21 +91,9 @@
 	}
 
 
-<<<<<<< HEAD
-=======
-	@Override
-	public boolean isDir() {
-		return true;
-	}
-
-	@Override
-	public boolean isFile() {
-		return false;
-	}
 	
 	@Override
 	public String toString(boolean preserveState){
 		return super.toString(preserveState) + "Directory [\t" + "]\t";
 	}
->>>>>>> 9382b1d4
 }