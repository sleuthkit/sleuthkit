--- conflicted
+++ resolved
@@ -1146,16 +1146,9 @@
 		TSK_OBJECT_DETECTED(41, "TSK_OBJECT_DETECTED", //NON-NLS
 				bundle.getString("BlackboardArtifact.tskObjectDetected.text")),
 		/**
-	         * A wireless network.
-		 */
-<<<<<<< HEAD
- 	
-	
- 
-		TSK_WIFI_NETWORK(42, "TSK_WIFI_NETWORK",  //NON-NLS
-=======
+		 * A wireless network.
+		 */
 		TSK_WIFI_NETWORK(42, "TSK_WIFI_NETWORK", //NON-NLS
->>>>>>> f7203f61
 				bundle.getString("BlackboardArtifact.tskWIFINetwork.text")),
 		/**
 		 * Information related to a device.
@@ -1177,7 +1170,6 @@
 		 */
 		TSK_WIFI_NETWORK_ADAPTER(46, "TSK_WIFI_NETWORK_ADAPTER", //NON-NLS
 				bundle.getString("BlackboardArtifact.tskWIFINetworkAdapter.text")),
-
 		/**
 		 * Indicates a verification failure
 		 */
@@ -1196,22 +1188,12 @@
 		/**
 		 * Indicates an person's address filled in a web form
 		 */
-<<<<<<< HEAD
-		TSK_WEB_FORM_ADDRESS (50, "TSK_WEB_FORM_ADDRESSES ",  //NON-NLS
-				bundle.getString("BlackboardArtifact.tskWebFormAddresses.text"));
-		
-/**
-		 * A generic (timeline) event.
-		 */
-		TSK_TL_EVENT(48, "TSK_TL_EVENT", //NON-NLS
-=======
 		TSK_WEB_FORM_ADDRESS(50, "TSK_WEB_FORM_ADDRESSES ", //NON-NLS
 				bundle.getString("BlackboardArtifact.tskWebFormAddresses.text")),
 		/**
 		 * A generic (timeline) event.
 		 */
 		TSK_TL_EVENT(51, "TSK_TL_EVENT", //NON-NLS
->>>>>>> f7203f61
 				bundle.getString("BlackboardArtifact.tskTLEvent.text"));
 		private final String label;
 		private final int typeId;
