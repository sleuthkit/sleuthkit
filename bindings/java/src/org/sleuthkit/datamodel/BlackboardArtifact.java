--- conflicted
+++ resolved
@@ -124,11 +124,7 @@
 		TSK_GPS_ROUTE(36, "TSK_GPS_ROUTE", //NON-NLS
 				bundle.getString("BlackboardArtifact.tskGpsRoute.text")), // Route based on GPS coordinates
 		TSK_REMOTE_DRIVE(37, "TSK_REMOTE_DRIVE", //NON-NLS
-<<<<<<< HEAD
-				bundle.getString("BlackboardArtifact.tskRemoteDrive.text")),;
-=======
 				bundle.getString("BlackboardArtifact.tskRemoteDrive.text"));
->>>>>>> e27484b4
 
 		/* SEE ABOVE -- KEEP C++ CODE IN SYNC */
 		private final String label;
@@ -356,8 +352,6 @@
 	}
 
 	/**
-<<<<<<< HEAD
-=======
 	 * Gets all attributes associated with this artifact that are of the given
 	 * attribute type.
 	 *
@@ -383,7 +377,6 @@
 	}
 
 	/**
->>>>>>> e27484b4
 	 * A method to accept a visitor SleuthkitItemVisitor, and execute an
 	 * algorithm on this object
 	 *
