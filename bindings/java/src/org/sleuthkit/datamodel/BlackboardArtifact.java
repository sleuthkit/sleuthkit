--- conflicted
+++ resolved
@@ -1295,18 +1295,14 @@
 		 * Indicates that the file had a yara pattern match hit.
 		 */
 		TSK_YARA_HIT(66, "TSK_YARA_HIT",	
-<<<<<<< HEAD
-				bundle.getString("BlackboardArtifact.tskYaraHit.text"));		
-
-=======
-				bundle.getString("BlackboardArtifact.tskWebAccountType.text")),
+				bundle.getString("BlackboardArtifact.tskYaraHit.text")),		
+
 		/**
 		 * Stores the outline of an area using GPS coordinates.
 		 */
 		TSK_GPS_AREA(67, "TSK_GPS_AREA",
 				bundle.getString("BlackboardArtifact.tskGPSArea.text"));
-		
->>>>>>> bf7c1c4d
+
         /* To developers: For each new artifact, ensure that:
          * - The enum value has 1-line JavaDoc description
          * - The artifact catalog (artifact_catalog.dox) is updated to reflect the attributes it uses
