--- conflicted
+++ resolved
@@ -74,12 +74,8 @@
 		TSK_GPS_LAST_KNOWN_LOCATION(30, "TSK_GPS_LAST_KNOWN_LOCATION", "GPS Last Known Location"),	// GPS Last known location
 		TSK_GPS_SEARCH(31, "TSK_GPS_SEARCH", "GPS Searches"),	// GPS Searches
 		TSK_PROG_RUN(32, "TSK_PROG_RUN", "Run Programs"),  ///< Application run information
-<<<<<<< HEAD
-		TSK_ENCRYPTION_DETECTED(33, "TSK_ENCRYPTION_DETECTED", "Encryption Detected"), ///< Encrypted File 
-=======
 		TSK_INTERESTING_ARTIFACT(33, "TSK_INTERESTING_ARTIFACT", "Interesting Results"),	// Any artifact that should be called out
-		 
->>>>>>> 94af36df
+        TSK_ENCRYPTION_DETECTED(34, "TSK_ENCRYPTION_DETECTED", "Encryption Detected"), ///< Encrypted File 
 		
 		; 
 		/* SEE ABOVE -- KEEP C++ CODE IN SYNC */
