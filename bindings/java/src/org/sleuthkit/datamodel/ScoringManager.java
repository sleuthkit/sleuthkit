--- conflicted
+++ resolved
@@ -96,7 +96,7 @@
 	 *
 	 * @throws TskCoreException
 	 */
-	private Pair<Score, Integer> getAggregateScoreAndVersion(long objId, CaseDbConnection connection) throws TskCoreException {
+	Pair<Score, Integer> getAggregateScoreAndVersion(long objId, CaseDbConnection connection) throws TskCoreException {
 		String queryString = "SELECT version, significance, confidence FROM tsk_aggregate_score WHERE obj_id = " + objId;
 
 		try {
@@ -129,11 +129,7 @@
 	 * @throws SQLException     If there is an SQL error, for example, the
 	 *                          record with specified version was not found.
 	 */
-<<<<<<< HEAD
-	private void setAggregateScore(long objId, long dataSourceObjectId, Score score, int version, CaseDbTransaction transaction) throws TskCoreException, SQLException {
-=======
-	private void setAggregateScore(long objId, Long dataSourceObjectId, Score score, CaseDbTransaction transaction) throws TskCoreException {
->>>>>>> a007a9be
+	private void setAggregateScore(long objId, Long dataSourceObjectId, Score score, int version, CaseDbTransaction transaction) throws TskCoreException, SQLException {
 		CaseDbConnection connection = transaction.getConnection();
 		setAggregateScore(objId, dataSourceObjectId, score, version, connection);
 	}
@@ -142,59 +138,51 @@
 	 * Inserts or updates the score for the given object.
 	 *
 	 * @param objId              Object id of the object.
-<<<<<<< HEAD
-	 * @param dataSourceObjectId Data source object id.
+	 * @param dataSourceObjectId Data source object id, may be null.
 	 * @param score              Score to be inserted/updated.
 	 * @param version            Current version of score to be updated.
-=======
-	 * @param dataSourceObjectId Data source object id, may be null.
-	 * @param score              Score to be inserted/updated.
->>>>>>> a007a9be
 	 * @param connection         Connection to use for the update.
 	 *
 	 * @throws TskCoreException If there is an error in core TSK.
 	 * @throws SQLException     If there is an SQL error, for example, the
 	 *                          record with specified version was not found.
 	 */
-<<<<<<< HEAD
-	private void setAggregateScore(long objId, long dataSourceObjectId, Score score, int version, CaseDbConnection connection) throws TskCoreException, SQLException {
-
+	void setAggregateScore(long objId, Long dataSourceObjectId, Score score, int version, CaseDbConnection connection) throws TskCoreException, SQLException {
+
+		System.out.println(String.format("RAMAN: setAggregateScore: Score = %s, currVer = %d ",  score.getSignificance().getName(), version));
+		
+		String whereVersionClause = (TskData.DbType.SQLITE == db.getDatabaseType()) ? "version = ?" : "EXCLUDED.version = ?";
+		
+	
 		// insert or update score
-		String query = String.format("INSERT INTO tsk_aggregate_score (obj_id, data_source_obj_id, significance , confidence) VALUES (%d, %d, %d, %d)"
-				+ " ON CONFLICT (obj_id) DO UPDATE SET version = %d, significance = %d, confidence = %d WHERE version = %d",
-				objId, dataSourceObjectId, score.getSignificance().getId(), score.getConfidence().getId(), 
-				version + 1, score.getSignificance().getId(), score.getConfidence().getId(), version );
-=======
-	void setAggregateScore(long objId, Long dataSourceObjectId, Score score, CaseDbConnection connection) throws TskCoreException {
-
-		String insertSQLString = "INSERT INTO tsk_aggregate_score (obj_id, data_source_obj_id, significance , confidence) VALUES (?, ?, ?, ?)"
-				+ " ON CONFLICT (obj_id) DO UPDATE SET significance = ?, confidence = ?";
->>>>>>> a007a9be
+		String insertSQLString = "INSERT INTO tsk_aggregate_score (obj_id, data_source_obj_id, significance, confidence) VALUES (?, ?, ?, ?)"
+				+ " ON CONFLICT (obj_id) DO UPDATE SET version = ?, significance = ?, confidence = ?  WHERE " + whereVersionClause;
 
 		db.acquireSingleUserCaseWriteLock();
 		try {
 			PreparedStatement preparedStatement = connection.getPreparedStatement(insertSQLString, Statement.NO_GENERATED_KEYS);
 			preparedStatement.clearParameters();
 
-<<<<<<< HEAD
-			try (Statement updateStatement = connection.createStatement()) {
-				updateStatement.executeUpdate(query);
-			} 
-=======
 			preparedStatement.setLong(1, objId);
 			if (dataSourceObjectId != null) {
 				preparedStatement.setLong(2, dataSourceObjectId);
 			} else {
 				preparedStatement.setNull(2, java.sql.Types.NULL);
 			}
+			
 			preparedStatement.setInt(3, score.getSignificance().getId());
 			preparedStatement.setInt(4, score.getConfidence().getId());
->>>>>>> a007a9be
-
-			preparedStatement.setInt(5, score.getSignificance().getId());
-			preparedStatement.setInt(6, score.getConfidence().getId());
-
+			preparedStatement.setInt(5, version + 1);
+			
+			preparedStatement.setInt(6, score.getSignificance().getId());
+			preparedStatement.setInt(7, score.getConfidence().getId());
+			
+			preparedStatement.setInt(8, version);
+			
 			connection.executeUpdate(preparedStatement);
+			
+			System.out.println(String.format("RAMAN: setAggregateScore: SUCCESS!!!"));
+			
 		} catch (SQLException ex) {
 			throw new TskCoreException(String.format("Error updating aggregate score, query: %s for objId = %d", insertSQLString, objId), ex);//NON-NLS
 		} finally {
