/*
 * Sleuth Kit Data Model
 *
 * Copyright 2020-2021 Basis Technology Corp.
 * Contact: carrier <at> sleuthkit <dot> org
 *
 * Licensed under the Apache License, Version 2.0 (the "License");
 * you may not use this file except in compliance with the License.
 * You may obtain a copy of the License at
 *
 *     http://www.apache.org/licenses/LICENSE-2.0
 *
 * Unless required by applicable law or agreed to in writing, software
 * distributed under the License is distributed on an "AS IS" BASIS,
 * WITHOUT WARRANTIES OR CONDITIONS OF ANY KIND, either express or implied.
 * See the License for the specific language governing permissions and
 * limitations under the License.
 */
package org.sleuthkit.datamodel;

import com.google.common.base.Strings;
import org.apache.commons.lang3.StringUtils;
import java.sql.PreparedStatement;
import java.sql.ResultSet;
import java.sql.SQLException;
import java.sql.Statement;
import java.sql.Types;
import java.util.Collections;
import java.util.ArrayList;
import java.util.List;
import java.util.NavigableSet;
import java.util.Objects;
import java.util.Optional;
import java.util.UUID;
import java.util.concurrent.ConcurrentSkipListSet;
import java.util.stream.Collectors;
import org.sleuthkit.datamodel.BlackboardAttribute.TSK_BLACKBOARD_ATTRIBUTE_VALUE_TYPE;
import org.sleuthkit.datamodel.OsAccount.OsAccountStatus;
import org.sleuthkit.datamodel.OsAccount.OsAccountType;
import org.sleuthkit.datamodel.OsAccount.OsAccountAttribute;
import org.sleuthkit.datamodel.SleuthkitCase.CaseDbConnection;
import org.sleuthkit.datamodel.SleuthkitCase.CaseDbTransaction;
import org.sleuthkit.datamodel.TskEvent.OsAccountsUpdatedTskEvent;
import static org.sleuthkit.datamodel.WindowsAccountUtils.getWindowsSpecialSidName;
import static org.sleuthkit.datamodel.WindowsAccountUtils.isWindowsSpecialSid;

/**
 * Responsible for creating/updating/retrieving the OS accounts for files and
 * artifacts.
 */
public final class OsAccountManager {

	private final SleuthkitCase db;
	private final Object osAcctInstancesCacheLock;
	private final NavigableSet<OsAccountInstance> osAccountInstanceCache;

	/**
	 * Construct a OsUserManager for the given SleuthkitCase.
	 *
	 * @param skCase The SleuthkitCase
	 *
	 */
	OsAccountManager(SleuthkitCase skCase) {
		db = skCase;
		osAcctInstancesCacheLock = new Object();
		osAccountInstanceCache = new ConcurrentSkipListSet<>();
	}

	/**
	 * Creates an OS account with given unique id and given realm id. If an
	 * account already exists with the given id, then the existing OS account is
	 * returned.
	 *
	 * @param uniqueAccountId Account sid/uid.
	 * @param realm           Account realm.
	 *
	 * @return OsAccount.
	 *
	 * @throws TskCoreException If there is an error in creating the OSAccount.
	 *
	 */
	OsAccount newOsAccount(String uniqueAccountId, OsAccountRealm realm) throws TskCoreException {

		// ensure unique id is provided
		if (Strings.isNullOrEmpty(uniqueAccountId)) {
			throw new TskCoreException("Cannot create OS account with null uniqueId.");
		}

		if (realm == null) {
			throw new TskCoreException("Cannot create OS account without a realm.");
		}

		CaseDbTransaction trans = db.beginTransaction();
		try {

			// try to create account
			try {
				OsAccount account = newOsAccount(uniqueAccountId, null, realm, OsAccount.OsAccountStatus.UNKNOWN, trans);
				trans.commit();
				trans = null;
				return account;
			} catch (SQLException ex) {
				// Close the transaction before moving on
				trans.rollback();
				trans = null;

				// Create may fail if an OsAccount already exists. 
				Optional<OsAccount> osAccount = this.getOsAccountByAddr(uniqueAccountId, realm);
				if (osAccount.isPresent()) {
					return osAccount.get();
				}

				// create failed for some other reason, throw an exception
				throw new TskCoreException(String.format("Error creating OsAccount with uniqueAccountId = %s in realm id = %d", uniqueAccountId, realm.getRealmId()), ex);
			}
		} finally {
			if (trans != null) {
				trans.rollback();
			}
		}
	}

	/**
	 * Creates an OS account with Windows-specific data. If an account already
	 * exists with the given id or realm/login, then the existing OS account is
	 * returned.
	 *
	 * If the account realm already exists, but is missing the address or the
	 * realm name, the realm is updated.
	 *
	 * @param sid           Account sid/uid, can be null if loginName is
	 *                      supplied.
	 * @param loginName     Login name, can be null if sid is supplied.
	 * @param realmName     Realm within which the accountId or login name is
	 *                      unique. Can be null if sid is supplied.
	 * @param referringHost Host referring the account.
	 * @param realmScope    Realm scope.
	 *
	 * @return OsAccount.
	 *
	 * @throws TskCoreException                     If there is an error in
	 *                                              creating the OSAccount.
	 * @throws OsAccountManager.NotUserSIDException If the given SID is not a
	 *                                              user SID.
	 *
	 */
	public OsAccount newWindowsOsAccount(String sid, String loginName, String realmName, Host referringHost, OsAccountRealm.RealmScope realmScope) throws TskCoreException, NotUserSIDException {

		if (realmScope == null) {
			throw new TskCoreException("RealmScope cannot be null. Use UNKNOWN if scope is not known.");
		}
		if (referringHost == null) {
			throw new TskCoreException("A referring host is required to create an account.");
		}

		// ensure at least one of the two is supplied - unique id or a login name
		if (StringUtils.isBlank(sid) && StringUtils.isBlank(loginName)) {
			throw new TskCoreException("Cannot create OS account with both uniqueId and loginName as null.");
		}
		// Realm name is required if the sid is null. 
		if (StringUtils.isBlank(sid) && StringUtils.isBlank(realmName)) {
			throw new TskCoreException("Realm name or SID is required to create a Windows account.");
		}

		if (!StringUtils.isBlank(sid) && !WindowsAccountUtils.isWindowsUserSid(sid)) {
			throw new OsAccountManager.NotUserSIDException(String.format("SID = %s is not a user SID.", sid));
		}

		// get the realm for the account, and update it if it is missing addr or name.
		Optional<OsAccountRealm> realmOptional;
		try (CaseDbConnection connection = db.getConnection()) {
			realmOptional = db.getOsAccountRealmManager().getAndUpdateWindowsRealm(sid, realmName, referringHost, connection);
		}
		OsAccountRealm realm;
		if (realmOptional.isPresent()) {
			realm = realmOptional.get();
		} else {
			// realm was not found, create it.
			realm = db.getOsAccountRealmManager().newWindowsRealm(sid, realmName, referringHost, realmScope);
		}

		return newWindowsOsAccount(sid, loginName, realm);
	}

	/**
	 * Creates an OS account with Windows-specific data. If an account already
	 * exists with the given id or realm/login, then the existing OS account is
	 * returned.
	 *
	 * @param sid       Account sid/uid, can be null if loginName is supplied.
	 * @param loginName Login name, can be null if sid is supplied.
	 * @param realm     The associated realm.
	 *
	 * @return OsAccount.
	 *
	 * @throws TskCoreException                     If there is an error in
	 *                                              creating the OSAccount.
	 * @throws OsAccountManager.NotUserSIDException If the given SID is not a
	 *                                              user SID.
	 *
	 */
	public OsAccount newWindowsOsAccount(String sid, String loginName, OsAccountRealm realm) throws TskCoreException, NotUserSIDException {

		// ensure at least one of the two is supplied - unique id or a login name
		if (StringUtils.isBlank(sid) && StringUtils.isBlank(loginName)) {
			throw new TskCoreException("Cannot create OS account with both uniqueId and loginName as null.");
		}

		if (!StringUtils.isBlank(sid) && !WindowsAccountUtils.isWindowsUserSid(sid)) {
			throw new OsAccountManager.NotUserSIDException(String.format("SID = %s is not a user SID.", sid));
		}

		CaseDbTransaction trans = db.beginTransaction();
		try {
			// try to create account
			try {
				OsAccount account = newOsAccount(sid, loginName, realm, OsAccount.OsAccountStatus.UNKNOWN, trans);
				
				// If the SID indicates a special windows account, then set its full name. 
				if (!StringUtils.isBlank(sid) && isWindowsSpecialSid(sid)) {
					String fullName = getWindowsSpecialSidName(sid);
					if (StringUtils.isNotBlank(fullName)) {
						OsAccountUpdateResult updateResult = updateStandardOsAccountAttributes(account, fullName, null, null, null, trans);
						if (updateResult.getUpdatedAccount().isPresent()) {
							account = updateResult.getUpdatedAccount().get();
						}
					}
				}
				trans.commit();
				trans = null;
				return account;
			} catch (SQLException ex) {
				// Rollback the transaction before proceeding
				trans.rollback();
				trans = null;

				// Create may fail if an OsAccount already exists. 
				Optional<OsAccount> osAccount;

				// First search for account by uniqueId
				if (!Strings.isNullOrEmpty(sid)) {
					osAccount = getOsAccountByAddr(sid, realm);
					if (osAccount.isPresent()) {
						return osAccount.get();
					}
				}

				// search by loginName
				if (!Strings.isNullOrEmpty(loginName)) {
					osAccount = getOsAccountByLoginName(loginName, realm);
					if (osAccount.isPresent()) {
						return osAccount.get();
					}
				}

				// create failed for some other reason, throw an exception
				throw new TskCoreException(String.format("Error creating OsAccount with sid = %s, loginName = %s, realm = %s, referring host = %s",
						(sid != null) ? sid : "Null",
						(loginName != null) ? loginName : "Null",
						(!realm.getRealmNames().isEmpty()) ? realm.getRealmNames().get(0) : "Null",
						realm.getScopeHost().isPresent() ? realm.getScopeHost().get().getName() : "Null"), ex);

			}
		} finally {
			if (trans != null) {
				trans.rollback();
			}
		}
	}

	/**
	 * Creates a OS account with the given uid, name, and realm.
	 *
	 * @param uniqueId      Account sid/uid. May be null.
	 * @param loginName     Login name. May be null only if SID is not null.
	 * @param realm	        Realm.
	 * @param accountStatus Account status.
	 * @param trans         Open transaction to use.
	 *
	 * @return OS account.
	 *
	 * @throws TskCoreException If there is an error creating the account.
	 */
	private OsAccount newOsAccount(String uniqueId, String loginName, OsAccountRealm realm, OsAccount.OsAccountStatus accountStatus, CaseDbTransaction trans) throws TskCoreException, SQLException {

		if (Objects.isNull(realm)) {
			throw new TskCoreException("Cannot create an OS Account, realm is NULL.");
		}

		String signature = getOsAccountSignature(uniqueId, loginName);
		OsAccount account;

		CaseDbConnection connection = trans.getConnection();

		// first create a tsk_object for the OsAccount.
		// RAMAN TODO: need to get the correct parent obj id.  
		//            Create an Object Directory parent and used its id.
		long parentObjId = 0;

		int objTypeId = TskData.ObjectType.OS_ACCOUNT.getObjectType();
		long osAccountObjId = db.addObject(parentObjId, objTypeId, connection);

		String accountInsertSQL = "INSERT INTO tsk_os_accounts(os_account_obj_id, login_name, realm_id, addr, signature, status)"
				+ " VALUES (?, ?, ?, ?, ?, ?)"; // NON-NLS

		PreparedStatement preparedStatement = connection.getPreparedStatement(accountInsertSQL, Statement.NO_GENERATED_KEYS);
		preparedStatement.clearParameters();

		preparedStatement.setLong(1, osAccountObjId);

		preparedStatement.setString(2, loginName);
		preparedStatement.setLong(3, realm.getRealmId());

		preparedStatement.setString(4, uniqueId);
		preparedStatement.setString(5, signature);
		preparedStatement.setInt(6, accountStatus.getId());

		connection.executeUpdate(preparedStatement);

		account = new OsAccount(db, osAccountObjId, realm.getRealmId(), loginName, uniqueId, signature,
				null, null, null, accountStatus, OsAccount.OsAccountDbStatus.ACTIVE);

		trans.registerAddedOsAccount(account);
		return account;
	}

	/**
	 * Get the OS account with the given unique id.
	 *
	 * @param addr Account sid/uid.
	 * @param host Host for account realm, may be null.
	 *
	 * @return Optional with OsAccount, Optional.empty if no matching account is
	 *         found.
	 *
	 * @throws TskCoreException If there is an error getting the account.
	 */
	private Optional<OsAccount> getOsAccountByAddr(String addr, Host host) throws TskCoreException {

		try (CaseDbConnection connection = db.getConnection()) {
			return getOsAccountByAddr(addr, host, connection);
		}
	}

	/**
	 * Gets the OS account for the given unique id.
	 *
	 * @param uniqueId   Account SID/uid.
	 * @param host       Host to match the realm, may be null.
	 * @param connection Database connection to use.
	 *
	 * @return Optional with OsAccount, Optional.empty if no account with
	 *         matching uniqueId is found.
	 *
	 * @throws TskCoreException
	 */
	private Optional<OsAccount> getOsAccountByAddr(String uniqueId, Host host, CaseDbConnection connection) throws TskCoreException {

		String whereHostClause = (host == null)
				? " 1 = 1 "
				: " ( realms.scope_host_id = " + host.getHostId() + " OR realms.scope_host_id IS NULL) ";

		String queryString = "SELECT accounts.os_account_obj_id as os_account_obj_id, accounts.login_name, accounts.full_name, "
				+ " accounts.realm_id, accounts.addr, accounts.signature, "
				+ "	accounts.type, accounts.status, accounts.admin, accounts.created_date, accounts.db_status, "
				+ " realms.realm_name as realm_name, realms.realm_addr as realm_addr, realms.realm_signature, realms.scope_host_id, realms.scope_confidence, realms.db_status as realm_db_status "
				+ " FROM tsk_os_accounts as accounts"
				+ "		LEFT JOIN tsk_os_account_realms as realms"
				+ " ON accounts.realm_id = realms.id"
				+ " WHERE " + whereHostClause
				+ "     AND accounts.db_status = " + OsAccount.OsAccountDbStatus.ACTIVE.getId()
				+ "		AND LOWER(accounts.addr) = LOWER('" + uniqueId + "')";

		db.acquireSingleUserCaseReadLock();
		try (Statement s = connection.createStatement();
				ResultSet rs = connection.executeQuery(s, queryString)) {

			if (!rs.next()) {
				return Optional.empty();	// no match found
			} else {
				return Optional.of(osAccountFromResultSet(rs));
			}
		} catch (SQLException ex) {
			throw new TskCoreException(String.format("Error getting OS account for unique id = %s and host = %s", uniqueId, (host != null ? host.getName() : "null")), ex);
		} finally {
			db.releaseSingleUserCaseReadLock();
		}
	}

	/**
	 * Gets an active OS Account by the realm and unique id.
	 *
	 * @param uniqueId Account unique id.
	 * @param realm    Account realm.
	 *
	 * @return Optional with OsAccount, Optional.empty, if no user is found with
	 *         matching realm and unique id.
	 *
	 * @throws TskCoreException
	 */
	Optional<OsAccount> getOsAccountByAddr(String uniqueId, OsAccountRealm realm) throws TskCoreException {

		String queryString = "SELECT * FROM tsk_os_accounts"
				+ " WHERE LOWER(addr) = LOWER('" + uniqueId + "')"
				+ " AND db_status = " + OsAccount.OsAccountDbStatus.ACTIVE.getId()
				+ " AND realm_id = " + realm.getRealmId();

		db.acquireSingleUserCaseReadLock();
		try (CaseDbConnection connection = this.db.getConnection();
				Statement s = connection.createStatement();
				ResultSet rs = connection.executeQuery(s, queryString)) {

			if (!rs.next()) {
				return Optional.empty();	// no match found
			} else {
				return Optional.of(osAccountFromResultSet(rs));
			}
		} catch (SQLException ex) {
			throw new TskCoreException(String.format("Error getting OS account for realm = %s and uniqueId = %s.", (realm != null) ? realm.getSignature() : "NULL", uniqueId), ex);
		} finally {
			db.releaseSingleUserCaseReadLock();
		}
	}

	/**
	 * Gets a OS Account by the realm and login name.
	 *
	 * @param loginName Login name.
	 * @param realm     Account realm.
	 *
	 * @return Optional with OsAccount, Optional.empty, if no user is found with
	 *         matching realm and login name.
	 *
	 * @throws TskCoreException
	 */
	Optional<OsAccount> getOsAccountByLoginName(String loginName, OsAccountRealm realm) throws TskCoreException {

		String queryString = "SELECT * FROM tsk_os_accounts"
				+ " WHERE LOWER(login_name) = LOWER('" + loginName + "')"
				+ " AND db_status = " + OsAccount.OsAccountDbStatus.ACTIVE.getId()
				+ " AND realm_id = " + realm.getRealmId();

		db.acquireSingleUserCaseReadLock();
		try (CaseDbConnection connection = this.db.getConnection();
				Statement s = connection.createStatement();
				ResultSet rs = connection.executeQuery(s, queryString)) {

			if (!rs.next()) {
				return Optional.empty();	// no match found
			} else {
				return Optional.of(osAccountFromResultSet(rs));
			}
		} catch (SQLException ex) {
			throw new TskCoreException(String.format("Error getting OS account for realm = %s and loginName = %s.", (realm != null) ? realm.getSignature() : "NULL", loginName), ex);
		} finally {
			db.releaseSingleUserCaseReadLock();
		}
	}

	/**
	 * Get the OS Account with the given object id.
	 *
	 * @param osAccountObjId Object id for the account.
	 *
	 * @return OsAccount.
	 *
	 * @throws TskCoreException If there is an error getting the account.
	 */
	public OsAccount getOsAccountByObjectId(long osAccountObjId) throws TskCoreException {

		try (CaseDbConnection connection = this.db.getConnection()) {
			return getOsAccountByObjectId(osAccountObjId, connection);
		}
	}

	/**
	 * Get the OsAccount with the given object id.
	 *
	 * @param osAccountObjId Object id for the account.
	 * @param connection     Database connection to use.
	 *
	 * @return OsAccount.
	 *
	 * @throws TskCoreException If there is an error getting the account.
	 */
	OsAccount getOsAccountByObjectId(long osAccountObjId, CaseDbConnection connection) throws TskCoreException {

		String queryString = "SELECT * FROM tsk_os_accounts"
				+ " WHERE os_account_obj_id = " + osAccountObjId;

		db.acquireSingleUserCaseReadLock();
		try (Statement s = connection.createStatement();
				ResultSet rs = connection.executeQuery(s, queryString)) {

			if (!rs.next()) {
				throw new TskCoreException(String.format("No account found with obj id = %d ", osAccountObjId));
			} else {
				return osAccountFromResultSet(rs);
			}
		} catch (SQLException ex) {
			throw new TskCoreException(String.format("Error getting account with obj id = %d ", osAccountObjId), ex);
		} finally {
			db.releaseSingleUserCaseReadLock();
		}
	}

	/**
	 * Records that an OsAccount was used or referenced on a given data source.
	 * This data is automatically recorded when a file or DataArtifact is
	 * created.
	 *
	 * Use this method to explicitly record the association when: - Parsing
	 * account information (such as in the registry) because the account may
	 * already exist in the database, but the account did not create any files.
	 * Therefore, no instance for it would be automatically created, even though
	 * you found data about it. - You want to associate more than one OsAccount
	 * with a DataArtifact. Call this for each OsAccount not specified in
	 * 'newDataArtifact()'.
	 *
	 * This method does nothing if the instance is already recorded.
	 *
	 * @param osAccount    Account for which an instance needs to be added.
	 * @param dataSource   Data source where the instance is found.
	 * @param instanceType Instance type.
	 *
	 * @return OsAccountInstance Existing or newly created account instance. 
	 * 
	 * @throws TskCoreException If there is an error creating the account
	 *                          instance.
	 */
	public OsAccountInstance newOsAccountInstance(OsAccount osAccount, DataSource dataSource, OsAccountInstance.OsAccountInstanceType instanceType) throws TskCoreException {
		if (osAccount == null) {
			throw new TskCoreException("Cannot create account instance with null account.");
		}
		if (dataSource == null) {
			throw new TskCoreException("Cannot create account instance with null data source.");
		}

<<<<<<< HEAD
		// check the cache first 
		if (accountInstanceExistsInCache(osAccount.getId(), dataSource.getId(), instanceType)) {
			return;
=======
		/*
		 * Check the cache of OS account instances for an existing instance for
		 * this OS account and data source. Note that the account instance
		 * created here has a bogus instance ID. This is possible since the
		 * instance ID is not considered in the equals() and hashCode() methods
		 * of this class.
		 */
		OsAccountInstance bogus = new OsAccountInstance(db, 0, osAccount.getId(), dataSource.getId(), instanceType);
		synchronized (osAcctInstancesCacheLock) {
			if (osAccountInstanceCache.contains(bogus)) {
				// since we checked for contains(bogus), floor(bogus) should return the exact match and not a less than match.
				return osAccountInstanceCache.floor(bogus);
			}
>>>>>>> fc30e6ac
		}
		
		try (CaseDbConnection connection = this.db.getConnection()) {
			return newOsAccountInstance(osAccount.getId(), dataSource.getId(), instanceType, connection);
		}
	}

	/**
	 * Adds a row to the tsk_os_account_instances table. Does nothing if the
	 * instance already exists in the table.
	 *
	 * @param osAccountId     Account id for which an instance needs to be
	 *                        added.
	 * @param dataSourceObjId Data source id where the instance is found.
	 * @param instanceType    Instance type.
	 * @param connection      The current database connection.
	 *
	 * @return OsAccountInstance Existing or newly created account instance. 
	 * 
	 * @throws TskCoreException If there is an error creating the account
	 *                          instance.
	 */
<<<<<<< HEAD
	void newOsAccountInstance(long osAccountId, long dataSourceObjId, OsAccountInstance.OsAccountInstanceType instanceType, CaseDbConnection connection) throws TskCoreException {
		
		if (accountInstanceExistsInCache(osAccountId, dataSourceObjId, instanceType)) {
			return;
=======
	OsAccountInstance newOsAccountInstance(long osAccountId, long dataSourceObjId, OsAccountInstance.OsAccountInstanceType instanceType, CaseDbConnection connection) throws TskCoreException {
		/*
		 * Check the cache of OS account instances for an existing instance for
		 * this OS account and data source. Note that the account instance
		 * created here has a bogus instance ID. This is possible since the
		 * instance ID is not considered in the equals() and hashCode() methods
		 * of this class.
		 */
		OsAccountInstance bogus = new OsAccountInstance(db, 0, osAccountId, dataSourceObjId, instanceType);
		synchronized (osAcctInstancesCacheLock) {
			if (osAccountInstanceCache.contains(bogus)) {
				// since we checked for contains(bogus), floor(bogus) should return the exact match and not a less than match.
				return osAccountInstanceCache.floor(bogus);
			}
>>>>>>> fc30e6ac
		}

		/*
		 * Create the OS account instance.
		 */
		db.acquireSingleUserCaseWriteLock();
		try {
			String accountInsertSQL = db.getInsertOrIgnoreSQL("INTO tsk_os_account_instances(os_account_obj_id, data_source_obj_id, instance_type)"
					+ " VALUES (?, ?, ?)"); // NON-NLS
			PreparedStatement preparedStatement = connection.getPreparedStatement(accountInsertSQL, Statement.RETURN_GENERATED_KEYS);
			preparedStatement.clearParameters();
			preparedStatement.setLong(1, osAccountId);
			preparedStatement.setLong(2, dataSourceObjId);
			preparedStatement.setInt(3, instanceType.getId());
			connection.executeUpdate(preparedStatement);
			try (ResultSet resultSet = preparedStatement.getGeneratedKeys();) {
				if (resultSet.next()) {
					OsAccountInstance accountInstance = new OsAccountInstance(db, resultSet.getLong(1), osAccountId, dataSourceObjId, instanceType);
					synchronized (osAcctInstancesCacheLock) {
						
						// remove from cache any instances less significant (higher ordinal) than this instance
						for (OsAccountInstance.OsAccountInstanceType type : OsAccountInstance.OsAccountInstanceType.values() ) {
							if (accountInstance.getInstanceType().compareTo(type) < 0) {
								osAccountInstanceCache.remove(new OsAccountInstance(db, 0, osAccountId, dataSourceObjId, type));
							}
						}
						// add the new most significant instance to the cache
						osAccountInstanceCache.add(accountInstance);
					}
					/*
					 * There is a potential issue here. The cache of OS account
					 * instances is an optimization and was not intended to be
					 * used as an authoritative indicator of whether or not a
					 * particular OS account instance was already added to the
					 * case. In fact, the entire cache is flushed during merge
					 * operations. But regardless, there is a check-then-act
					 * race condition for multi-user cases, with or without the
					 * cache. And although the case database schema and the SQL
					 * returned by getInsertOrIgnoreSQL() seamlessly prevents
					 * duplicates in the case database, a valid row ID is
					 * returned here even if the INSERT is not done. So the
					 * bottom line is that a redundant event may be published
					 * from time to time.
					 */
					db.fireTSKEvent(new TskEvent.OsAcctInstancesAddedTskEvent(Collections.singletonList(accountInstance)));
					
					return accountInstance;
				} else {
					throw new TskCoreException(String.format("Could not get autogen key after row insert for OS account instance. OS account object id = %d, data source object id = %d", osAccountId, dataSourceObjId));
				}
			}
		} catch (SQLException ex) {
			throw new TskCoreException(String.format("Error adding OS account instance for OS account object id = %d, data source object id = %d", osAccountId, dataSourceObjId), ex);
		} finally {
			db.releaseSingleUserCaseWriteLock();
		}
	}

	/**
	 * Check if an account instance for exists in the cache for given account
	 * id, data source and instance type.
	 *
	 * Instance type does not need to be an exact match - an existing instance
	 * with an instance type more significant than the specified type is
	 * considered a match.
	 *
	 * @param osAccountId     Account id.
	 * @param dataSourceObjId Data source object id.
	 * @param instanceType    Account instance type.
	 *
	 * @return True if an instance already exists in the cache.
	 *
	 */
	private boolean accountInstanceExistsInCache(long osAccountId, long dataSourceObjId, OsAccountInstance.OsAccountInstanceType instanceType) {
		
		/*
		 * Check the cache of OS account instances for an existing instance for
		 * this OS account and data source. Note that the account instance
		 * created here has a bogus instance ID. This is possible since the
		 * instance ID is not considered in the equals() and hashCode() methods
		 * of this class.
		 */
		synchronized (osAcctInstancesCacheLock) {
			OsAccountInstance bogus = new OsAccountInstance(db, 0, osAccountId, dataSourceObjId, instanceType);
			if (osAccountInstanceCache.contains(bogus)) {
				// since we checked for contains(bogus), floor(bogus) should return the exact match and not a less than match.
				OsAccountInstance existingInstance = osAccountInstanceCache.floor(bogus);

				// if the new instance type same or less significant than the existing instance (i.e. same or higher ordinal value) it's a match. 
				if (instanceType.compareTo(existingInstance.getInstanceType()) >= 0) {
					return true;
				}
			}
			return false;
		}
	}

	/**
	 * Get all accounts that had an instance on the specified host.
	 *
	 * @param host Host for which to look accounts for.
	 *
	 * @return Set of OsAccounts, may be empty.
	 *
	 * @throws org.sleuthkit.datamodel.TskCoreException
	 */
	public List<OsAccount> getOsAccounts(Host host) throws TskCoreException {

		String queryString = "SELECT * FROM tsk_os_accounts as accounts "
				+ " JOIN tsk_os_account_instances as instances "
				+ "		ON instances.os_account_obj_id = accounts.os_account_obj_id "
				+ " JOIN data_source_info as datasources "
				+ "		ON datasources.obj_id = instances.data_source_obj_id "
				+ " WHERE datasources.host_id = " + host.getHostId()
				+ " AND accounts.db_status = " + OsAccount.OsAccountDbStatus.ACTIVE.getId();

		db.acquireSingleUserCaseReadLock();
		try (CaseDbConnection connection = this.db.getConnection();
				Statement s = connection.createStatement();
				ResultSet rs = connection.executeQuery(s, queryString)) {

			List<OsAccount> accounts = new ArrayList<>();
			while (rs.next()) {
				accounts.add(osAccountFromResultSet(rs));
			}
			return accounts;
		} catch (SQLException ex) {
			throw new TskCoreException(String.format("Error getting OS accounts for host id = %d", host.getHostId()), ex);
		} finally {
			db.releaseSingleUserCaseReadLock();
		}
	}

	/**
	 * Merge all OS accounts from sourceRealm into destRealm. After this call: -
	 * sourceRealm's accounts will have been moved or merged - References to
	 * sourceRealm accounts will be updated - sourceRealm will still exist, but
	 * will be empty
	 *
	 * @param sourceRealm The source realm.
	 * @param destRealm   The destination realm.
	 * @param trans       The current transaction.
	 *
	 * @throws TskCoreException
	 */
	void mergeOsAccountsForRealms(OsAccountRealm sourceRealm, OsAccountRealm destRealm, CaseDbTransaction trans) throws TskCoreException {
		List<OsAccount> destinationAccounts = getOsAccounts(destRealm, trans.getConnection());
		List<OsAccount> sourceAccounts = getOsAccounts(sourceRealm, trans.getConnection());

		for (OsAccount sourceAccount : sourceAccounts) {

			// First a check for the case where the source account has both the login name and unique ID set and
			// we have separate matches in the destination account for both. If we find this case, we need to first merge
			// the two accounts in the destination realm. This will ensure that all source accounts match at most one
			// destination account.
			// Note that we only merge accounts based on login name if the unique ID is empty.
			if (sourceAccount.getAddr().isPresent() && sourceAccount.getLoginName().isPresent()) {
				List<OsAccount> duplicateDestAccounts = destinationAccounts.stream()
						.filter(p -> p.getAddr().equals(sourceAccount.getAddr())
						|| (p.getLoginName().equals(sourceAccount.getLoginName()) && (!p.getAddr().isPresent())))
						.collect(Collectors.toList());
				if (duplicateDestAccounts.size() > 1) {
					OsAccount combinedDestAccount = duplicateDestAccounts.get(0);
					duplicateDestAccounts.remove(combinedDestAccount);
					for (OsAccount dupeDestAccount : duplicateDestAccounts) {
						mergeOsAccounts(dupeDestAccount, combinedDestAccount, trans);
					}
				}
			}

			// Look for matching destination account
			OsAccount matchingDestAccount = null;

			// First look for matching unique id
			if (sourceAccount.getAddr().isPresent()) {
				List<OsAccount> matchingDestAccounts = destinationAccounts.stream()
						.filter(p -> p.getAddr().equals(sourceAccount.getAddr()))
						.collect(Collectors.toList());
				if (!matchingDestAccounts.isEmpty()) {
					matchingDestAccount = matchingDestAccounts.get(0);
				}
			}

			// If a match wasn't found yet, look for a matching login name.
			// We will merge only if:
			// - We didn't already find a unique ID match
			// - The source account has no unique ID OR the destination account has no unique ID
			if (matchingDestAccount == null && sourceAccount.getLoginName().isPresent()) {
				List<OsAccount> matchingDestAccounts = destinationAccounts.stream()
						.filter(p -> (p.getLoginName().equals(sourceAccount.getLoginName())
						&& ((!sourceAccount.getAddr().isPresent()) || (!p.getAddr().isPresent()))))
						.collect(Collectors.toList());
				if (!matchingDestAccounts.isEmpty()) {
					matchingDestAccount = matchingDestAccounts.get(0);
				}
			}

			// If we found a match, merge the accounts. Otherwise simply update the realm id
			if (matchingDestAccount != null) {
				mergeOsAccounts(sourceAccount, matchingDestAccount, trans);
			} else {
				String query = "UPDATE tsk_os_accounts SET realm_id = " + destRealm.getRealmId() + " WHERE os_account_obj_id = " + sourceAccount.getId();
				try (Statement s = trans.getConnection().createStatement()) {
					s.executeUpdate(query);
				} catch (SQLException ex) {
					throw new TskCoreException("Error executing SQL update: " + query, ex);
				}
				trans.registerChangedOsAccount(sourceAccount);
			}
		}
	}

	/**
	 * Merges data between two accounts so that only one is active at the end
	 * and all references are to it. Data from the destination account will take
	 * priority. Basic operation: - Update the destination if source has names,
	 * etc. not already in the destination - Update any references to the source
	 * (such as in tsk_files) to point to destination - Mark the source as
	 * "MERGED" and it will not come back in future queries.
	 *
	 * @param sourceAccount The source account.
	 * @param destAccount   The destination account.
	 * @param trans         The current transaction.
	 *
	 * @throws TskCoreException
	 */
	private void mergeOsAccounts(OsAccount sourceAccount, OsAccount destAccount, CaseDbTransaction trans) throws TskCoreException {

		String query = "";
		try (Statement s = trans.getConnection().createStatement()) {

			// Update all references
			query = makeOsAccountUpdateQuery("tsk_os_account_attributes", sourceAccount, destAccount);
			s.executeUpdate(query);

			// tsk_os_account_instances has a unique constraint on os_account_obj_id, data_source_obj_id, host_id,
			// so delete any rows that would be duplicates.
			query = "DELETE FROM tsk_os_account_instances "
					+ "WHERE id IN ( "
					+ "SELECT "
					+ "  sourceAccountInstance.id "
					+ "FROM "
					+ "  tsk_os_account_instances destAccountInstance "
					+ "INNER JOIN tsk_os_account_instances sourceAccountInstance ON destAccountInstance.data_source_obj_id = sourceAccountInstance.data_source_obj_id "
					+ "WHERE destAccountInstance.os_account_obj_id = " + destAccount.getId()
					+ " AND sourceAccountInstance.os_account_obj_id = " + sourceAccount.getId() + " )";
			s.executeUpdate(query);

			query = makeOsAccountUpdateQuery("tsk_os_account_instances", sourceAccount, destAccount);
			s.executeUpdate(query);
			synchronized (osAcctInstancesCacheLock) {
				osAccountInstanceCache.clear();
			}

			query = makeOsAccountUpdateQuery("tsk_files", sourceAccount, destAccount);
			s.executeUpdate(query);

			query = makeOsAccountUpdateQuery("tsk_data_artifacts", sourceAccount, destAccount);
			s.executeUpdate(query);

			// Update the source account. Make a dummy signature to prevent problems with the unique constraint.
			String mergedSignature = makeMergedOsAccountSignature();
			query = "UPDATE tsk_os_accounts SET merged_into = " + destAccount.getId()
					+ ", db_status = " + OsAccount.OsAccountDbStatus.MERGED.getId()
					+ ", signature = '" + mergedSignature + "' "
					+ " WHERE os_account_obj_id = " + sourceAccount.getId();

			s.executeUpdate(query);
			trans.registerDeletedOsAccount(sourceAccount.getId());

			// Merge and update the destination account. Note that this must be done after updating
			// the source account to prevent conflicts when merging two accounts in the
			// same realm.
			mergeOsAccountObjectsAndUpdateDestAccount(sourceAccount, destAccount, trans);
		} catch (SQLException ex) {
			throw new TskCoreException("Error executing SQL update: " + query, ex);
		}
	}

	/**
	 * Create a random signature for accounts that have been merged.
	 *
	 * @return The random signature.
	 */
	private String makeMergedOsAccountSignature() {
		return "MERGED " + UUID.randomUUID().toString();
	}

	/**
	 * Create the query to update the os account column to the merged account.
	 *
	 * @param tableName     Name of table to update.
	 * @param sourceAccount The source account.
	 * @param destAccount   The destination account.
	 *
	 * @return The query.
	 */
	private String makeOsAccountUpdateQuery(String tableName, OsAccount sourceAccount, OsAccount destAccount) {
		return "UPDATE " + tableName + " SET os_account_obj_id = " + destAccount.getId() + " WHERE os_account_obj_id = " + sourceAccount.getId();
	}

	/**
	 * Copy all fields from sourceAccount that are not set in destAccount.
	 *
	 * Updates the dest account in the database.
	 *
	 * @param sourceAccount The source account.
	 * @param destAccount   The destination account.
	 * @param trans	        Transaction to use for database operations.
	 *
	 * @return OsAccount Updated account.
	 */
	private OsAccount mergeOsAccountObjectsAndUpdateDestAccount(OsAccount sourceAccount, OsAccount destAccount, CaseDbTransaction trans) throws TskCoreException {

		OsAccount mergedDestAccount = destAccount;

		String destLoginName = null;
		String destAddr = null;

		// Copy any fields that aren't set in the destination to the value from the source account.
		if (!destAccount.getLoginName().isPresent() && sourceAccount.getLoginName().isPresent()) {
			destLoginName = sourceAccount.getLoginName().get();
		}

		if (!destAccount.getAddr().isPresent() && sourceAccount.getAddr().isPresent()) {
			destAddr = sourceAccount.getAddr().get();
		}

		// update the dest account core 
		OsAccountUpdateResult updateStatus = this.updateOsAccountCore(destAccount, destAddr, destLoginName, trans);

		if (updateStatus.getUpdateStatusCode() == OsAccountUpdateStatus.UPDATED && updateStatus.getUpdatedAccount().isPresent()) {
			mergedDestAccount = updateStatus.getUpdatedAccount().get();
		}

		String destFullName = null;
		Long destCreationTime = null;
		if (!destAccount.getFullName().isPresent() && sourceAccount.getFullName().isPresent()) {
			destFullName = sourceAccount.getFullName().get();
		}

		if (!destAccount.getCreationTime().isPresent() && sourceAccount.getCreationTime().isPresent()) {
			destCreationTime = sourceAccount.getCreationTime().get();
		}

		// update the dest account properties 
		updateStatus = this.updateStandardOsAccountAttributes(destAccount, destFullName, null, null, destCreationTime, trans);

		if (updateStatus.getUpdateStatusCode() == OsAccountUpdateStatus.UPDATED && updateStatus.getUpdatedAccount().isPresent()) {
			mergedDestAccount = updateStatus.getUpdatedAccount().get();
		}

		return mergedDestAccount;
	}

	/**
	 * Get all active accounts associated with the given realm.
	 *
	 * @param realm      Realm for which to look accounts for.
	 * @param connection Current database connection.
	 *
	 * @return Set of OsAccounts, may be empty.
	 *
	 * @throws org.sleuthkit.datamodel.TskCoreException
	 */
	private List<OsAccount> getOsAccounts(OsAccountRealm realm, CaseDbConnection connection) throws TskCoreException {
		String queryString = "SELECT * FROM tsk_os_accounts"
				+ " WHERE realm_id = " + realm.getRealmId()
				+ " AND db_status = " + OsAccount.OsAccountDbStatus.ACTIVE.getId()
				+ " ORDER BY os_account_obj_id";

		try (Statement s = connection.createStatement();
				ResultSet rs = connection.executeQuery(s, queryString)) {

			List<OsAccount> accounts = new ArrayList<>();
			while (rs.next()) {
				accounts.add(osAccountFromResultSet(rs));
			}
			return accounts;
		} catch (SQLException ex) {
			throw new TskCoreException(String.format("Error getting OS accounts for realm id = %d", realm.getRealmId()), ex);
		}
	}

	/**
	 * Get all active accounts.
	 *
	 * @return Set of OsAccounts, may be empty.
	 *
	 * @throws org.sleuthkit.datamodel.TskCoreException
	 */
	public List<OsAccount> getOsAccounts() throws TskCoreException {
		String queryString = "SELECT * FROM tsk_os_accounts"
				+ " WHERE db_status = " + OsAccount.OsAccountDbStatus.ACTIVE.getId();

		db.acquireSingleUserCaseReadLock();
		try (CaseDbConnection connection = this.db.getConnection();
				Statement s = connection.createStatement();
				ResultSet rs = connection.executeQuery(s, queryString)) {

			List<OsAccount> accounts = new ArrayList<>();
			while (rs.next()) {
				accounts.add(osAccountFromResultSet(rs));
			}
			return accounts;
		} catch (SQLException ex) {
			throw new TskCoreException(String.format("Error getting OS accounts"), ex);
		} finally {
			db.releaseSingleUserCaseReadLock();
		}
	}

	/**
	 * Gets an OS account using Windows-specific data.
	 *
	 * @param sid           Account SID, maybe null if loginName is supplied.
	 * @param loginName     Login name, maybe null if sid is supplied.
	 * @param realmName     Realm within which the accountId or login name is
	 *                      unique. Can be null if sid is supplied.
	 * @param referringHost Host referring the account.
	 *
	 * @return Optional with OsAccount, Optional.empty if no matching OsAccount
	 *         is found.
	 *
	 * @throws TskCoreException    If there is an error getting the account.
	 * @throws NotUserSIDException If the given SID is not a user SID.
	 */
	public Optional<OsAccount> getWindowsOsAccount(String sid, String loginName, String realmName, Host referringHost) throws TskCoreException, NotUserSIDException {

		if (referringHost == null) {
			throw new TskCoreException("A referring host is required to get an account.");
		}

		// ensure at least one of the two is supplied - sid or a login name
		if (StringUtils.isBlank(sid) && StringUtils.isBlank(loginName)) {
			throw new TskCoreException("Cannot get an OS account with both SID and loginName as null.");
		}

		// first get the realm for the given sid
		Optional<OsAccountRealm> realm = db.getOsAccountRealmManager().getWindowsRealm(sid, realmName, referringHost);
		if (!realm.isPresent()) {
			return Optional.empty();
		}

		// search by SID
		if (!Strings.isNullOrEmpty(sid)) {
			if (!WindowsAccountUtils.isWindowsUserSid(sid)) {
				throw new OsAccountManager.NotUserSIDException(String.format("SID = %s is not a user SID.", sid));
			}

			Optional<OsAccount> account = this.getOsAccountByAddr(sid, realm.get());
			if (account.isPresent()) {
				return account;
			}
		}

		// search by login name
		return this.getOsAccountByLoginName(loginName, realm.get());
	}

	/**
	 * Adds a rows to the tsk_os_account_attributes table for the given set of
	 * attribute.
	 *
	 * @param account           Account for which the attributes is being added.
	 * @param accountAttributes List of attributes to add.
	 *
	 * @throws TskCoreException
	 */
	public void addExtendedOsAccountAttributes(OsAccount account, List<OsAccountAttribute> accountAttributes) throws TskCoreException {

		synchronized (account) {  // synchronized to prevent multiple threads trying to add osAccount attributes concurrently to the same osAccount.
			db.acquireSingleUserCaseWriteLock();

			try (CaseDbConnection connection = db.getConnection()) {
				for (OsAccountAttribute accountAttribute : accountAttributes) {

					String attributeInsertSQL = "INSERT INTO tsk_os_account_attributes(os_account_obj_id, host_id, source_obj_id, attribute_type_id, value_type, value_byte, value_text, value_int32, value_int64, value_double)"
							+ " VALUES (?, ?, ?, ?, ?, ?, ?, ?, ?, ?)"; // NON-NLS

					PreparedStatement preparedStatement = connection.getPreparedStatement(attributeInsertSQL, Statement.RETURN_GENERATED_KEYS);
					preparedStatement.clearParameters();

					preparedStatement.setLong(1, account.getId());
					if (accountAttribute.getHostId().isPresent()) {
						preparedStatement.setLong(2, accountAttribute.getHostId().get());
					} else {
						preparedStatement.setNull(2, java.sql.Types.NULL);
					}
					if (accountAttribute.getSourceObjectId().isPresent()) {
						preparedStatement.setLong(3, accountAttribute.getSourceObjectId().get());
					} else {
						preparedStatement.setNull(3, java.sql.Types.NULL);
					}

					preparedStatement.setLong(4, accountAttribute.getAttributeType().getTypeID());
					preparedStatement.setLong(5, accountAttribute.getAttributeType().getValueType().getType());

					if (accountAttribute.getAttributeType().getValueType() == TSK_BLACKBOARD_ATTRIBUTE_VALUE_TYPE.BYTE) {
						preparedStatement.setBytes(6, accountAttribute.getValueBytes());
					} else {
						preparedStatement.setBytes(6, null);
					}

					if (accountAttribute.getAttributeType().getValueType() == TSK_BLACKBOARD_ATTRIBUTE_VALUE_TYPE.STRING
							|| accountAttribute.getAttributeType().getValueType() == TSK_BLACKBOARD_ATTRIBUTE_VALUE_TYPE.JSON) {
						preparedStatement.setString(7, accountAttribute.getValueString());
					} else {
						preparedStatement.setString(7, null);
					}
					if (accountAttribute.getAttributeType().getValueType() == TSK_BLACKBOARD_ATTRIBUTE_VALUE_TYPE.INTEGER) {
						preparedStatement.setInt(8, accountAttribute.getValueInt());
					} else {
						preparedStatement.setNull(8, java.sql.Types.NULL);
					}

					if (accountAttribute.getAttributeType().getValueType() == TSK_BLACKBOARD_ATTRIBUTE_VALUE_TYPE.DATETIME
							|| accountAttribute.getAttributeType().getValueType() == TSK_BLACKBOARD_ATTRIBUTE_VALUE_TYPE.LONG) {
						preparedStatement.setLong(9, accountAttribute.getValueLong());
					} else {
						preparedStatement.setNull(9, java.sql.Types.NULL);
					}

					if (accountAttribute.getAttributeType().getValueType() == TSK_BLACKBOARD_ATTRIBUTE_VALUE_TYPE.DOUBLE) {
						preparedStatement.setDouble(10, accountAttribute.getValueDouble());
					} else {
						preparedStatement.setNull(10, java.sql.Types.NULL);
					}

					connection.executeUpdate(preparedStatement);
				}
			} catch (SQLException ex) {
				throw new TskCoreException(String.format("Error adding OS Account attribute for account id = %d", account.getId()), ex);
			} finally {
				db.releaseSingleUserCaseWriteLock();
			}
			// set the atrribute list in account to the most current list from the database
			List<OsAccountAttribute> currentAttribsList = getOsAccountAttributes(account);
			account.setAttributesInternal(currentAttribsList);
		}
		fireChangeEvent(account);
	}

	/**
	 * Get the OS account attributes for the given account.
	 *
	 * @param account Account to get the attributes for.
	 *
	 * @return List of attributes, may be an empty list.
	 *
	 * @throws TskCoreException
	 */
	List<OsAccountAttribute> getOsAccountAttributes(OsAccount account) throws TskCoreException {

		String queryString = "SELECT attributes.os_account_obj_id as os_account_obj_id, attributes.host_id as host_id, attributes.source_obj_id as source_obj_id, "
				+ " attributes.attribute_type_id as attribute_type_id,  attributes.value_type as value_type, attributes.value_byte as value_byte, "
				+ " attributes.value_text as value_text, attributes.value_int32 as value_int32, attributes.value_int64 as value_int64, attributes.value_double as value_double, "
				+ " hosts.id, hosts.name as host_name, hosts.db_status as host_status "
				+ " FROM tsk_os_account_attributes as attributes"
				+ "		LEFT JOIN tsk_hosts as hosts "
				+ " ON attributes.host_id = hosts.id "
				+ " WHERE os_account_obj_id = " + account.getId();

		db.acquireSingleUserCaseReadLock();
		try (CaseDbConnection connection = this.db.getConnection();
				Statement s = connection.createStatement();
				ResultSet rs = connection.executeQuery(s, queryString)) {

			List<OsAccountAttribute> attributes = new ArrayList<>();
			while (rs.next()) {

				Host host = null;
				long hostId = rs.getLong("host_id");
				if (!rs.wasNull()) {
					host = new Host(hostId, rs.getString("host_name"), Host.HostDbStatus.fromID(rs.getInt("host_status")));
				}

				Content sourceContent = null;
				long sourceObjId = rs.getLong("source_obj_id");
				if (!rs.wasNull()) {
					sourceContent = this.db.getContentById(sourceObjId);
				}
				BlackboardAttribute.Type attributeType = db.getAttributeType(rs.getInt("attribute_type_id"));
				OsAccountAttribute attribute = account.new OsAccountAttribute(attributeType, rs.getInt("value_int32"), rs.getLong("value_int64"),
						rs.getDouble("value_double"), rs.getString("value_text"), rs.getBytes("value_byte"),
						db, account, host, sourceContent);

				attributes.add(attribute);
			}
			return attributes;
		} catch (SQLException ex) {
			throw new TskCoreException(String.format("Error getting OS account attributes for account obj id = %d", account.getId()), ex);
		} finally {
			db.releaseSingleUserCaseReadLock();
		}
	}

	/**
	 * Gets the OS account instances for a given OS account.
	 *
	 * @param account The OS account.
	 *
	 * @return The OS account instances, may be an empty list.
	 *
	 * @throws TskCoreException
	 */
	List<OsAccountInstance> getOsAccountInstances(OsAccount account) throws TskCoreException {
		String whereClause = "tsk_os_account_instances.os_account_obj_id = " + account.getId();
		return getOsAccountInstances(whereClause);
	}

	/**
	 * Gets the OS account instances with the given instance IDs.
	 *
	 * @param instanceIDs The instance IDs.
	 *
	 * @return The OS account instances.
	 *
	 * @throws TskCoreException Thrown if there is an error querying the case
	 *                          database.
	 */
	public List<OsAccountInstance> getOsAccountInstances(List<Long> instanceIDs) throws TskCoreException {
		String instanceIds = instanceIDs.stream().map(id -> id.toString()).collect(Collectors.joining(","));

		List<OsAccountInstance> osAcctInstances = new ArrayList<>();

		String querySQL = "SELECT * FROM tsk_os_account_instances "
				+ "	WHERE tsk_os_account_instances.id IN (" + instanceIds + ")";

		db.acquireSingleUserCaseReadLock();
		try (CaseDbConnection connection = db.getConnection();
				PreparedStatement preparedStatement = connection.getPreparedStatement(querySQL, Statement.NO_GENERATED_KEYS);
				ResultSet results = connection.executeQuery(preparedStatement)) {

			osAcctInstances = getOsAccountInstancesFromResultSet(results);

		} catch (SQLException ex) {
			throw new TskCoreException("Failed to get OsAccountInstances (SQL = " + querySQL + ")", ex);
		} finally {
			db.releaseSingleUserCaseReadLock();
		}
		return osAcctInstances;
	}

	/**
	 * Gets the OS account instances that satisfy the given SQL WHERE clause.
	 *
	 * @param whereClause The SQL WHERE clause.
	 *
	 * @return The OS account instances.
	 *
	 * @throws TskCoreException Thrown if there is an error querying the case
	 *                          database.
	 */
	private List<OsAccountInstance> getOsAccountInstances(String whereClause) throws TskCoreException {
		List<OsAccountInstance> osAcctInstances = new ArrayList<>();
		
		// this query returns only the most significant instance type (least ordinal) for each instance,
		// that matches the specified WHERE clause.
		String querySQL = 
					"SELECT tsk_os_account_instances.* "
					+ " FROM tsk_os_account_instances "
					+ " INNER JOIN ( SELECT os_account_obj_id,  data_source_obj_id, MIN(instance_type) AS min_instance_type "
					+ "					FROM tsk_os_account_instances"
					+ "					GROUP BY os_account_obj_id, data_source_obj_id ) grouped_instances "
					+ " ON tsk_os_account_instances.os_account_obj_id = grouped_instances.os_account_obj_id "	
					+ " AND tsk_os_account_instances.instance_type = grouped_instances.min_instance_type "
					+ " WHERE " + whereClause;
		
		db.acquireSingleUserCaseReadLock();
		try (CaseDbConnection connection = db.getConnection();
				PreparedStatement preparedStatement = connection.getPreparedStatement(querySQL, Statement.NO_GENERATED_KEYS);
				ResultSet results = connection.executeQuery(preparedStatement)) {
			
			osAcctInstances = getOsAccountInstancesFromResultSet(results);
			
		} catch (SQLException ex) {
			throw new TskCoreException("Failed to get OsAccountInstances (SQL = " + querySQL + ")", ex);
		} finally {
			db.releaseSingleUserCaseReadLock();
		}
		return osAcctInstances;
	}

	/**
	 * Returns list of OS account instances from the given result set.
	 * 
	 * @param results Result set from a SELECT tsk_os_account_instances.* query.
	 * 
	 * @return List of OS account instances. 
	 * @throws SQLException 
	 */
	private List<OsAccountInstance> getOsAccountInstancesFromResultSet(ResultSet results) throws SQLException {
		
		List<OsAccountInstance> osAcctInstances = new ArrayList<>();
		while (results.next()) {
				long instanceId = results.getLong("id");
				long osAccountObjID = results.getLong("os_account_obj_id");
				long dataSourceObjId = results.getLong("data_source_obj_id");
				int instanceType = results.getInt("instance_type");
				osAcctInstances.add(new OsAccountInstance(db, instanceId, osAccountObjID, dataSourceObjId, OsAccountInstance.OsAccountInstanceType.fromID(instanceType)));
			}
		
		return osAcctInstances;
	}
	
	/**
	 * Updates the properties of the specified account in the database.
	 *
	 * A column is updated only if a non-null value has been specified.
	 *
	 * @param osAccount     OsAccount that needs to be updated in the database.
	 * @param fullName      Full name, may be null.
	 * @param accountType   Account type, may be null
	 * @param accountStatus Account status, may be null.
	 * @param creationTime  Creation time, may be null.
	 *
	 * @return OsAccountUpdateResult Account update status, and updated account.
	 *
	 * @throws TskCoreException If there is a database error or if the updated
	 *                          information conflicts with an existing account.
	 */
	public OsAccountUpdateResult updateStandardOsAccountAttributes(OsAccount osAccount, String fullName, OsAccountType accountType, OsAccountStatus accountStatus, Long creationTime) throws TskCoreException {

		CaseDbTransaction trans = db.beginTransaction();
		try {
			OsAccountUpdateResult updateStatus = updateStandardOsAccountAttributes(osAccount, fullName, accountType, accountStatus, creationTime, trans);

			trans.commit();
			trans = null;

			return updateStatus;
		} finally {
			if (trans != null) {
				trans.rollback();
			}
		}
	}

	/**
	 * Updates the properties of the specified account in the database.
	 *
	 * A column is updated only if a non-null value has been specified.
	 *
	 * @param osAccount     OsAccount that needs to be updated in the database.
	 * @param fullName      Full name, may be null.
	 * @param accountType   Account type, may be null
	 * @param accountStatus Account status, may be null.
	 * @param creationTime  Creation time, may be null.
	 * @param trans         Transaction to use for database operation.
	 *
	 * @return OsAccountUpdateResult Account update status, and updated account.
	 *
	 * @throws TskCoreException If there is a database error or if the updated
	 *                          information conflicts with an existing account.
	 */
	OsAccountUpdateResult updateStandardOsAccountAttributes(OsAccount osAccount, String fullName, OsAccountType accountType, OsAccountStatus accountStatus, Long creationTime, CaseDbTransaction trans) throws TskCoreException {

		OsAccountUpdateStatus updateStatusCode = OsAccountUpdateStatus.NO_CHANGE;

		try {
			CaseDbConnection connection = trans.getConnection();

			if (!StringUtils.isBlank(fullName)) {
				updateAccountColumn(osAccount.getId(), "full_name", fullName, connection);
				updateStatusCode = OsAccountUpdateStatus.UPDATED;
			}

			if (Objects.nonNull(accountType)) {
				updateAccountColumn(osAccount.getId(), "type", accountType, connection);
				updateStatusCode = OsAccountUpdateStatus.UPDATED;
			}

			if (Objects.nonNull(accountStatus)) {
				updateAccountColumn(osAccount.getId(), "status", accountStatus, connection);
				updateStatusCode = OsAccountUpdateStatus.UPDATED;
			}

			if (Objects.nonNull(creationTime)) {
				updateAccountColumn(osAccount.getId(), "created_date", creationTime, connection);
				updateStatusCode = OsAccountUpdateStatus.UPDATED;
			}

			// if nothing has been changed, return
			if (updateStatusCode == OsAccountUpdateStatus.NO_CHANGE) {
				return new OsAccountUpdateResult(updateStatusCode, null);
			}

			// get the updated account from database
			OsAccount updatedAccount = getOsAccountByObjectId(osAccount.getId(), connection);

			// register the updated account with the transaction to fire off an event
			trans.registerChangedOsAccount(updatedAccount);

			return new OsAccountUpdateResult(updateStatusCode, updatedAccount);

		} catch (SQLException ex) {
			throw new TskCoreException(String.format("Error updating account with addr = %s, account id = %d", osAccount.getAddr().orElse("Unknown"), osAccount.getId()), ex);
		}
	}

	/**
	 * Updates specified column in the tsk_os_accounts table to the specified
	 * value.
	 *
	 * @param <T>          Type of value - must be a String, Long or an Integer.
	 * @param accountObjId Object id of the account to be updated.
	 * @param colName      Name of column o be updated.
	 * @param colValue     New column value.
	 * @param connection   Database connection to use.
	 *
	 * @throws SQLException     If there is an error updating the database.
	 * @throws TskCoreException If the value type is not handled.
	 */
	private <T> void updateAccountColumn(long accountObjId, String colName, T colValue, CaseDbConnection connection) throws SQLException, TskCoreException {

		String updateSQL = "UPDATE tsk_os_accounts "
				+ " SET " + colName + " = ? "
				+ " WHERE os_account_obj_id = ?";

		db.acquireSingleUserCaseWriteLock();
		try {
			PreparedStatement preparedStatement = connection.getPreparedStatement(updateSQL, Statement.NO_GENERATED_KEYS);
			preparedStatement.clearParameters();

			if (Objects.isNull(colValue)) {
				preparedStatement.setNull(1, Types.NULL); // handle null value
			} else {
				if (colValue instanceof String) {
					preparedStatement.setString(1, (String) colValue);
				} else if (colValue instanceof Long) {
					preparedStatement.setLong(1, (Long) colValue);
				} else if (colValue instanceof Integer) {
					preparedStatement.setInt(1, (Integer) colValue);
				} else {
					throw new TskCoreException(String.format("Unhandled column data type received while updating the account (%d) ", accountObjId));
				}
			}

			preparedStatement.setLong(2, accountObjId);

			connection.executeUpdate(preparedStatement);
		} finally {
			db.releaseSingleUserCaseWriteLock();
		}
	}

	/**
	 * Updates the signature of the specified account, if the db status of the
	 * account is active.
	 *
	 * @param accountObjId Object id of the account to be updated.
	 * @param signature    New signature.
	 * @param connection   Database connection to use.
	 *
	 * @throws SQLException If there is an error updating the database.
	 */
	private void updateAccountSignature(long accountObjId, String signature, CaseDbConnection connection) throws SQLException {

		String updateSQL = "UPDATE tsk_os_accounts SET "
				+ "		signature = "
				+ "       CASE WHEN db_status = " + OsAccount.OsAccountDbStatus.ACTIVE.getId() + " THEN ? ELSE signature END  "
				+ " WHERE os_account_obj_id = ?";	// 8

		PreparedStatement preparedStatement = connection.getPreparedStatement(updateSQL, Statement.NO_GENERATED_KEYS);
		preparedStatement.clearParameters();

		preparedStatement.setString(1, signature);
		preparedStatement.setLong(2, accountObjId);

		connection.executeUpdate(preparedStatement);
	}

	/**
	 * Update the address and/or login name for the specified account in the
	 * database. Also update the realm addr/name if needed.
	 *
	 * A column is updated only if its current value is null and a non-null
	 * value has been specified.
	 *
	 *
	 * @param osAccount     OsAccount that needs to be updated in the database.
	 * @param accountSid    Account SID, may be null.
	 * @param loginName     Login name, may be null.
	 * @param realmName     Realm name for the account.
	 * @param referringHost Host.
	 *
	 * @return OsAccountUpdateResult Account update status, and the updated
	 *         account.
	 *
	 * @throws TskCoreException If there is a database error or if the updated
	 *                          information conflicts with an existing account.
	 */
	public OsAccountUpdateResult updateCoreWindowsOsAccountAttributes(OsAccount osAccount, String accountSid, String loginName, String realmName, Host referringHost) throws TskCoreException, NotUserSIDException {
		CaseDbTransaction trans = db.beginTransaction();
		try {
			OsAccountUpdateResult updateStatus = this.updateCoreWindowsOsAccountAttributes(osAccount, accountSid, loginName, realmName, referringHost, trans);

			trans.commit();
			trans = null;
			return updateStatus;
		} finally {
			if (trans != null) {
				trans.rollback();
			}
		}
	}

	/**
	 * Update the address and/or login name for the specified account in the
	 * database. Also update the realm addr/name if needed.
	 *
	 * A column is updated only if it's current value is null and a non-null
	 * value has been specified.
	 *
	 * @param osAccount  OsAccount that needs to be updated in the database.
	 * @param accountSid Account SID, may be null.
	 * @param loginName  Login name, may be null.
	 * @param realmName  Account realm name. May be null if accountSid is not
	 *                   null.
	 *
	 * @return OsAccountUpdateResult Account update status, and the updated
	 *         account.
	 *
	 * @throws TskCoreException If there is a database error or if the updated
	 *                          information conflicts with an existing account.
	 */
	private OsAccountUpdateResult updateCoreWindowsOsAccountAttributes(OsAccount osAccount, String accountSid, String loginName, String realmName, Host referringHost, CaseDbTransaction trans) throws TskCoreException, NotUserSIDException {

		// first get and update the realm - if we have the info to find the realm
		if (!StringUtils.isBlank(accountSid) || !StringUtils.isBlank(realmName)) {
			db.getOsAccountRealmManager().getAndUpdateWindowsRealm(accountSid, realmName, referringHost, trans.getConnection());
		}

		// now update the account core data
		OsAccountUpdateResult updateStatus = this.updateOsAccountCore(osAccount, accountSid, loginName, trans);

		return updateStatus;
	}

	/**
	 * Update the address and/or login name for the specified account in the
	 * database.
	 *
	 * A column is updated only if its current value is null and a non-null
	 * value has been specified.
	 *
	 *
	 * NOTE: Will not merge accounts if the updated information conflicts with
	 * an existing account (such as adding an ID to an account that has only a
	 * name and there already being an account with that ID).
	 *
	 * @param osAccount OsAccount that needs to be updated in the database.
	 * @param address   Account address, may be null.
	 * @param loginName Login name, may be null.
	 *
	 * @return OsAccountUpdateResult Account update status, and the updated
	 *         account.
	 *
	 * @throws TskCoreException If there is a database error or if the updated
	 *                          information conflicts with an existing account.
	 */
	private OsAccountUpdateResult updateOsAccountCore(OsAccount osAccount, String address, String loginName, CaseDbTransaction trans) throws TskCoreException {

		OsAccountUpdateStatus updateStatusCode = OsAccountUpdateStatus.NO_CHANGE;
		OsAccount updatedAccount;

		try {
			CaseDbConnection connection = trans.getConnection();

			// if a new addr is provided and the account already has an address, and they are not the same, throw an exception
			if (!StringUtils.isBlank(address) && !StringUtils.isBlank(osAccount.getAddr().orElse(null)) && !address.equalsIgnoreCase(osAccount.getAddr().orElse(""))) {
				throw new TskCoreException(String.format("Account (%d) already has an address (%s), address cannot be updated.", osAccount.getId(), osAccount.getAddr().orElse("NULL")));
			}

			if (StringUtils.isBlank(osAccount.getAddr().orElse(null)) && !StringUtils.isBlank(address)) {
				updateAccountColumn(osAccount.getId(), "addr", address, connection);
				updateStatusCode = OsAccountUpdateStatus.UPDATED;
			}

			if (StringUtils.isBlank(osAccount.getLoginName().orElse(null)) && !StringUtils.isBlank(loginName)) {
				updateAccountColumn(osAccount.getId(), "login_name", loginName, connection);
				updateStatusCode = OsAccountUpdateStatus.UPDATED;
			}

			// if nothing is changed, return
			if (updateStatusCode == OsAccountUpdateStatus.NO_CHANGE) {
				return new OsAccountUpdateResult(updateStatusCode, osAccount);
			}

			// update signature if needed, based on the most current addr/loginName
			OsAccount currAccount = getOsAccountByObjectId(osAccount.getId(), connection);
			String newAddress = currAccount.getAddr().orElse(null);
			String newLoginName = currAccount.getLoginName().orElse(null);

			String newSignature = getOsAccountSignature(newAddress, newLoginName);
			updateAccountSignature(osAccount.getId(), newSignature, connection);

			// get the updated account from database
			updatedAccount = getOsAccountByObjectId(osAccount.getId(), connection);

			// register the updated account with the transaction to fire off an event
			trans.registerChangedOsAccount(updatedAccount);

			return new OsAccountUpdateResult(updateStatusCode, updatedAccount);

		} catch (SQLException ex) {
			throw new TskCoreException(String.format("Error updating account with unique id = %s, account id = %d", osAccount.getAddr().orElse("Unknown"), osAccount.getId()), ex);
		}
	}

	/**
	 * Returns a list of hosts where the OsAccount has appeared.
	 *
	 * @param account OsAccount
	 *
	 * @return List of Hosts that reference the given OsAccount.
	 *
	 * @throws TskCoreException
	 */
	public List<Host> getHosts(OsAccount account) throws TskCoreException {
		List<Host> hostList = new ArrayList<>();

		String query = "SELECT tsk_hosts.id AS hostId, name, db_status FROM tsk_hosts "
				+ " JOIN data_source_info ON tsk_hosts.id = data_source_info.host_id"
				+ "	JOIN tsk_os_account_instances ON data_source_info.obj_id = tsk_os_account_instances.data_source_obj_id"
				+ " WHERE os_account_obj_id = " + account.getId();

		db.acquireSingleUserCaseReadLock();
		try (CaseDbConnection connection = db.getConnection();
				Statement s = connection.createStatement();
				ResultSet rs = connection.executeQuery(s, query)) {

			while (rs.next()) {
				hostList.add(new Host(rs.getLong("hostId"), rs.getString("name"), Host.HostDbStatus.fromID(rs.getInt("db_status"))));
			}

		} catch (SQLException ex) {
			throw new TskCoreException(String.format("Failed to get host list for os account %d", account.getId()), ex);
		} finally {
			db.releaseSingleUserCaseReadLock();
		}
		return hostList;
	}

	/**
	 * Takes in a result with a row from tsk_os_accounts table and creates an
	 * OsAccount.
	 *
	 * @param rs      ResultSet.
	 * @param realmId Realm.
	 *
	 * @return OsAccount OS Account.
	 *
	 * @throws SQLException
	 */
	private OsAccount osAccountFromResultSet(ResultSet rs) throws SQLException {

		OsAccountType accountType = null;
		int typeId = rs.getInt("type");
		if (!rs.wasNull()) {
			accountType = OsAccount.OsAccountType.fromID(typeId);
		}

		Long creationTime = rs.getLong("created_date"); // getLong returns 0 if value is null
		if (rs.wasNull()) {
			creationTime = null;
		}

		return new OsAccount(db, rs.getLong("os_account_obj_id"), rs.getLong("realm_id"), rs.getString("login_name"), rs.getString("addr"),
				rs.getString("signature"), rs.getString("full_name"), creationTime, accountType, OsAccount.OsAccountStatus.fromID(rs.getInt("status")),
				OsAccount.OsAccountDbStatus.fromID(rs.getInt("db_status")));

	}

	/**
	 * Fires an OsAccountChangeEvent for the given OsAccount. Do not call this
	 * with an open transaction.
	 *
	 * @param account Updated account.
	 */
	private void fireChangeEvent(OsAccount account) {
		db.fireTSKEvent(new OsAccountsUpdatedTskEvent(Collections.singletonList(account)));
	}

	/**
	 * Created an account signature for an OS Account. This signature is simply
	 * to prevent duplicate accounts from being created. Signature is set to:
	 * uniqueId: if the account has a uniqueId, otherwise loginName: if the
	 * account has a login name.
	 *
	 * @param uniqueId  Unique id.
	 * @param loginName Login name.
	 *
	 * @return Account signature.
	 *
	 * @throws TskCoreException If there is an error creating the account
	 *                          signature.
	 */
	static String getOsAccountSignature(String uniqueId, String loginName) throws TskCoreException {
		// Create a signature. 
		String signature;
		if (Strings.isNullOrEmpty(uniqueId) == false) {
			signature = uniqueId;
		} else if (Strings.isNullOrEmpty(loginName) == false) {
			signature = loginName;
		} else {
			throw new TskCoreException("OS Account must have either a uniqueID or a login name.");
		}
		return signature;
	}

	/**
	 * Exception thrown if a given SID is a valid SID but is a group SID, and
	 * not an individual user SID.
	 */
	public static class NotUserSIDException extends TskException {

		private static final long serialVersionUID = 1L;

		/**
		 * Default constructor when error message is not available
		 */
		public NotUserSIDException() {
			super("No error message available.");
		}

		/**
		 * Create exception containing the error message
		 *
		 * @param msg the message
		 */
		public NotUserSIDException(String msg) {
			super(msg);
		}

		/**
		 * Create exception containing the error message and cause exception
		 *
		 * @param msg the message
		 * @param ex  cause exception
		 */
		public NotUserSIDException(String msg, Exception ex) {
			super(msg, ex);
		}
	}

	/**
	 * Status of an account update.
	 */
	public enum OsAccountUpdateStatus {

		NO_CHANGE, /// no change was made to account.
		UPDATED, /// account was updated
		MERGED		/// account update triggered a merge
	}

	/**
	 * Container that encapsulates the account update status and the updated
	 * account.
	 */
	public final static class OsAccountUpdateResult {

		private final OsAccountUpdateStatus updateStatus;
		private final OsAccount updatedAccount;

		OsAccountUpdateResult(OsAccountUpdateStatus updateStatus, OsAccount updatedAccount) {
			this.updateStatus = updateStatus;
			this.updatedAccount = updatedAccount;
		}

		public OsAccountUpdateStatus getUpdateStatusCode() {
			return updateStatus;
		}

		public Optional<OsAccount> getUpdatedAccount() {
			return Optional.ofNullable(updatedAccount);
		}
	}
}<|MERGE_RESOLUTION|>--- conflicted
+++ resolved
@@ -536,25 +536,9 @@
 			throw new TskCoreException("Cannot create account instance with null data source.");
 		}
 
-<<<<<<< HEAD
 		// check the cache first 
 		if (accountInstanceExistsInCache(osAccount.getId(), dataSource.getId(), instanceType)) {
 			return;
-=======
-		/*
-		 * Check the cache of OS account instances for an existing instance for
-		 * this OS account and data source. Note that the account instance
-		 * created here has a bogus instance ID. This is possible since the
-		 * instance ID is not considered in the equals() and hashCode() methods
-		 * of this class.
-		 */
-		OsAccountInstance bogus = new OsAccountInstance(db, 0, osAccount.getId(), dataSource.getId(), instanceType);
-		synchronized (osAcctInstancesCacheLock) {
-			if (osAccountInstanceCache.contains(bogus)) {
-				// since we checked for contains(bogus), floor(bogus) should return the exact match and not a less than match.
-				return osAccountInstanceCache.floor(bogus);
-			}
->>>>>>> fc30e6ac
 		}
 		
 		try (CaseDbConnection connection = this.db.getConnection()) {
@@ -577,27 +561,10 @@
 	 * @throws TskCoreException If there is an error creating the account
 	 *                          instance.
 	 */
-<<<<<<< HEAD
-	void newOsAccountInstance(long osAccountId, long dataSourceObjId, OsAccountInstance.OsAccountInstanceType instanceType, CaseDbConnection connection) throws TskCoreException {
+	OsAccountInstance newOsAccountInstance(long osAccountId, long dataSourceObjId, OsAccountInstance.OsAccountInstanceType instanceType, CaseDbConnection connection) throws TskCoreException {
 		
 		if (accountInstanceExistsInCache(osAccountId, dataSourceObjId, instanceType)) {
 			return;
-=======
-	OsAccountInstance newOsAccountInstance(long osAccountId, long dataSourceObjId, OsAccountInstance.OsAccountInstanceType instanceType, CaseDbConnection connection) throws TskCoreException {
-		/*
-		 * Check the cache of OS account instances for an existing instance for
-		 * this OS account and data source. Note that the account instance
-		 * created here has a bogus instance ID. This is possible since the
-		 * instance ID is not considered in the equals() and hashCode() methods
-		 * of this class.
-		 */
-		OsAccountInstance bogus = new OsAccountInstance(db, 0, osAccountId, dataSourceObjId, instanceType);
-		synchronized (osAcctInstancesCacheLock) {
-			if (osAccountInstanceCache.contains(bogus)) {
-				// since we checked for contains(bogus), floor(bogus) should return the exact match and not a less than match.
-				return osAccountInstanceCache.floor(bogus);
-			}
->>>>>>> fc30e6ac
 		}
 
 		/*
