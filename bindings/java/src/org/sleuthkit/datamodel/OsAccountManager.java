--- conflicted
+++ resolved
@@ -789,10 +789,6 @@
 			destAccount.setFullName(sourceAccount.getFullName().get());
 		}
 		
-		if (!destAccount.isAdmin().isPresent() && sourceAccount.isAdmin().isPresent()) {
-			destAccount.setIsAdmin(sourceAccount.isAdmin().get());
-		}
-		
 		if (!destAccount.getCreationTime().isPresent() && sourceAccount.getCreationTime().isPresent()) {
 			destAccount.setCreationTime(sourceAccount.getCreationTime().get());
 		}
@@ -1110,16 +1106,9 @@
 										+ "       CASE WHEN db_status = " + OsAccount.OsAccountDbStatus.ACTIVE.getId() + " THEN ? ELSE signature END , "
 										+ "		full_name = ?, "	// 4
 										+ "		status = ?, "		// 5
-<<<<<<< HEAD
-										+ "		admin = ?, "		// 6
-										+ "		type = ?, "			// 7
-										+ "		created_date = ? "	// 8
-								+ " WHERE os_account_obj_id = ?";	// 9
-=======
 										+ "		type = ?, "			// 6
 										+ "		created_date = ? "	// 7
 								+ " WHERE os_account_obj_id = ?";	// 8
->>>>>>> a007a9be
 			
 			PreparedStatement preparedStatement = connection.getPreparedStatement(updateSQL, Statement.NO_GENERATED_KEYS);
 			preparedStatement.clearParameters();
