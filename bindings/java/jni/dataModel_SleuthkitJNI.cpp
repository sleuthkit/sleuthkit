--- conflicted
+++ resolved
@@ -1489,11 +1489,7 @@
  * @param env pointer to java environment this was called from
  * @param obj the java object this was called from
  * @param a_img_info the pointer to the parent img object
-<<<<<<< HEAD
- * @param fs_offset the offset in bytes to the file system 
-=======
  * @param fs_offset the offset in bytes to the file system
->>>>>>> 3ffc140d
  * @param password Password for the file system
  */
 JNIEXPORT jlong JNICALL Java_org_sleuthkit_datamodel_SleuthkitJNI_openFsDecryptNat
@@ -1507,11 +1503,7 @@
     const char* password = NULL;
     jboolean isCopy;
     if (passwordJ != NULL) {
-<<<<<<< HEAD
-        password = (const char*)env->GetStringUTFChars(passwordJ, &isCopy);  
-=======
         password = (const char*)env->GetStringUTFChars(passwordJ, &isCopy);
->>>>>>> 3ffc140d
     }
 
     TSK_FS_INFO *fs_info;
@@ -2356,11 +2348,7 @@
  */
 JNIEXPORT jstring JNICALL Java_org_sleuthkit_datamodel_SleuthkitJNI_isImageSupportedStringNat
   (JNIEnv * env, jclass obj, jstring imagePathJ, jstring passwordJ) {
-<<<<<<< HEAD
-      
-=======
-
->>>>>>> 3ffc140d
+
     TskIsImageSupported tskIsImage;
     TSK_TCHAR imagePathT[1024];
     toTCHAR(env, imagePathT, 1024, imagePathJ);
