/*
 ** The Sleuth Kit
 **
 ** Brian Carrier [carrier <at> sleuthkit [dot] org]
 ** Copyright (c) 2020 Brian Carrier.  All Rights reserved
 **
 ** This software is distributed under the Common Public License 1.0
 **
 */

/**
 * \file auto_db_java.cpp
 * Contains code to populate database with volume and file system information from a specific image.
 */

#include "auto_db_java.h"
#include "jni.h"
#include "tsk/img/img_writer.h"
#if HAVE_LIBEWF
#include "tsk/img/ewf.h"
#include "tsk/img/tsk_img_i.h"
#endif
#include <string.h>

#include <algorithm>
#include <sstream>

using std::stringstream;
using std::for_each;

/**
 */
TskAutoDbJava::TskAutoDbJava()
{
    m_curImgId = 0;
    m_curVsId = 0;
    m_curVolId = 0;
    m_curFsId = 0;
    m_curFileId = 0;
    m_curUnallocDirId = 0;
    m_curDirAddr = 0;
    m_curDirPath = "";
    m_vsFound = false;
    m_volFound = false;
    m_poolFound = false;
    m_stopped = false;
    m_foundStructure = false;
    m_attributeAdded = false;
    m_addFileSystems = true;
    m_noFatFsOrphans = false;
    m_addUnallocSpace = false;
    m_minChunkSize = -1;
    m_maxChunkSize = -1;

    m_jniEnv = NULL;

    tsk_init_lock(&m_curDirPathLock);
}

TskAutoDbJava::~TskAutoDbJava()
{
    closeImage();
    tsk_deinit_lock(&m_curDirPathLock);
}

/**
* Look up all callback method IDs
* @param jniEnv pointer to java environment this was called from
* @param jobj the TskCaseDbBridge object this was called from
*/
TSK_RETVAL_ENUM
TskAutoDbJava::initializeJni(JNIEnv * jniEnv, jobject jobj) {
    m_jniEnv = jniEnv;
    m_javaDbObj = m_jniEnv->NewGlobalRef(jobj);

    jclass localCallbackClass = m_jniEnv->FindClass("org/sleuthkit/datamodel/TskCaseDbBridge");
    if (localCallbackClass == NULL) {
        return TSK_ERR;
    }
    m_callbackClass = (jclass)m_jniEnv->NewGlobalRef(localCallbackClass);

    m_addImageMethodID = m_jniEnv->GetMethodID(m_callbackClass, "addImageInfo", "(IJLjava/lang/String;JLjava/lang/String;Ljava/lang/String;Ljava/lang/String;Ljava/lang/String;Ljava/lang/String;[Ljava/lang/String;)J");
    if (m_addImageMethodID == NULL) {
        return TSK_ERR;
    }

    m_addAcquisitionDetailsMethodID = m_jniEnv->GetMethodID(m_callbackClass, "addAcquisitionDetails", "(JLjava/lang/String;)V");
    if (m_addAcquisitionDetailsMethodID == NULL) {
        return TSK_ERR;
    }

    m_addVolumeSystemMethodID = m_jniEnv->GetMethodID(m_callbackClass, "addVsInfo", "(JIJJ)J");
    if (m_addVolumeSystemMethodID == NULL) {
        return TSK_ERR;
    }

    m_addVolumeMethodID = m_jniEnv->GetMethodID(m_callbackClass, "addVolume", "(JJJJLjava/lang/String;J)J");
    if (m_addVolumeMethodID == NULL) {
        return TSK_ERR;
    }

    m_addPoolMethodID = m_jniEnv->GetMethodID(m_callbackClass, "addPool", "(JI)J");
    if (m_addPoolMethodID == NULL) {
        return TSK_ERR;
    }


    m_addFileSystemMethodID = m_jniEnv->GetMethodID(m_callbackClass, "addFileSystem", "(JJIJJJJJ)J");
    if (m_addFileSystemMethodID == NULL) {
        return TSK_ERR;
    }

    m_addFileMethodID = m_jniEnv->GetMethodID(m_callbackClass, "addFile", "(JJJIIILjava/lang/String;JJIIIIJJJJJIIILjava/lang/String;Ljava/lang/String;JJJLjava/lang/String;)J");
    if (m_addFileMethodID == NULL) {
        return TSK_ERR;
    }

    m_addUnallocParentMethodID = m_jniEnv->GetMethodID(m_callbackClass, "addUnallocFsBlockFilesParent", "(JLjava/lang/String;)J");
    if (m_addUnallocParentMethodID == NULL) {
        return TSK_ERR;
    }

    m_addLayoutFileMethodID = m_jniEnv->GetMethodID(m_callbackClass, "addLayoutFile", "(JJJILjava/lang/String;J)J");
    if (m_addLayoutFileMethodID == NULL) {
        return TSK_ERR;
    }

    m_addLayoutFileRangeMethodID = m_jniEnv->GetMethodID(m_callbackClass, "addLayoutFileRange", "(JJJJ)J");
    if (m_addLayoutFileRangeMethodID == NULL) {
        return TSK_ERR;
    }
    return TSK_OK;
}

/**
* Cache a database object for later use. Should be called on image, volume system, volume,
* pool, and file system.
* @param objId    The object ID of the new object
* @param parObjId The object ID of the new object's parent
* @param type     The type of object
*/
void
TskAutoDbJava::saveObjectInfo(int64_t objId, int64_t parObjId, TSK_DB_OBJECT_TYPE_ENUM type) {
    TSK_DB_OBJECT objectInfo;
    objectInfo.objId = objId;
    objectInfo.parObjId = parObjId;
    objectInfo.type = type;
    m_savedObjects.push_back(objectInfo);
}

/**
* Get a previously cached database object.
* @param objId The object ID of the object being loaded
*/
TSK_RETVAL_ENUM
TskAutoDbJava::getObjectInfo(int64_t objId, TSK_DB_OBJECT** obj_info) {
    for (vector<TSK_DB_OBJECT>::iterator itObjs = m_savedObjects.begin();
            itObjs != m_savedObjects.end(); ++itObjs) {
        TSK_DB_OBJECT* tskDbObj = &(*itObjs);
        if (tskDbObj->objId == objId) {
            *obj_info = tskDbObj;
            return TSK_OK;
        }
    }

    // Object not found
    return TSK_ERR;
}

/**
* Adds image details to the existing database tables. Object ID for new image stored in objId.
*
* @param type Image type
* @param ssize Size of device sector in bytes (or 0 for default)
* @param objId The object id assigned to the image (out param)
* @param timeZone The timezone the image is from
* @param size The size of the image in bytes.
* @param md5 MD5 hash of the image
* @param sha1 SHA1 hash of the image
* @param sha256 SHA256 hash of the image
* @param deviceId An ASCII-printable identifier for the device associated with the data source that is intended to be unique across multiple cases (e.g., a UUID).
* @param collectionDetails collection details
* @returns TSK_ERR on error, TSK_OK on success
*/
TSK_RETVAL_ENUM
TskAutoDbJava::addImageInfo(int type, TSK_OFF_T ssize, int64_t & objId, const string & timezone, TSK_OFF_T size, const string &md5,
    const string& sha1, const string& sha256, const string& deviceId, const string& collectionDetails,
    char** img_ptrs, int num_imgs) {

    const char *tz_cstr = timezone.c_str();
    jstring tzj = m_jniEnv->NewStringUTF(tz_cstr);

    const char *md5_cstr = md5.c_str();
    jstring md5j = m_jniEnv->NewStringUTF(md5_cstr);

    const char *sha1_cstr = sha1.c_str();
    jstring sha1j = m_jniEnv->NewStringUTF(sha1_cstr);

    const char *sha256_cstr = sha256.c_str();
    jstring sha256j = m_jniEnv->NewStringUTF(sha256_cstr);

    const char *devId_cstr = deviceId.c_str();
    jstring devIdj = m_jniEnv->NewStringUTF(devId_cstr);

    const char *coll_cstr = collectionDetails.c_str();
    jstring collj = m_jniEnv->NewStringUTF(coll_cstr);

    jobjectArray imgNamesj = (jobjectArray)m_jniEnv->NewObjectArray(
        num_imgs,
        m_jniEnv->FindClass("java/lang/String"),
        m_jniEnv->NewStringUTF(""));

    for (int i = 0; i < num_imgs; i++) {
        m_jniEnv->SetObjectArrayElement(
            imgNamesj, i, m_jniEnv->NewStringUTF(img_ptrs[i]));
    }

    jlong objIdj = m_jniEnv->CallLongMethod(m_javaDbObj, m_addImageMethodID,
        type, ssize, tzj, size, md5j, sha1j, sha256j, devIdj, collj, imgNamesj);
    objId = (int64_t)objIdj;

    if (objId < 0) {
        return TSK_ERR;
    }

    saveObjectInfo(objId, 0, TSK_DB_OBJECT_TYPE_IMG);
    return TSK_OK;
}

void
TskAutoDbJava::addAcquisitionDetails(int64_t imgId, const string& collectionDetails) {

    const char *coll_cstr = collectionDetails.c_str();
    jstring collj = m_jniEnv->NewStringUTF(coll_cstr);

    m_jniEnv->CallLongMethod(m_javaDbObj, m_addAcquisitionDetailsMethodID,
        imgId, collj);
}

/**
* Adds volume system to database. Object ID for new vs stored in objId.
*
* @param vs_info  Struct containing info for this volume system
* @param parObjId Parent object ID for the volume system
* @param objId    Object ID of new volume system
* @returns TSK_ERR on error, TSK_OK on success
*/
TSK_RETVAL_ENUM
TskAutoDbJava::addVsInfo(const TSK_VS_INFO* vs_info, int64_t parObjId, int64_t& objId) {

    jlong objIdj = m_jniEnv->CallLongMethod(m_javaDbObj, m_addVolumeSystemMethodID,
        parObjId, vs_info->vstype, vs_info->offset, (uint64_t)vs_info->block_size);
    objId = (int64_t)objIdj;

    if (objId < 0) {
        return TSK_ERR;
    }

    // Save the vs info to use for unallocated blocks later
    TSK_DB_VS_INFO vs_db;
    vs_db.objId = objId;
    vs_db.offset = vs_info->offset;
    vs_db.vstype = vs_info->vstype;
    vs_db.block_size = vs_info->block_size;
    m_savedVsInfo.push_back(vs_db);

    saveObjectInfo(objId, parObjId, TSK_DB_OBJECT_TYPE_VS);
    return TSK_OK;
}

/**
* Adds pool and pool volume system to database. Object ID for new pool vs stored in objId.
*
* @param pool_info  Struct containing info for this pool
* @param parObjId   Parent object ID for the pool
* @param objId      Object ID of new pool volume system
* @returns TSK_ERR on error, TSK_OK on success
*/
TSK_RETVAL_ENUM
TskAutoDbJava::addPoolInfoAndVS(const TSK_POOL_INFO *pool_info, int64_t parObjId, int64_t& objId) {

    // Add the pool
    jlong poolObjIdj = m_jniEnv->CallLongMethod(m_javaDbObj, m_addPoolMethodID,
        parObjId, pool_info->ctype);
    int64_t poolObjId = (int64_t)poolObjIdj;

    if (poolObjId < 0) {
        return TSK_ERR;
    }
    saveObjectInfo(poolObjId, parObjId, TSK_DB_OBJECT_TYPE_POOL);




    if (pool_info->ctype == TSK_POOL_TYPE_APFS){
        // Add the APFS pool volume
        jlong objIdj = m_jniEnv->CallLongMethod(m_javaDbObj, m_addVolumeSystemMethodID,
            poolObjIdj, TSK_VS_TYPE_APFS, pool_info->img_offset, (uint64_t)pool_info->block_size);
        objId = (int64_t)objIdj;

        // populating cache m_savedVsInfo and ObjectInfo
        TSK_DB_VS_INFO vs_db;
        vs_db.objId = objId;
        vs_db.offset = pool_info->img_offset;
        vs_db.vstype = TSK_VS_TYPE_APFS;
        vs_db.block_size = pool_info->block_size;
        m_savedVsInfo.push_back(vs_db);
        saveObjectInfo(objId, poolObjId, TSK_DB_OBJECT_TYPE_VS);
<<<<<<< HEAD
    } 
=======
    }
>>>>>>> 3ffc140d
    else if (pool_info->ctype == TSK_POOL_TYPE_LVM){
        // Add the APFS pool volume
        jlong objIdj = m_jniEnv->CallLongMethod(m_javaDbObj, m_addVolumeSystemMethodID,
            poolObjIdj, TSK_VS_TYPE_LVM, pool_info->img_offset, (uint64_t)pool_info->block_size);
        objId = (int64_t)objIdj;

        // populating cache m_savedVsInfo and objectInfo
        TSK_DB_VS_INFO vs_db;
        vs_db.objId = objId;
        vs_db.offset = pool_info->img_offset;
        vs_db.vstype = TSK_VS_TYPE_LVM;
        vs_db.block_size = pool_info->block_size;
        m_savedVsInfo.push_back(vs_db);
        saveObjectInfo(objId, poolObjId, TSK_DB_OBJECT_TYPE_VS);
<<<<<<< HEAD
    } 
=======
    }
>>>>>>> 3ffc140d

    return TSK_OK;
}

/**
* Adds a pool volume to database. Object ID for new pool volume stored in objId.
*
* @param pool_vol  Struct containing info for this pool volume
* @param parObjId  Parent object ID
* @param objId     Object ID of new pool volume
* @returns TSK_ERR on error, TSK_OK on success
*/
TSK_RETVAL_ENUM
TskAutoDbJava::addPoolVolumeInfo(const TSK_POOL_VOLUME_INFO* pool_vol,
    int64_t parObjId, int64_t& objId) {

    jstring descj = m_jniEnv->NewStringUTF(pool_vol->desc);

    jlong objIdj = m_jniEnv->CallLongMethod(m_javaDbObj, m_addVolumeMethodID,
        parObjId, (int64_t)pool_vol->index, pool_vol->block, pool_vol->num_blocks,
        descj, pool_vol->flags);
    objId = (int64_t)objIdj;

    if (objId < 0) {
        return TSK_ERR;
    }


    // here we add pool vol into available vs_part fields
    // some fields were not directly compatible and were not added
    TSK_DB_VS_PART_INFO vol_info_db;
<<<<<<< HEAD
    vol_info_db.objId = objId; ///< set to 0 if unknown (before it becomes a db object)  
=======
    vol_info_db.objId = objId; ///< set to 0 if unknown (before it becomes a db object)
>>>>>>> 3ffc140d
    snprintf(vol_info_db.desc, TSK_MAX_DB_VS_PART_INFO_DESC_LEN - 1, "%s", pool_vol->desc);   ///< Description
    vol_info_db.start = pool_vol->block; ///< Starting Block number
    m_savedVsPartInfo.push_back(vol_info_db);

    saveObjectInfo(objId, parObjId, TSK_DB_OBJECT_TYPE_VOL);

    return TSK_OK;
}

/**
* Adds a volume to database. Object ID for new volume stored in objId.
*
* @param vs_part   Struct containing info for this volume
* @param parObjId  Parent object ID
* @param objId     Object ID of new volume
* @returns TSK_ERR on error, TSK_OK on success
*/
TSK_RETVAL_ENUM
TskAutoDbJava::addVolumeInfo(const TSK_VS_PART_INFO* vs_part,
    int64_t parObjId, int64_t& objId) {

    jstring descj = m_jniEnv->NewStringUTF(vs_part->desc);

    jlong objIdj = m_jniEnv->CallLongMethod(m_javaDbObj, m_addVolumeMethodID,
        parObjId, (uint64_t)vs_part->addr, vs_part->start, vs_part->len,
        descj, vs_part->flags);
    objId = (int64_t)objIdj;

    if (objId < 0) {
        return TSK_ERR;
    }

    // Save the volume info for creating unallocated blocks later
    TSK_DB_VS_PART_INFO vs_part_db;
    vs_part_db.objId = objId;
    vs_part_db.addr = vs_part->addr;
    vs_part_db.start = vs_part->start;
    vs_part_db.len = vs_part->len;
    strncpy(vs_part_db.desc, vs_part->desc, TSK_MAX_DB_VS_PART_INFO_DESC_LEN - 1);
    vs_part_db.flags = vs_part->flags;
    m_savedVsPartInfo.push_back(vs_part_db);

    saveObjectInfo(objId, parObjId, TSK_DB_OBJECT_TYPE_VOL);
    return TSK_OK;
}

/**
* Adds a file system to database. Object ID for new file system stored in objId.
*
* @param fs_info   Struct containing info for this file system
* @param parObjId  Parent object ID
* @param objId     Object ID of new file system
* @returns TSK_ERR on error, TSK_OK on success
*/
TSK_RETVAL_ENUM
TskAutoDbJava::addFsInfo(const TSK_FS_INFO* fs_info, int64_t parObjId,
    int64_t& objId) {

    jlong objIdj = m_jniEnv->CallLongMethod(m_javaDbObj, m_addFileSystemMethodID,
        parObjId, fs_info->offset, (int)fs_info->ftype, (uint64_t)fs_info->block_size,
        fs_info->block_count, fs_info->root_inum, fs_info->first_inum,
        fs_info->last_inum);
    objId = (int64_t)objIdj;

    if (objId < 0) {
        return TSK_ERR;
    }

    // Save the file system info for creating unallocated blocks later
    TSK_DB_FS_INFO fs_info_db;
    fs_info_db.objId = objId;
    fs_info_db.imgOffset = fs_info->offset;
    fs_info_db.fType = fs_info->ftype;
    fs_info_db.block_size = fs_info->block_size;
    fs_info_db.block_count = fs_info->block_count;
    fs_info_db.root_inum = fs_info->root_inum;
    fs_info_db.first_inum = fs_info->first_inum;
    fs_info_db.last_inum = fs_info->last_inum;
    m_savedFsInfo.push_back(fs_info_db);

    saveObjectInfo(objId, parObjId, TSK_DB_OBJECT_TYPE_FS);
    return TSK_OK;
}

/**
* Adds a file to database. Object ID for new file stored in objId.
*
* @param fs_file
* @param fs_attr
* @param path      File path
* @param parObjId  Parent object ID
* @param fsObjId   Object ID of the file system
* @param objId     Object ID of new file
* @param dataSourceObjId  Object ID of the data source
* @returns TSK_ERR on error, TSK_OK on success
*/
TSK_RETVAL_ENUM
TskAutoDbJava::addFsFile(TSK_FS_FILE* fs_file,
    const TSK_FS_ATTR* fs_attr, const char* path,
    int64_t fsObjId, int64_t& objId, int64_t dataSourceObjId) {

    if (fs_file->name == NULL)
        return TSK_ERR;

    // The object id for the parent folder. Will stay as zero if not the root folder
    int64_t parObjId = 0;

    // Root directory's parent should be the file system object.
    // Make sure it doesn't have a name, so that we don't pick up ".." entries
    if ((fs_file->fs_info->root_inum == fs_file->name->meta_addr) &&
        ((fs_file->name->name == NULL) || (strlen(fs_file->name->name) == 0))) {
        // File is in the root directory
        parObjId = fsObjId;
    }

    // Add the file to the database
    return addFile(fs_file, fs_attr, path, fsObjId, parObjId, dataSourceObjId);
}

/**
* Extract the extension from the given file name and store it in the supplied string.
* @param name A file name
* @param extension The file name extension will be extracted to extension.
*/
void extractExtension(char *name, char *extension) {
    char *ext = strrchr(name, '.');

    //if ext is not null and is not the entire filename...
    if (ext && (name != ext)) {
        size_t extLen = strlen(ext);
        //... and doesn't only contain the '.' and isn't too long to be a real extension.
        if ((1 < extLen) && (extLen < 15)) {
            strncpy(extension, ext + 1, extLen - 1);
            //normalize to lower case, only works for ascii
            for (int i = 0; extension[i]; i++) {
                extension[i] = tolower(extension[i]);
            }
        }
    }
}

/**
* Convert a sequence of characters to a jstring object.
* We first convert the character sequence to UTF16 and then
* use the JNI NewString() method to create the jstring.
* We do it this way because we encountered data that contained
* 4 byte (or more) UTF8 encoded characters and the JNI NewStringUTF()
* method does not handle 4 byte UTF8 encoding.
*
* @param input The sequence of characters to be turned into a jstring.
* @param newJString The new jstring object created from the input.
* @returns TSK_ERR on error, TSK_OK on success
*/
TSK_RETVAL_ENUM TskAutoDbJava::createJString(const char * input, jstring & newJString) {
    size_t input_len = strlen(input) + 1;
    UTF16 * utf16_input;

    if ((utf16_input = (UTF16 *)tsk_malloc(input_len * sizeof(UTF16))) == NULL) {
        return TSK_ERR;
    }

    UTF8 * source = (UTF8 *)input;
    UTF16 * target = utf16_input;

    if (tsk_UTF8toUTF16((const UTF8 **)&source, (const UTF8 *)&source[input_len], &target, &target[input_len], TSKlenientConversion) != TSKconversionOK) {
        free(utf16_input);
        // use default JNI method as fallback, fixes https://github.com/sleuthkit/sleuthkit/issues/2723
        newJString = m_jniEnv->NewStringUTF(input);
        return TSK_OK;
    }

    /*
     * To determine the length of the new string we we subtract the address
     * of the start of the UTF16 buffer from the address at the end of the
     * UTF16 buffer (target is advanced in the call to the conversion routine
     * above).
     */
    newJString = m_jniEnv->NewString(utf16_input, (target - utf16_input) - 1);

    free(utf16_input);
    return TSK_OK;
}

/**
* Adds a file and its associated slack file to database.
* Does not learn object ID for new files, and files may
* not be added to the database immediately.
*
* @param fs_file
* @param fs_attr
* @param path      File path
* @param fsObjId   Object ID of the file system
* @param parObjId  Parent object ID if known, 0 otherwise
* @param dataSourceObjId  Object ID of the data source
* @returns TSK_ERR on error, TSK_OK on success
*/
TSK_RETVAL_ENUM
TskAutoDbJava::addFile(TSK_FS_FILE* fs_file,
    const TSK_FS_ATTR* fs_attr, const char* path,
    int64_t fsObjId, int64_t parObjId,
    int64_t dataSourceObjId)
{
    time_t mtime = 0;
    time_t crtime = 0;
    time_t ctime = 0;
    time_t atime = 0;
    TSK_OFF_T size = 0;
    int meta_type = 0;
    int meta_flags = 0;
    int meta_mode = 0;
    int meta_seq = 0;
    int gid = 0;
    int uid = 0;
    int type = TSK_FS_ATTR_TYPE_NOT_FOUND;
    int idx = 0;

    if (fs_file->name == NULL)
        return TSK_OK;

    if (fs_file->meta) {
        mtime = fs_file->meta->mtime;
        atime = fs_file->meta->atime;
        ctime = fs_file->meta->ctime;
        crtime = fs_file->meta->crtime;
        meta_type = fs_file->meta->type;
        meta_flags = fs_file->meta->flags;
        meta_mode = fs_file->meta->mode;
        gid = fs_file->meta->gid;
        uid = fs_file->meta->uid;
        meta_seq = fs_file->meta->seq;
    }

    size_t attr_nlen = 0;
    if (fs_attr) {
        type = fs_attr->type;
        idx = fs_attr->id;
        size = fs_attr->size;
        if (fs_attr->name) {
            if ((fs_attr->type != TSK_FS_ATTR_TYPE_NTFS_IDXROOT) ||
                (strcmp(fs_attr->name, "$I30") != 0)) {
                attr_nlen = strlen(fs_attr->name);
            }
        }
    }

    // sanity check
    if (size < 0) {
        size = 0;
    }

    // combine name and attribute name
    size_t len = strlen(fs_file->name->name);
    char * name;
    size_t nlen = len + attr_nlen + 11; // Extra space for possible colon and '-slack'
    if ((name = (char *)tsk_malloc(nlen)) == NULL) {
        return TSK_ERR;
    }

    strncpy(name, fs_file->name->name, nlen);

    char extension[24] = "";
    extractExtension(name, extension);

    // Add the attribute name
    if (attr_nlen > 0) {
        strncat(name, ":", nlen - strlen(name));
        if (fs_attr != NULL) {
            strncat(name, fs_attr->name, nlen - strlen(name));
        }
    }

    jstring namej;
    if (createJString(name, namej) != TSK_OK) {
        free(name);
        return TSK_ERR;
    }

    // clean up path
    // +2 = space for leading slash and terminating null
    size_t path_len = strlen(path) + 2;
    char* escaped_path;
    if ((escaped_path = (char *)tsk_malloc(path_len)) == NULL) {
        free(name);
        return TSK_ERR;
    }
    strncpy(escaped_path, "/", path_len);
    strncat(escaped_path, path, path_len - strlen(escaped_path));

    jstring pathj;
    if (createJString(escaped_path, pathj) != TSK_OK) {
        free(name);
        free(escaped_path);
        return TSK_ERR;
    }

    // Escaped path is not needed beyond this point so free it.
    free(escaped_path);

    jstring extj;
    if (createJString(extension, extj) != TSK_OK) {
        free(name);
        return TSK_ERR;
    }

    /* NTFS uses sequence, otherwise we hash the path. We do this to map to the
    * correct parent folder if there are two from the root dir that eventually point to
    * the same folder (one deleted and one allocated) or two hard links. */
    jlong par_seqj;
    if (TSK_FS_TYPE_ISNTFS(fs_file->fs_info->ftype))
    {
        par_seqj = fs_file->name->par_seq;
    }
    else {
        par_seqj = -1;
    }
    TSK_INUM_T par_meta_addr = fs_file->name->par_addr;

	char *sid_str = NULL;
	jstring sidj = NULL;	// return null across JNI if sid is not available
	
	if (tsk_fs_file_get_owner_sid(fs_file, &sid_str) == 0) {
		if (createJString(sid_str, sidj) != TSK_OK) {
			free(sid_str);
			return TSK_ERR;
		}
		free(sid_str);	
	}
		
    // Add the file to the database
    jlong ret_val = m_jniEnv->CallLongMethod(m_javaDbObj, m_addFileMethodID,
        parObjId, fsObjId,
        dataSourceObjId,
        TSK_DB_FILES_TYPE_FS,
        type, idx, namej,
        fs_file->name->meta_addr, (uint64_t)fs_file->name->meta_seq,
        fs_file->name->type, meta_type, fs_file->name->flags, meta_flags,
        size,
        (unsigned long long)crtime, (unsigned long long)ctime, (unsigned long long) atime, (unsigned long long) mtime,
        meta_mode, gid, uid,
        pathj, extj,
        (uint64_t)meta_seq, par_meta_addr, par_seqj, sidj);

    if (ret_val < 0) {
        free(name);
        return TSK_ERR;
    }

    // Add entry for the slack space.
    // Current conditions for creating a slack file:
    //   - File name is not empty, "." or ".."
    //   - Data is non-resident
    //   - The allocated size is greater than the initialized file size
    //     See github issue #756 on why initsize and not size.
    //   - The data is not compressed
    if ((fs_attr != NULL)
        && ((strlen(name) > 0) && (!TSK_FS_ISDOT(name)))
        && (!(fs_file->meta->flags & TSK_FS_META_FLAG_COMP))
        && (fs_attr->flags & TSK_FS_ATTR_NONRES)
        && (fs_attr->nrd.allocsize > fs_attr->nrd.initsize)) {
        strncat(name, "-slack", 6);
        if (strlen(extension) > 0) {
            strncat(extension, "-slack", 6);
        }
        jstring slackNamej;
        if (createJString(name, slackNamej) != TSK_OK) {
            free(name);
            return TSK_ERR;
        }
        jstring slackExtj;
        if (createJString(extension, slackExtj) != TSK_OK) {
            free(name);
            return TSK_ERR;
        }
        TSK_OFF_T slackSize = fs_attr->nrd.allocsize - fs_attr->nrd.initsize;

        // Add slack file to database
        jlong ret_val = m_jniEnv->CallLongMethod(m_javaDbObj, m_addFileMethodID,
            parObjId, fsObjId,
            dataSourceObjId,
            TSK_DB_FILES_TYPE_SLACK,
            type, idx, slackNamej,
            fs_file->name->meta_addr, (uint64_t)fs_file->name->meta_seq,
            TSK_FS_NAME_TYPE_REG, TSK_FS_META_TYPE_REG, fs_file->name->flags, meta_flags,
            slackSize,
            (unsigned long long)crtime, (unsigned long long)ctime, (unsigned long long) atime, (unsigned long long) mtime,
            meta_mode, gid, uid, // md5TextPtr, known,
            pathj, slackExtj,
            (uint64_t)meta_seq, par_meta_addr, par_seqj, sidj);

        if (ret_val < 0) {
            free(name);
            return TSK_ERR;
        }
    }

    free(name);

    return TSK_OK;
}

// Internal function object to check for range overlap
typedef struct _checkFileLayoutRangeOverlap {
    const vector<TSK_DB_FILE_LAYOUT_RANGE> & ranges;
    bool hasOverlap;

    explicit _checkFileLayoutRangeOverlap(const vector<TSK_DB_FILE_LAYOUT_RANGE> & ranges)
        : ranges(ranges), hasOverlap(false) {}

    bool getHasOverlap() const { return hasOverlap; }
    void operator() (const TSK_DB_FILE_LAYOUT_RANGE & range) {
        if (hasOverlap)
            return; //no need to check other

        uint64_t start = range.byteStart;
        uint64_t end = start + range.byteLen;

        vector<TSK_DB_FILE_LAYOUT_RANGE>::const_iterator it;
        for (it = ranges.begin(); it != ranges.end(); ++it) {
            const TSK_DB_FILE_LAYOUT_RANGE * otherRange = &(*it);
            if (&range == otherRange)
                continue; //skip, it's the same range
            uint64_t otherStart = otherRange->byteStart;
            uint64_t otherEnd = otherStart + otherRange->byteLen;
            if (start <= otherEnd && end >= otherStart) {
                hasOverlap = true;
                break;
            }
        }
    }

} checkFileLayoutRangeOverlap;

/**
* Internal helper method to add unalloc, unused and carved files with layout ranges to db
* Generates file_name and populates tsk_files, tsk_objects and tsk_file_layout tables
* Adds a single entry to tsk_files table with an auto-generated file name, tsk_objects table, and one or more entries to tsk_file_layout table
* @param dbFileType  Type of file
* @param parentObjId Id of the parent object in the database (fs, volume, or image)
* @param fsObjId     parent fs, or NULL if the file is not associated with fs
* @param size        Number of bytes in file
* @param ranges      vector containing one or more TSK_DB_FILE_LAYOUT_RANGE layout ranges (in)
* @param objId       object id of the file object created (output)
* @param dataSourceObjId  The object ID for the data source
* @returns TSK_OK on success or TSK_ERR on error.
*/
TSK_RETVAL_ENUM
TskAutoDbJava::addFileWithLayoutRange(const TSK_DB_FILES_TYPE_ENUM dbFileType, const int64_t parentObjId,
    const int64_t fsObjId, const uint64_t size,
    vector<TSK_DB_FILE_LAYOUT_RANGE>& ranges, int64_t& objId,
    int64_t dataSourceObjId) {

    const size_t numRanges = ranges.size();

    if (numRanges < 1) {
        tsk_error_reset();
        tsk_error_set_errno(TSK_ERR_AUTO_DB);
        tsk_error_set_errstr("Error addFileWithLayoutRange() - no ranges present");
        return TSK_ERR;
    }

    stringstream fileNameSs;
    switch (dbFileType) {
    case TSK_DB_FILES_TYPE_UNALLOC_BLOCKS:
        fileNameSs << "Unalloc";
        break;

    case TSK_DB_FILES_TYPE_UNUSED_BLOCKS:
        fileNameSs << "Unused";
        break;

    case TSK_DB_FILES_TYPE_CARVED:
        fileNameSs << "Carved";
        break;
    default:
        stringstream sserr;
        tsk_error_reset();
        tsk_error_set_errno(TSK_ERR_AUTO_DB);
        sserr << "Error addFileWithLayoutRange() - unsupported file type for file layout range: ";
        sserr << (int)dbFileType;
        tsk_error_set_errstr("%s", sserr.str().c_str());
        return TSK_ERR;
    }

    //ensure layout ranges are sorted (to generate file name and to be inserted in sequence order)
    sort(ranges.begin(), ranges.end());

    //dome some checking
    //ensure there is no overlap and each range has unique byte range
    const checkFileLayoutRangeOverlap & overlapRes =
        for_each(ranges.begin(), ranges.end(), checkFileLayoutRangeOverlap(ranges));
    if (overlapRes.getHasOverlap()) {
        tsk_error_reset();
        tsk_error_set_errno(TSK_ERR_AUTO_DB);
        tsk_error_set_errstr("Error addFileWithLayoutRange() - overlap detected between ranges");
        return TSK_ERR;
    }

    //construct filename with parent obj id, start byte of first range, end byte of last range
    fileNameSs << "_" << parentObjId << "_" << ranges[0].byteStart;
    fileNameSs << "_" << (ranges[numRanges - 1].byteStart + ranges[numRanges - 1].byteLen);

    jstring namej = m_jniEnv->NewStringUTF(fileNameSs.str().c_str());

    // Insert into tsk files and tsk objects
    jlong objIdj = m_jniEnv->CallLongMethod(m_javaDbObj, m_addLayoutFileMethodID,
        parentObjId, fsObjId, dataSourceObjId, dbFileType, namej, size);
    objId = (int64_t)objIdj;

    if (objId < 0) {
        return TSK_ERR;
    }

    // Fill in fileObjId and insert ranges
    for (vector<TSK_DB_FILE_LAYOUT_RANGE>::iterator it = ranges.begin();
        it != ranges.end(); ++it) {
        TSK_DB_FILE_LAYOUT_RANGE & range = *it;
        range.fileObjId = objId;
        if (-1 == m_jniEnv->CallLongMethod(m_javaDbObj, m_addLayoutFileRangeMethodID,
            objId, range.byteStart, range.byteLen, (uint64_t)range.sequence)) {
            return TSK_ERR;
        }
    }

    return TSK_OK;
}

/**
* Adds information about a unallocated file with layout ranges into the database.
* Adds a single entry to tsk_files table with an auto-generated file name, tsk_objects table, and one or more entries to tsk_file_layout table
* @param parentObjId Id of the parent object in the database (fs, volume, or image)
* @param fsObjId parent fs, or NULL if the file is not associated with fs
* @param size Number of bytes in file
* @param ranges vector containing one or more TSK_DB_FILE_LAYOUT_RANGE layout ranges (in)
* @param objId object id of the file object created (output)
* @param dataSourceObjId The object ID for the data source
* @returns TSK_OK on success or TSK_ERR on error.
*/
TSK_RETVAL_ENUM
TskAutoDbJava::addUnallocBlockFile(const int64_t parentObjId, const int64_t fsObjId, const uint64_t size,
    vector<TSK_DB_FILE_LAYOUT_RANGE>& ranges, int64_t& objId,
    int64_t dataSourceObjId) {
    return addFileWithLayoutRange(TSK_DB_FILES_TYPE_UNALLOC_BLOCKS, parentObjId, fsObjId, size, ranges, objId,
        dataSourceObjId);
}

/**
* Adds information about a unused file with layout ranges into the database.
* Adds a single entry to tsk_files table with an auto-generated file name, tsk_objects table, and one or more entries to tsk_file_layout table
* @param parentObjId Id of the parent object in the database (fs, volume, or image)
* @param fsObjId parent fs, or NULL if the file is not associated with fs
* @param size Number of bytes in file
* @param ranges vector containing one or more TSK_DB_FILE_LAYOUT_RANGE layout ranges (in)
* @param objId object id of the file object created (output)
* @param dataSourceObjId The object ID for the data source
* @returns TSK_OK on success or TSK_ERR on error.
*/
TSK_RETVAL_ENUM
TskAutoDbJava::addUnusedBlockFile(const int64_t parentObjId, const int64_t fsObjId, const uint64_t size,
    vector<TSK_DB_FILE_LAYOUT_RANGE>& ranges, int64_t& objId,
    int64_t dataSourceObjId) {
    return addFileWithLayoutRange(TSK_DB_FILES_TYPE_UNUSED_BLOCKS, parentObjId, fsObjId, size, ranges, objId,
        dataSourceObjId);
}



/**
* Add a virtual dir to hold unallocated block files for this file system.
* @param fsObjId  Object ID of the file system
* @param objId    Object ID of the created virtual dir
* @param dataSourceObjId  Object ID of the data source
*/
TSK_RETVAL_ENUM
TskAutoDbJava::addUnallocFsBlockFilesParent(const int64_t fsObjId, int64_t& objId,
    int64_t dataSourceObjId) {

    const char * const unallocDirName = "$Unalloc";
    jstring namej = m_jniEnv->NewStringUTF(unallocDirName);

    jlong objIdj = m_jniEnv->CallLongMethod(m_javaDbObj, m_addUnallocParentMethodID,
        fsObjId, namej);
    objId = (int64_t)objIdj;

    if (objId < 0) {
        return TSK_ERR;
    }
    return TSK_OK;
}

/**
* Adds a new volume that will hold the unallocated blocks for the pool.
*
* @param vol_index The index for the new volume (should be one higher than the number of pool volumes)
* @param parObjId  The object ID of the parent volume system
* @param objId     Will be set to the object ID of the new volume
*
* @returns TSK_ERR on error, TSK_OK on success
*/
TSK_RETVAL_ENUM
TskAutoDbJava::addUnallocatedPoolVolume(int vol_index, int64_t parObjId, int64_t& objId)
{
    const char *desc = "Unallocated Blocks";
    jstring descj = m_jniEnv->NewStringUTF(desc);

    jlong objIdj = m_jniEnv->CallLongMethod(m_javaDbObj, m_addVolumeMethodID,
        parObjId, vol_index, 0, 0,
        descj, 0);
    objId = (int64_t)objIdj;

    if (objId < 0) {
        return TSK_ERR;
    }
    return TSK_OK;
}

void TskAutoDbJava::close() {
    if (m_jniEnv == NULL) {
        return;
    }

    if (m_javaDbObj != NULL) {
        m_jniEnv->DeleteGlobalRef(m_javaDbObj);
    }

    if (m_callbackClass != NULL) {
        m_jniEnv->DeleteGlobalRef(m_callbackClass);
    }
}

int64_t TskAutoDbJava::getImageID() {
    return m_curImgId;
}

void TskAutoDbJava::closeImage() {
    TskAuto::closeImage();
}

void TskAutoDbJava::setAddFileSystems(bool addFileSystems) {
    m_addFileSystems = addFileSystems;
}

void TskAutoDbJava::setNoFatFsOrphans(bool noFatFsOrphans) {
    m_noFatFsOrphans = noFatFsOrphans;
}

void TskAutoDbJava::setAddUnallocSpace(bool addUnallocSpace) {
    setAddUnallocSpace(addUnallocSpace, -1);
}

void TskAutoDbJava::setAddUnallocSpace(bool addUnallocSpace, int64_t minChunkSize) {
    m_addUnallocSpace = addUnallocSpace;
    m_minChunkSize = minChunkSize;
    m_maxChunkSize = -1;
}

void TskAutoDbJava::setAddUnallocSpace(int64_t minChunkSize, int64_t maxChunkSize) {
    m_addUnallocSpace = true;
    m_minChunkSize = minChunkSize;
    m_maxChunkSize = maxChunkSize;
}

/**
 * Adds an image to the database.
 *
 * @param a_num Number of image parts
 * @param a_images Array of paths to the image parts
 * @param a_type Image type
 * @param a_ssize Size of device sector in bytes (or 0 for default)
 * @param a_deviceId An ASCII-printable identifier for the device associated with the data source that is intended to be unique across multiple cases (e.g., a UUID).
 * @return 0 for success, 1 for failure
 */
uint8_t
    TskAutoDbJava::openImageUtf8(int a_num, const char *const a_images[],
    TSK_IMG_TYPE_ENUM a_type, unsigned int a_ssize, const char* a_deviceId)
{
    uint8_t retval =
        TskAuto::openImageUtf8(a_num, a_images, a_type, a_ssize);
    if (retval != 0) {
        return retval;
    }

    if (addImageDetails(a_deviceId)) {
        return 1;
    }
    return 0;
}

/**
 * Adds an image to the database.
 *
 * @param a_num Number of image parts
 * @param a_images Array of paths to the image parts
 * @param a_type Image type
 * @param a_ssize Size of device sector in bytes (or 0 for default)
 * @param a_deviceId An ASCII-printable identifier for the device associated with the data source that is intended to be unique across multiple cases (e.g., a UUID).
 * @return 0 for success, 1 for failure
 */
uint8_t
    TskAutoDbJava::openImage(int a_num, const TSK_TCHAR * const a_images[],
    TSK_IMG_TYPE_ENUM a_type, unsigned int a_ssize, const char* a_deviceId)
{

#ifdef TSK_WIN32

    uint8_t retval = TskAuto::openImage(a_num, a_images, a_type, a_ssize);

    if (retval != 0) {
        return retval;
    }

    return (addImageDetails(a_deviceId));
#else
    return openImageUtf8(a_num, a_images, a_type, a_ssize, a_deviceId);
#endif
}

/**
* Adds an image to the database. Requires that m_img_info is already initialized
*
* @param a_deviceId An ASCII-printable identifier for the device associated with the data source that is intended to be unique across multiple cases (e.g., a UUID).
* @return 0 for success, 1 for failure
*/
uint8_t
TskAutoDbJava::openImage(const char* a_deviceId)
{
    if (m_img_info == NULL) {
        return 1;
    }

    return(addImageDetails(a_deviceId));
}

/**
 * Adds image details to the existing database tables.
 *
 * @param deviceId An ASCII-printable identifier for the device associated with the data source that is intended to be unique across multiple cases (e.g., a UUID).
 * @return Returns 0 for success, 1 for failure
 */
uint8_t
TskAutoDbJava::addImageDetails(const char* deviceId)
{
   string md5 = "";
   string sha1 = "";
   string collectionDetails = "";
#if HAVE_LIBEWF
   if (m_img_info->itype == TSK_IMG_TYPE_EWF_EWF) {
     // @@@ This should really probably be inside of a tsk_img_ method
       IMG_EWF_INFO *ewf_info = (IMG_EWF_INFO *)m_img_info;
       if (ewf_info->md5hash_isset) {
           md5 = ewf_info->md5hash;
       }
       if (ewf_info->sha1hash_isset) {
           sha1 = ewf_info->sha1hash;
       }

       collectionDetails = ewf_get_details(ewf_info);
   }
#endif

    // If the image has already been added to the database, update the acquisition details and return.
    if (m_curImgId > 0) {
        addAcquisitionDetails(m_curImgId, collectionDetails);
        return 0;
    }

    string devId;
    if (NULL != deviceId) {
        devId = deviceId;
    } else {
        devId = "";
    }

    char **img_ptrs;
#ifdef TSK_WIN32
    // convert image paths to UTF-8
    img_ptrs = (char **)tsk_malloc(m_img_info->num_img * sizeof(char *));
    if (img_ptrs == NULL) {
        return 1;
    }

    for (int i = 0; i < m_img_info->num_img; i++) {
        char * img2 = (char*)tsk_malloc(1024 * sizeof(char));
        UTF8 *ptr8;
        UTF16 *ptr16;

        ptr8 = (UTF8 *)img2;
        ptr16 = (UTF16 *)m_img_info->images[i];

        uint8_t retval =
            tsk_UTF16toUTF8_lclorder((const UTF16 **)&ptr16, (UTF16 *)
                & ptr16[TSTRLEN(m_img_info->images[i]) + 1], &ptr8,
                (UTF8 *)((uintptr_t)ptr8 + 1024), TSKlenientConversion);
        if (retval != TSKconversionOK) {
            tsk_error_reset();
            tsk_error_set_errno(TSK_ERR_AUTO_UNICODE);
            tsk_error_set_errstr("Error converting image to UTF-8\n");
            return 1;
        }
        img_ptrs[i] = img2;
    }
#else
    img_ptrs = m_img_info->images;
#endif


    if (TSK_OK != addImageInfo(m_img_info->itype, m_img_info->sector_size,
        m_curImgId, m_curImgTZone, m_img_info->size, md5, sha1, "", devId, collectionDetails,
        img_ptrs, m_img_info->num_img)) {
        registerError();
        return 1;
    }

#ifdef TSK_WIN32
    //cleanup
    for (int i = 0; i < m_img_info->num_img; ++i) {
        free(img_ptrs[i]);
    }
    free(img_ptrs);
#endif

    return 0;
}


TSK_FILTER_ENUM
TskAutoDbJava::filterVs(const TSK_VS_INFO * vs_info)
{
    m_vsFound = true;
    if (TSK_OK != addVsInfo(vs_info, m_curImgId, m_curVsId)) {
        registerError();
        return TSK_FILTER_STOP;
    }

    return TSK_FILTER_CONT;
}

TSK_FILTER_ENUM
TskAutoDbJava::filterPool(const TSK_POOL_INFO * pool_info)
{
    m_poolFound = true;

    if (m_volFound && m_vsFound) {
        // there's a volume system and volume
        if (TSK_OK != addPoolInfoAndVS(pool_info, m_curVolId, m_curPoolVs)) {
            registerError();
            return TSK_FILTER_STOP;
        }
        // Save the parent obj ID for the pool
        m_poolOffsetToParentId[pool_info->img_offset] = m_curVolId;
    }
    else {
        // pool doesn't live in a volume, use image as parent
        if (TSK_OK != addPoolInfoAndVS(pool_info, m_curImgId, m_curPoolVs)) {
            registerError();
            return TSK_FILTER_STOP;
        }
        // Save the parent obj ID for the pool
        m_poolOffsetToParentId[pool_info->img_offset] = m_curImgId;
    }

    // Store the volume system object ID for later use
    m_poolOffsetToVsId[pool_info->img_offset] = m_curPoolVs;

    return TSK_FILTER_CONT;
}

/**
* Adds unallocated pool blocks to a new volume.
*
* @param numPool Will be updated with the number of pools processed
*
* @return Returns 0 for success, 1 for failure
*/
TSK_RETVAL_ENUM
TskAutoDbJava::addUnallocatedPoolBlocksToDb(size_t & numPool) {

    for (size_t i = 0; i < m_poolInfos.size(); i++) {
        const TSK_POOL_INFO * pool_info = m_poolInfos[i];
        if (m_poolOffsetToVsId.find(pool_info->img_offset) == m_poolOffsetToVsId.end()) {
            tsk_error_reset();
            tsk_error_set_errno(TSK_ERR_AUTO_DB);
            tsk_error_set_errstr("Error addUnallocatedPoolBlocksToDb() - could not find volume system object ID for pool at offset %jd", (intptr_t)pool_info->img_offset);
            return TSK_ERR;
        }
        int64_t curPoolVs = m_poolOffsetToVsId[pool_info->img_offset];

        /* Make sure  the pool_info is still allocated */
        if (pool_info->tag != TSK_POOL_INFO_TAG) {
            tsk_error_reset();
            tsk_error_set_errno(TSK_ERR_AUTO_DB);
            tsk_error_set_errstr("Error addUnallocatedPoolBlocksToDb() - pool_info is not allocated");
            return TSK_ERR;
        }

        /* Only APFS pools are currently supported */
        if (pool_info->ctype != TSK_POOL_TYPE_APFS) {
            continue;
        }

        /* Increment the count of pools found */
        numPool++;

        /* Create the volume */
        int64_t unallocVolObjId;
        if (TSK_ERR == addUnallocatedPoolVolume(pool_info->num_vols, curPoolVs, unallocVolObjId)) {
            tsk_error_reset();
            tsk_error_set_errno(TSK_ERR_AUTO_DB);
            tsk_error_set_errstr("Error addUnallocatedPoolBlocksToDb() - error createing unallocated space pool volume");
            return TSK_ERR;
        }

        /* Create the unallocated space files */
        TSK_FS_ATTR_RUN * unalloc_runs = tsk_pool_unallocated_runs(pool_info);
        TSK_FS_ATTR_RUN * current_run = unalloc_runs;
        while (current_run != NULL) {

            if (addUnallocBlockFileInChunks(current_run->addr * pool_info->block_size, current_run->len * pool_info->block_size, unallocVolObjId, m_curImgId) == TSK_ERR) {
                registerError();
                tsk_fs_attr_run_free(unalloc_runs);
                return TSK_ERR;
            }

            current_run = current_run->next;
        }
        tsk_fs_attr_run_free(unalloc_runs);
    }

    return TSK_OK;
}

TSK_FILTER_ENUM
TskAutoDbJava::filterPoolVol(const TSK_POOL_VOLUME_INFO * pool_vol)
{

    if (TSK_OK != addPoolVolumeInfo(pool_vol, m_curPoolVs, m_curPoolVol)) {
        registerError();
        return TSK_FILTER_STOP;
    }

    return TSK_FILTER_CONT;
}

TSK_FILTER_ENUM
TskAutoDbJava::filterVol(const TSK_VS_PART_INFO * vs_part)
{
    m_volFound = true;
    m_foundStructure = true;
    m_poolFound = false;

    if (TSK_OK != addVolumeInfo(vs_part, m_curVsId, m_curVolId)) {
        registerError();
        return TSK_FILTER_STOP;
    }

    return TSK_FILTER_CONT;
}


TSK_FILTER_ENUM
TskAutoDbJava::filterFs(TSK_FS_INFO * fs_info)
{
    TSK_FS_FILE *file_root;
    m_foundStructure = true;

    if (m_poolFound) {
        // there's a pool
        if (TSK_OK != addFsInfo(fs_info, m_curPoolVol, m_curFsId)) {
            registerError();
            return TSK_FILTER_STOP;
        }
    }
    else if (m_volFound && m_vsFound) {
        // there's a volume system and volume
        if (TSK_OK != addFsInfo(fs_info, m_curVolId, m_curFsId)) {
            registerError();
            return TSK_FILTER_STOP;
        }
    }
    else {
        // file system doesn't live in a volume, use image as parent
        if (TSK_OK != addFsInfo(fs_info, m_curImgId, m_curFsId)) {
            registerError();
            return TSK_FILTER_STOP;
        }
    }


    // We won't hit the root directory on the walk, so open it now
    if ((file_root = tsk_fs_file_open(fs_info, NULL, "/")) != NULL) {
        processFile(file_root, "");
        tsk_fs_file_close(file_root);
        file_root = NULL;
    }


    // make sure that flags are set to get all files -- we need this to
    // find parent directory

    TSK_FS_DIR_WALK_FLAG_ENUM filterFlags = (TSK_FS_DIR_WALK_FLAG_ENUM)
        (TSK_FS_DIR_WALK_FLAG_ALLOC | TSK_FS_DIR_WALK_FLAG_UNALLOC);

    //check if to skip processing of FAT orphans
    if (m_noFatFsOrphans
        && TSK_FS_TYPE_ISFAT(fs_info->ftype) ) {
            filterFlags = (TSK_FS_DIR_WALK_FLAG_ENUM) (filterFlags | TSK_FS_DIR_WALK_FLAG_NOORPHAN);
    }

    setFileFilterFlags(filterFlags);

    return TSK_FILTER_CONT;
}

/* Insert the file data into the file table.
 * @param fs_file
 * @param fs_attr
 * @param path
 * Returns TSK_ERR on error.
 */
TSK_RETVAL_ENUM
    TskAutoDbJava::insertFileData(TSK_FS_FILE * fs_file,
    const TSK_FS_ATTR * fs_attr, const char *path)
{
    if (TSK_ERR == addFsFile(fs_file, fs_attr, path, m_curFsId, m_curFileId,
            m_curImgId)) {
        registerError();
        return TSK_ERR;
    }

    return TSK_OK;
}

/**
 * Analyzes the open image and adds image info to a database.
 * Does not deal with transactions and such.  Refer to startAddImage()
 * for more control.
 * @returns 1 if a critical error occurred (DB doesn't exist, no file system, etc.), 2 if errors occurred at some point adding files to the DB (corrupt file, etc.), and 0 otherwise.  Errors will have been registered.
 */
uint8_t TskAutoDbJava::addFilesInImgToDb()
{
    // @@@ This seems bad because we are overriding what the user may
    // have set. We should remove the public API if we are going to
    // override it -- presumably this was added so that we always have
    // unallocated volume space...
    setVolFilterFlags((TSK_VS_PART_FLAG_ENUM) (TSK_VS_PART_FLAG_ALLOC |
            TSK_VS_PART_FLAG_UNALLOC));

    uint8_t retVal = 0;
    if (findFilesInImg()) {
        // map the boolean return value from findFiles to the three-state return value we use
        // @@@ findFiles should probably return this three-state enum too
        if (m_foundStructure == false) {
            retVal = 1;
        }
        else {
            retVal = 2;
        }
    }

    TSK_RETVAL_ENUM addUnallocRetval = TSK_OK;
    if (m_addUnallocSpace)
        addUnallocRetval = addUnallocSpaceToDb();

    // findFiles return value trumps unalloc since it can return either 2 or 1.
    if (retVal) {
        return retVal;
    }
    else if (addUnallocRetval == TSK_ERR) {
        return 2;
    }
    else {
        return 0;
    }
}


/**
 * Start the process to add image/file metadata to database inside of a transaction.
 * User must call either commitAddImage() to commit the changes,
 * or revertAddImage() to revert them.
 *
 * @param numImg Number of image parts
 * @param imagePaths Array of paths to the image parts
 * @param imgType Image type
 * @param sSize Size of device sector in bytes (or 0 for default)
 * @param deviceId An ASCII-printable identifier for the device associated with the data source that is intended to be unique across multiple cases (e.g., a UUID)
 * @return 0 for success, 1 for failure
 */
uint8_t
    TskAutoDbJava::startAddImage(int numImg, const TSK_TCHAR * const imagePaths[],
    TSK_IMG_TYPE_ENUM imgType, unsigned int sSize, const char* deviceId)
{
    if (tsk_verbose)
        tsk_fprintf(stderr, "TskAutoDbJava::startAddImage: Starting add image process\n");

    if (openImage(numImg, imagePaths, imgType, sSize, deviceId)) {
        tsk_error_set_errstr2("TskAutoDbJava::startAddImage");
        registerError();
        return 1;
    }

    if (m_imageWriterEnabled) {
        tsk_img_writer_create(m_img_info, m_imageWriterPath);
    }

    if (m_addFileSystems) {
        return addFilesInImgToDb();
    } else {
        return 0;
    }
}

/**
* Start the process to add image/file metadata to database inside of a transaction.
* User must call either commitAddImage() to commit the changes,
* or revertAddImage() to revert them.
*
* @param img_info Previously initialized TSK_IMG_INFO object
* @param deviceId An ASCII-printable identifier for the device associated with the data source that is intended to be unique across multiple cases (e.g., a UUID)
* @return 0 for success, 1 for failure
*/
uint8_t
TskAutoDbJava::startAddImage(TSK_IMG_INFO * img_info, const char* deviceId)
{
    openImageHandle(img_info);

    if (m_img_info == NULL) {
        return 1;
    }

    if (tsk_verbose)
        tsk_fprintf(stderr, "TskAutoDbJava::startAddImage: Starting add image process\n");

    if (openImage(deviceId)) {
        tsk_error_set_errstr2("TskAutoDbJava::startAddImage");
        registerError();
        return 1;
    }

    if (m_imageWriterEnabled) {
        if (tsk_img_writer_create(m_img_info, m_imageWriterPath)) {
            registerError();
            return 1;
        }
    }

    if (m_addFileSystems) {
        return addFilesInImgToDb();
    }
    else {
        return 0;
    }
}


#ifdef WIN32
/**
 * Start the process to add image/file metadata to database inside of a transaction.
 * Same functionality as addFilesInImgToDb().  Reverts
 * all changes on error. User must call either commitAddImage() to commit the changes,
 * or revertAddImage() to revert them.
 *
 * @param numImg Number of image parts
 * @param imagePaths Array of paths to the image parts
 * @param imgType Image type
 * @param sSize Size of device sector in bytes (or 0 for default)
 * @param deviceId An ASCII-printable identifier for the device associated with the data source that is intended to be unique across multiple cases (e.g., a UUID)
 * @return 0 for success 1, for failure
 */
uint8_t
    TskAutoDbJava::startAddImage(int numImg, const char *const imagePaths[],
    TSK_IMG_TYPE_ENUM imgType, unsigned int sSize, const char* deviceId)
{
    if (tsk_verbose)
        tsk_fprintf(stderr, "TskAutoDbJava::startAddImage_utf8: Starting add image process\n");

    if (openImageUtf8(numImg, imagePaths, imgType, sSize, deviceId)) {
        tsk_error_set_errstr2("TskAutoDbJava::startAddImage");
        registerError();
        return 1;
    }
    if (m_imageWriterEnabled) {
        tsk_img_writer_create(m_img_info, m_imageWriterPath);
    }

    if (m_addFileSystems) {
        return addFilesInImgToDb();
    } else {
        return 0;
    }
}
#endif


/**
 * Cancel the running process.  Will not be handled immediately.
 */
void
 TskAutoDbJava::stopAddImage()
{
    if (tsk_verbose)
        tsk_fprintf(stderr, "TskAutoDbJava::stopAddImage: Stop request received\n");

    m_stopped = true;
    setStopProcessing();
    // flag is checked every time processFile() is called
}

/**
 * Set the current image's timezone
 */
void
TskAutoDbJava::setTz(string tzone)
{
    m_curImgTZone = tzone;
}

/**
 * Set the object ID for the data source
 */
void
TskAutoDbJava::setDatasourceObjId(int64_t img_id)
{
    m_curImgId = img_id;
}

TSK_RETVAL_ENUM
TskAutoDbJava::processFile(TSK_FS_FILE * fs_file, const char *path)
{
    // Check if the process has been canceled
     if (m_stopped) {
        if (tsk_verbose)
            tsk_fprintf(stderr, "TskAutoDbJava::processFile: Stop request detected\n");
        return TSK_STOP;
    }

    /* Update the current directory, which can be used to show
     * progress.  If we get a directory, then use its name.  We
     * do this so that when we are searching for orphan files, then
     * we at least show $OrphanFiles as status.  The secondary check
     * is to grab the parent folder from files once we return back
     * into a folder when we are doing our depth-first recursion. */
    if (isDir(fs_file)) {
        m_curDirAddr = fs_file->name->meta_addr;
        tsk_take_lock(&m_curDirPathLock);
        m_curDirPath = string(path) + fs_file->name->name;
        tsk_release_lock(&m_curDirPathLock);
    }
    else if (m_curDirAddr != fs_file->name->par_addr) {
        m_curDirAddr = fs_file->name->par_addr;
        tsk_take_lock(&m_curDirPathLock);
        m_curDirPath = path;
        tsk_release_lock(&m_curDirPathLock);
    }

    /* process the attributes.  The case of having 0 attributes can occur
     * with virtual / sparse files and HFS directories.
     * At some point, this can probably be cleaned
     * up if TSK is more consistent about if there should always be an
     * attribute or not.  Sometimes, none of the attributes are added
     * because of their type and we always want to add a reference to
     * every file. */
    TSK_RETVAL_ENUM retval = TSK_OK;
    m_attributeAdded = false;
    if (tsk_fs_file_attr_getsize(fs_file) > 0) {
        retval = processAttributes(fs_file, path);
    }

    // insert a general row if we didn't add a specific attribute one
    if ((retval == TSK_OK) && (m_attributeAdded == false)) {
        retval = insertFileData(fs_file, NULL, path);
    }

    // reset the file id
    m_curFileId = 0;

    if (retval == TSK_STOP)
        return TSK_STOP;
    else
        return TSK_OK;
}


// we return only OK or STOP -- errors are registered only and OK is returned.
TSK_RETVAL_ENUM
TskAutoDbJava::processAttribute(TSK_FS_FILE * fs_file,
    const TSK_FS_ATTR * fs_attr, const char *path)
{
    // add the file metadata for the default attribute type
    if (isDefaultType(fs_file, fs_attr)) {

        if (insertFileData(fs_attr->fs_file, fs_attr, path) == TSK_ERR) {
            registerError();
            return TSK_OK;
        }
        else {
            m_attributeAdded = true;
        }
    }

    return TSK_OK;
}


/**
* Callback invoked per every unallocated block in the filesystem
* Creates file ranges and file entries
* A single file entry per consecutive range of blocks
* @param a_block block being walked
* @param a_ptr a pointer to an UNALLOC_BLOCK_WLK_TRACK struct
* @returns TSK_WALK_CONT if continue, otherwise TSK_WALK_STOP if stop processing requested
*/
TSK_WALK_RET_ENUM TskAutoDbJava::fsWalkUnallocBlocksCb(const TSK_FS_BLOCK *a_block, void *a_ptr) {
    UNALLOC_BLOCK_WLK_TRACK * unallocBlockWlkTrack = (UNALLOC_BLOCK_WLK_TRACK *) a_ptr;

    if (unallocBlockWlkTrack->tskAutoDbJava.m_stopAllProcessing)
        return TSK_WALK_STOP;

    // initialize if this is the first block
    if (unallocBlockWlkTrack->isStart) {
        unallocBlockWlkTrack->isStart = false;
        unallocBlockWlkTrack->curRangeStart = a_block->addr;
        unallocBlockWlkTrack->prevBlock = a_block->addr;
        unallocBlockWlkTrack->size = unallocBlockWlkTrack->fsInfo.block_size;
        unallocBlockWlkTrack->nextSequenceNo = 0;
        return TSK_WALK_CONT;
    }

    // We want to keep consecutive blocks in the same run, so simply update prevBlock and the size
    // if this one is consecutive with the last call. But, if we have hit the max chunk
    // size, then break up this set of consecutive blocks.
    if ((a_block->addr == unallocBlockWlkTrack->prevBlock + 1) && ((unallocBlockWlkTrack->maxChunkSize <= 0) ||
            (unallocBlockWlkTrack->size < unallocBlockWlkTrack->maxChunkSize))) {
        unallocBlockWlkTrack->prevBlock = a_block->addr;
		unallocBlockWlkTrack->size += unallocBlockWlkTrack->fsInfo.block_size;
        return TSK_WALK_CONT;
    }

    // this block is not contiguous with the previous one or we've hit the maximum size; create and add a range object
    const uint64_t rangeStartOffset = unallocBlockWlkTrack->curRangeStart * unallocBlockWlkTrack->fsInfo.block_size
        + unallocBlockWlkTrack->fsInfo.offset;
    const uint64_t rangeSizeBytes = (1 + unallocBlockWlkTrack->prevBlock - unallocBlockWlkTrack->curRangeStart)
        * unallocBlockWlkTrack->fsInfo.block_size;
    unallocBlockWlkTrack->ranges.push_back(TSK_DB_FILE_LAYOUT_RANGE(rangeStartOffset, rangeSizeBytes, unallocBlockWlkTrack->nextSequenceNo++));

    // Return (instead of adding this run) if we are going to:
    // a) Make one big file with all unallocated space (minChunkSize == 0)
    // or
    // b) Only make an unallocated file once we have at least chunkSize bytes
    // of data in our current run (minChunkSize > 0)
    // In either case, reset the range pointers and add this block to the size
    if ((unallocBlockWlkTrack->minChunkSize == 0) ||
        ((unallocBlockWlkTrack->minChunkSize > 0) &&
        (unallocBlockWlkTrack->size < unallocBlockWlkTrack->minChunkSize))) {

        unallocBlockWlkTrack->size += unallocBlockWlkTrack->fsInfo.block_size;
        unallocBlockWlkTrack->curRangeStart = a_block->addr;
        unallocBlockWlkTrack->prevBlock = a_block->addr;
        return TSK_WALK_CONT;
    }

    // at this point we are either chunking and have reached the chunk limit
    // or we're not chunking. Either way we now add what we've got to the DB
    int64_t fileObjId = 0;
    TskAutoDbJava & tskAutoDbJava = unallocBlockWlkTrack->tskAutoDbJava;
    if (tskAutoDbJava.addUnallocBlockFile(tskAutoDbJava.m_curUnallocDirId,
        unallocBlockWlkTrack->fsObjId, unallocBlockWlkTrack->size, unallocBlockWlkTrack->ranges, fileObjId, tskAutoDbJava.m_curImgId) == TSK_ERR) {
            // @@@ Handle error -> Don't have access to registerError() though...
    }

    // reset
    unallocBlockWlkTrack->curRangeStart = a_block->addr;
    unallocBlockWlkTrack->prevBlock = a_block->addr;
    unallocBlockWlkTrack->size = unallocBlockWlkTrack->fsInfo.block_size; // The current block is part of the new range
    unallocBlockWlkTrack->ranges.clear();
    unallocBlockWlkTrack->nextSequenceNo = 0;

    //we don't know what the last unalloc block is in advance
    //and will handle the last range in addFsInfoUnalloc()

    return TSK_WALK_CONT;
}


/**
* Add unallocated space for the given file system to the database.
* Create files for consecutive unalloc block ranges.
* @param dbFsInfo fs to process
* @returns TSK_OK on success, TSK_ERR on error
*/
TSK_RETVAL_ENUM TskAutoDbJava::addFsInfoUnalloc(const TSK_IMG_INFO*  curImgInfo, const TSK_DB_FS_INFO & dbFsInfo) {

    // Unalloc space is handled separately for APFS
    if (dbFsInfo.fType == TSK_FS_TYPE_APFS) {
        return TSK_OK;
    }

    //open the fs we have from database
    TSK_FS_INFO * fsInfo = tsk_fs_open_img((TSK_IMG_INFO*)curImgInfo, dbFsInfo.imgOffset, dbFsInfo.fType);
    if (fsInfo == NULL) {
        tsk_error_set_errstr2("TskAutoDbJava::addFsInfoUnalloc: error opening fs at offset %" PRIdOFF, dbFsInfo.imgOffset);
        tsk_error_set_errno(TSK_ERR_AUTO);
        registerError();
        return TSK_ERR;
    }

    //create a "fake" dir to hold the unalloc files for the fs
    if (addUnallocFsBlockFilesParent(dbFsInfo.objId, m_curUnallocDirId, m_curImgId) == TSK_ERR) {
        tsk_error_set_errstr2("addFsInfoUnalloc: error creating dir for unallocated space");
        tsk_error_set_errno(TSK_ERR_AUTO);
        registerError();
        return TSK_ERR;
    }

    //walk unalloc blocks on the fs and process them
    //initialize the unalloc block walk tracking
    UNALLOC_BLOCK_WLK_TRACK unallocBlockWlkTrack(*this, *fsInfo, dbFsInfo.objId, m_minChunkSize, m_maxChunkSize);
    uint8_t block_walk_ret = tsk_fs_block_walk(fsInfo, fsInfo->first_block, fsInfo->last_block, (TSK_FS_BLOCK_WALK_FLAG_ENUM)(TSK_FS_BLOCK_WALK_FLAG_UNALLOC | TSK_FS_BLOCK_WALK_FLAG_AONLY),
        fsWalkUnallocBlocksCb, &unallocBlockWlkTrack);

    if (block_walk_ret == 1) {
        stringstream errss;
        tsk_fs_close(fsInfo);
        errss << "TskAutoDbJava::addFsInfoUnalloc: error walking fs unalloc blocks, fs id: ";
        errss << unallocBlockWlkTrack.fsObjId;
        tsk_error_set_errstr2("%s", errss.str().c_str());
        tsk_error_set_errno(TSK_ERR_AUTO);
        registerError();
        return TSK_ERR;
    }

    if(m_stopAllProcessing) {
        tsk_fs_close(fsInfo);
        return TSK_OK;
    }

    // handle creation of the last range
    // make range inclusive from curBlockStart to prevBlock
    const uint64_t byteStart = unallocBlockWlkTrack.curRangeStart * fsInfo->block_size + fsInfo->offset;
    const uint64_t byteLen = (1 + unallocBlockWlkTrack.prevBlock - unallocBlockWlkTrack.curRangeStart) * fsInfo->block_size;
    unallocBlockWlkTrack.ranges.push_back(TSK_DB_FILE_LAYOUT_RANGE(byteStart, byteLen, unallocBlockWlkTrack.nextSequenceNo++));
    int64_t fileObjId = 0;

    if (addUnallocBlockFile(m_curUnallocDirId, dbFsInfo.objId, unallocBlockWlkTrack.size, unallocBlockWlkTrack.ranges, fileObjId, m_curImgId) == TSK_ERR) {
        tsk_error_set_errstr2("addFsInfoUnalloc: error addUnallocBlockFile");
        tsk_error_set_errno(TSK_ERR_AUTO);
        registerError();
        tsk_fs_close(fsInfo);
        return TSK_ERR;
    }

    //cleanup
    tsk_fs_close(fsInfo);

    return TSK_OK;
}

/**
* Process all unallocated space for this disk image and create "virtual" files with layouts
* @returns TSK_OK on success, TSK_ERR on error
*/
TSK_RETVAL_ENUM TskAutoDbJava::addUnallocSpaceToDb() {
    if (m_stopAllProcessing) {
        return TSK_OK;
    }

    size_t numVsP = 0;
    size_t numFs = 0;
    size_t numPool = 0;

    TSK_RETVAL_ENUM retFsSpace = addUnallocFsSpaceToDb(numFs);
    TSK_RETVAL_ENUM retVsSpace = addUnallocVsSpaceToDb(numVsP);
    TSK_RETVAL_ENUM retPoolSpace = addUnallocatedPoolBlocksToDb(numPool);

    //handle case when no fs and no vs partitions and no pools
    TSK_RETVAL_ENUM retImgFile = TSK_OK;
    if (numVsP == 0 && numFs == 0 && numPool == 0) {
        retImgFile = addUnallocImageSpaceToDb();
    }


    if (retFsSpace == TSK_ERR || retVsSpace == TSK_ERR || retPoolSpace == TSK_ERR || retImgFile == TSK_ERR)
        return TSK_ERR;
    else
        return TSK_OK;
}


TSK_RETVAL_ENUM TskAutoDbJava::getVsPartById(int64_t objId, TSK_VS_PART_INFO & vsPartInfo){
    for (vector<TSK_DB_VS_PART_INFO>::iterator curVsPartDbInfo = m_savedVsPartInfo.begin(); curVsPartDbInfo!= m_savedVsPartInfo.end(); ++curVsPartDbInfo) {
        if (curVsPartDbInfo->objId == objId){
            vsPartInfo.start = curVsPartDbInfo->start;
            vsPartInfo.desc = curVsPartDbInfo->desc;
            vsPartInfo.flags = curVsPartDbInfo->flags;
<<<<<<< HEAD
            vsPartInfo.len = curVsPartDbInfo->len;   
=======
            vsPartInfo.len = curVsPartDbInfo->len;
>>>>>>> 3ffc140d

            return TSK_OK;
        }
    }
    return TSK_ERR;
}

<<<<<<< HEAD
TSK_RETVAL_ENUM TskAutoDbJava::getVsByFsId(int64_t objId, TSK_DB_VS_INFO & vsDbInfo){    
=======
TSK_RETVAL_ENUM TskAutoDbJava::getVsByFsId(int64_t objId, TSK_DB_VS_INFO & vsDbInfo){
>>>>>>> 3ffc140d
    TSK_DB_OBJECT* fsObjDbInfo = NULL;
    if ( getObjectInfo( objId, &fsObjDbInfo) == TSK_OK){ //searches for fs object
        for (vector<TSK_DB_VS_PART_INFO>::iterator curVsPartDbInfo = m_savedVsPartInfo.begin(); curVsPartDbInfo!= m_savedVsPartInfo.end(); ++curVsPartDbInfo) { //searches for vspart parent of fs
            if (fsObjDbInfo->parObjId == curVsPartDbInfo->objId){
                TSK_DB_OBJECT* vsPartObjDbInfo = NULL;
                if ( getObjectInfo(curVsPartDbInfo->objId, &vsPartObjDbInfo ) == TSK_OK){
                    for (vector<TSK_DB_VS_INFO>::iterator curVsDbInfo = m_savedVsInfo.begin(); curVsDbInfo!= m_savedVsInfo.end(); ++curVsDbInfo) { //searches for vs parent of vspart
                        if (vsPartObjDbInfo->parObjId == curVsDbInfo->objId){
                            vsDbInfo.objId = curVsDbInfo->objId;
                            vsDbInfo.block_size = curVsDbInfo->block_size;
                            vsDbInfo.vstype = curVsDbInfo->vstype;
                            vsDbInfo.offset = curVsDbInfo->offset;
<<<<<<< HEAD
                            return TSK_OK;                            
                        }
                    }
                    if (tsk_verbose) {
                        tsk_fprintf(stderr, "TskAutoDb:: GetVsByFsId: error getting VS from FS. (Parent VS not Found)");        
=======
                            return TSK_OK;
                        }
                    }
                    if (tsk_verbose) {
                        tsk_fprintf(stderr, "TskAutoDb:: GetVsByFsId: error getting VS from FS. (Parent VS not Found)");
>>>>>>> 3ffc140d
                    }
                    return TSK_ERR;
                }
            }
<<<<<<< HEAD
        } 
        if (tsk_verbose) {
                tsk_fprintf(stderr, "TskAutoDb:: GetVsByFsId: error getting VS from FS (Parent VS_Part not found)");
        }                   
        return TSK_ERR;    
=======
        }
        if (tsk_verbose) {
                tsk_fprintf(stderr, "TskAutoDb:: GetVsByFsId: error getting VS from FS (Parent VS_Part not found)");
        }
        return TSK_ERR;
>>>>>>> 3ffc140d
    }
    else {
        if (tsk_verbose) {
                tsk_fprintf(stderr, "TskAutoDb:: GetVsByFsId: error getting VS from FS (FS object not found)\n");
        }
        return TSK_ERR;
    }
}


/**
* Process each file system in the database and add its unallocated sectors to virtual files.
* @param numFs (out) number of filesystems found
* @returns TSK_OK on success, TSK_ERR on error (if some or all fs could not be processed)
*/
TSK_RETVAL_ENUM TskAutoDbJava::addUnallocFsSpaceToDb(size_t & numFs) {

    if(m_stopAllProcessing) {
        return TSK_OK;
    }

    numFs = m_savedFsInfo.size();
    TSK_RETVAL_ENUM allFsProcessRet = TSK_OK;
<<<<<<< HEAD
    

    for (vector<TSK_DB_FS_INFO>::iterator curFsDbInfo = m_savedFsInfo.begin(); curFsDbInfo!= m_savedFsInfo.end(); ++curFsDbInfo) {
        if (m_stopAllProcessing) 
            break;
        // finds VS related to the FS
        TSK_DB_VS_INFO curVsDbInfo; 
=======


    for (vector<TSK_DB_FS_INFO>::iterator curFsDbInfo = m_savedFsInfo.begin(); curFsDbInfo!= m_savedFsInfo.end(); ++curFsDbInfo) {
        if (m_stopAllProcessing)
            break;
        // finds VS related to the FS
        TSK_DB_VS_INFO curVsDbInfo;
>>>>>>> 3ffc140d
        if(getVsByFsId(curFsDbInfo->objId, curVsDbInfo) == TSK_ERR){
            // FS is not inside a VS
            if (tsk_verbose) {
                tsk_fprintf(stderr, "TskAutoDbJava::addUnallocFsSpaceToDb: FS not inside a VS, adding the unnalocated space\n");
            }
            TSK_RETVAL_ENUM retval = addFsInfoUnalloc(m_img_info, *curFsDbInfo);
            if (retval == TSK_ERR)
                    allFsProcessRet = TSK_ERR;
<<<<<<< HEAD
        }        
        else {
            if ((curVsDbInfo.vstype == TSK_VS_TYPE_APFS)||(curVsDbInfo.vstype == TSK_VS_TYPE_LVM)){ 
                
                TSK_DB_OBJECT* fsObjInfo = NULL;
                if (getObjectInfo ( curFsDbInfo->objId, &fsObjInfo) == TSK_ERR ) {
                    tsk_error_set_errstr(
                            "TskAutoDbJava::addUnallocFsSpaceToDb: error getting Object by ID"
                            );              
                    tsk_error_set_errno(TSK_ERR_AUTO);  
                    registerError();
                    return TSK_ERR;

                } 
                
                TSK_VS_PART_INFO curVsPartInfo;
                if (getVsPartById(fsObjInfo->parObjId, curVsPartInfo) == TSK_ERR){
                    tsk_error_set_errstr(
                        "TskAutoDbJava::addUnallocFsSpaceToDb: error getting Volume Part from FSInfo"
                        );              
                    tsk_error_set_errno(TSK_ERR_AUTO);  
                    registerError();
                    return TSK_ERR;
                }
                
                
 

                if (curVsDbInfo.vstype == TSK_VS_TYPE_APFS) {      
                        const auto pool = tsk_pool_open_img_sing(m_img_info, curVsDbInfo.offset, TSK_POOL_TYPE_APFS);
                        if (pool == nullptr) {
                            tsk_error_set_errstr2(
                                "TskAutoDbJava::addUnallocFsSpaceToDb:: Error opening pool. ");
                            tsk_error_set_errstr2("Offset: %" PRIdOFF, curVsDbInfo.offset);
                            registerError();
                            allFsProcessRet = TSK_ERR;
                        }
                        const auto pool_vol_img = pool->get_img_info(pool, curVsPartInfo.start);
                            
                        if (pool_vol_img != NULL) {
                            TSK_FS_INFO *fs_info = apfs_open(pool_vol_img, 0, TSK_FS_TYPE_APFS, "");
                            if (fs_info) {     
                                TSK_RETVAL_ENUM retval = addFsInfoUnalloc(pool_vol_img, *curFsDbInfo);
                                if (retval == TSK_ERR)
                                                allFsProcessRet = TSK_ERR;

                                tsk_fs_close(fs_info);
                                tsk_img_close(pool_vol_img);

                                if (retval == TSK_STOP) {
                                    tsk_pool_close(pool);
                                    allFsProcessRet = TSK_STOP;
                                }
                                
                                
                            }
                            else {
                                if (curVsPartInfo.flags & TSK_POOL_VOLUME_FLAG_ENCRYPTED) {
                                    tsk_error_reset();
                                    tsk_error_set_errno(TSK_ERR_FS_ENCRYPTED);
                                    tsk_error_set_errstr(
                                        "TskAutoDbJava::addUnallocFsSpaceToDb: Encrypted APFS file system");
                                    tsk_error_set_errstr2("Block: %" PRIdOFF, curVsPartInfo.start);
                                    registerError();
                                }
                                else {
                                    tsk_error_set_errstr2(
                                        "TskAutoDbJava::addUnallocFsSpaceToDb: Error opening APFS file system");
                                    registerError();
                                }

                                tsk_img_close(pool_vol_img);
                                tsk_pool_close(pool);
                                allFsProcessRet = TSK_ERR;
                            }
                            tsk_img_close(pool_vol_img);
                        }
                        else {
                            tsk_pool_close(pool);
                            tsk_error_set_errstr2(
                                "TskAutoDbJava::addUnallocFsSpaceToDb: Error opening APFS pool");
                            registerError();
                            allFsProcessRet = TSK_ERR;
                        }
                                              
                }
                #ifdef HAVE_LIBVSLVM
                if ( curVsDbInfo.vstype == TSK_VS_TYPE_LVM) { 

                    const auto pool = tsk_pool_open_img_sing(m_img_info, curVsDbInfo.offset, TSK_POOL_TYPE_LVM);
                    if (pool == nullptr) {
                        tsk_error_set_errstr2(
                        "TskAutoDbJava::addUnallocFsSpaceToDb: Error opening pool");
                        registerError();
                        allFsProcessRet = TSK_ERR;
                    }
                    
    
                    TSK_IMG_INFO *pool_vol_img = pool->get_img_info(pool, curVsPartInfo.start);
                    if (pool_vol_img == NULL) {                        
                        tsk_pool_close(pool);                        
                        tsk_error_set_errstr2(
                            "TskAutoDbJava::addUnallocFsSpaceToDb: Error opening LVM logical volume: %" PRIdOFF "",
                            curVsPartInfo.start);
                        tsk_error_set_errno(TSK_ERR_FS);
                        registerError();
                        allFsProcessRet = TSK_ERR;
                    } 
                    else {
                        TSK_FS_INFO *fs_info = tsk_fs_open_img(pool_vol_img, 0, curFsDbInfo->fType);
                        if (fs_info == NULL) {
                            tsk_img_close(pool_vol_img);
                            tsk_pool_close(pool);
                            tsk_error_set_errstr2(
                                "TskAutoDbJava::addUnallocFsSpaceToDb: Unable to open file system in LVM logical volume: %" PRIdOFF "",
                                curVsPartInfo.start);
                            tsk_error_set_errno(TSK_ERR_FS);
                            registerError();
                            allFsProcessRet = TSK_ERR;
                        }
                        else {
                            TSK_RETVAL_ENUM retval = addFsInfoUnalloc(pool_vol_img, *curFsDbInfo);
                            if (retval == TSK_ERR){
                                tsk_error_set_errstr2(
                                        "TskAutoDb::addUnallocFsSpaceToDb: Error getting unallocated space");
                                tsk_error_set_errno(TSK_ERR_FS);
                                registerError();
                                allFsProcessRet = TSK_ERR;
                            }


                            tsk_fs_close(fs_info);
                            tsk_img_close(pool_vol_img);

                            if (retval == TSK_STOP) {
                                tsk_pool_close(pool);
                                allFsProcessRet = TSK_STOP;
                            }
                        }
                    }
                    
                }        
                #endif /* HAVE_LIBVSLVM */    

                if (curVsDbInfo.vstype == TSK_VS_TYPE_UNSUPP){                                      
                    tsk_error_set_errstr2(
                        "TskAutoDbJava::addUnallocFsSpaceToDb: VS Type not supported");
                    registerError();
                    allFsProcessRet = TSK_ERR;
                }
            }
            else {
                if (addFsInfoUnalloc(m_img_info, *curFsDbInfo) == TSK_ERR){
                    allFsProcessRet = TSK_ERR;
                }
            }    
        }
=======
        }
        else {
            if ((curVsDbInfo.vstype == TSK_VS_TYPE_APFS)||(curVsDbInfo.vstype == TSK_VS_TYPE_LVM)){

                TSK_DB_OBJECT* fsObjInfo = NULL;
                if (getObjectInfo ( curFsDbInfo->objId, &fsObjInfo) == TSK_ERR ) {
                    tsk_error_set_errstr(
                            "TskAutoDbJava::addUnallocFsSpaceToDb: error getting Object by ID"
                            );
                    tsk_error_set_errno(TSK_ERR_AUTO);
                    registerError();
                    return TSK_ERR;

                }

                TSK_VS_PART_INFO curVsPartInfo;
                if (getVsPartById(fsObjInfo->parObjId, curVsPartInfo) == TSK_ERR){
                    tsk_error_set_errstr(
                        "TskAutoDbJava::addUnallocFsSpaceToDb: error getting Volume Part from FSInfo"
                        );
                    tsk_error_set_errno(TSK_ERR_AUTO);
                    registerError();
                    return TSK_ERR;
                }




                if (curVsDbInfo.vstype == TSK_VS_TYPE_APFS) {
                        const auto pool = tsk_pool_open_img_sing(m_img_info, curVsDbInfo.offset, TSK_POOL_TYPE_APFS);
                        if (pool == nullptr) {
                            tsk_error_set_errstr2(
                                "TskAutoDbJava::addUnallocFsSpaceToDb:: Error opening pool. ");
                            tsk_error_set_errstr2("Offset: %" PRIdOFF, curVsDbInfo.offset);
                            registerError();
                            allFsProcessRet = TSK_ERR;
                        }
                        const auto pool_vol_img = pool->get_img_info(pool, curVsPartInfo.start);

                        if (pool_vol_img != NULL) {
                            TSK_FS_INFO *fs_info = apfs_open(pool_vol_img, 0, TSK_FS_TYPE_APFS, "");
                            if (fs_info) {
                                TSK_RETVAL_ENUM retval = addFsInfoUnalloc(pool_vol_img, *curFsDbInfo);
                                if (retval == TSK_ERR)
                                                allFsProcessRet = TSK_ERR;

                                tsk_fs_close(fs_info);
                                tsk_img_close(pool_vol_img);

                                if (retval == TSK_STOP) {
                                    tsk_pool_close(pool);
                                    allFsProcessRet = TSK_STOP;
                                }


                            }
                            else {
                                if (curVsPartInfo.flags & TSK_POOL_VOLUME_FLAG_ENCRYPTED) {
                                    tsk_error_reset();
                                    tsk_error_set_errno(TSK_ERR_FS_ENCRYPTED);
                                    tsk_error_set_errstr(
                                        "TskAutoDbJava::addUnallocFsSpaceToDb: Encrypted APFS file system");
                                    tsk_error_set_errstr2("Block: %" PRIdOFF, curVsPartInfo.start);
                                    registerError();
                                }
                                else {
                                    tsk_error_set_errstr2(
                                        "TskAutoDbJava::addUnallocFsSpaceToDb: Error opening APFS file system");
                                    registerError();
                                }

                                tsk_img_close(pool_vol_img);
                                tsk_pool_close(pool);
                                allFsProcessRet = TSK_ERR;
                            }
                            tsk_img_close(pool_vol_img);
                        }
                        else {
                            tsk_pool_close(pool);
                            tsk_error_set_errstr2(
                                "TskAutoDbJava::addUnallocFsSpaceToDb: Error opening APFS pool");
                            registerError();
                            allFsProcessRet = TSK_ERR;
                        }

                }
                #ifdef HAVE_LIBVSLVM
                if ( curVsDbInfo.vstype == TSK_VS_TYPE_LVM) {

                    const auto pool = tsk_pool_open_img_sing(m_img_info, curVsDbInfo.offset, TSK_POOL_TYPE_LVM);
                    if (pool == nullptr) {
                        tsk_error_set_errstr2(
                        "TskAutoDbJava::addUnallocFsSpaceToDb: Error opening pool");
                        registerError();
                        allFsProcessRet = TSK_ERR;
                    }


                    TSK_IMG_INFO *pool_vol_img = pool->get_img_info(pool, curVsPartInfo.start);
                    if (pool_vol_img == NULL) {
                        tsk_pool_close(pool);
                        tsk_error_set_errstr2(
                            "TskAutoDbJava::addUnallocFsSpaceToDb: Error opening LVM logical volume: %" PRIdOFF "",
                            curVsPartInfo.start);
                        tsk_error_set_errno(TSK_ERR_FS);
                        registerError();
                        allFsProcessRet = TSK_ERR;
                    }
                    else {
                        TSK_FS_INFO *fs_info = tsk_fs_open_img(pool_vol_img, 0, curFsDbInfo->fType);
                        if (fs_info == NULL) {
                            tsk_img_close(pool_vol_img);
                            tsk_pool_close(pool);
                            tsk_error_set_errstr2(
                                "TskAutoDbJava::addUnallocFsSpaceToDb: Unable to open file system in LVM logical volume: %" PRIdOFF "",
                                curVsPartInfo.start);
                            tsk_error_set_errno(TSK_ERR_FS);
                            registerError();
                            allFsProcessRet = TSK_ERR;
                        }
                        else {
                            TSK_RETVAL_ENUM retval = addFsInfoUnalloc(pool_vol_img, *curFsDbInfo);
                            if (retval == TSK_ERR){
                                tsk_error_set_errstr2(
                                        "TskAutoDb::addUnallocFsSpaceToDb: Error getting unallocated space");
                                tsk_error_set_errno(TSK_ERR_FS);
                                registerError();
                                allFsProcessRet = TSK_ERR;
                            }


                            tsk_fs_close(fs_info);
                            tsk_img_close(pool_vol_img);

                            if (retval == TSK_STOP) {
                                tsk_pool_close(pool);
                                allFsProcessRet = TSK_STOP;
                            }
                        }
                    }

                }
                #endif /* HAVE_LIBVSLVM */

                if (curVsDbInfo.vstype == TSK_VS_TYPE_UNSUPP){
                    tsk_error_set_errstr2(
                        "TskAutoDbJava::addUnallocFsSpaceToDb: VS Type not supported");
                    registerError();
                    allFsProcessRet = TSK_ERR;
                }
            }
            else {
                if (addFsInfoUnalloc(m_img_info, *curFsDbInfo) == TSK_ERR){
                    allFsProcessRet = TSK_ERR;
                }
            }
        }
>>>>>>> 3ffc140d
    }
    return allFsProcessRet;
}


/**
* Process each volume in the database and add its unallocated sectors to virtual files.
* @param numVsP (out) number of vs partitions found
* @returns TSK_OK on success, TSK_ERR on error
*/
TSK_RETVAL_ENUM TskAutoDbJava::addUnallocVsSpaceToDb(size_t & numVsP) {

    numVsP = m_savedVsPartInfo.size();

    //get fs infos to see if this vspart has fs
    for (vector<TSK_DB_VS_PART_INFO>::const_iterator it = m_savedVsPartInfo.begin();
            it != m_savedVsPartInfo.end(); ++it) {
        if (m_stopAllProcessing) {
            break;
        }
        const TSK_DB_VS_PART_INFO &vsPart = *it;

        //interested in unalloc, meta, or alloc and no fs
        if ( (vsPart.flags & (TSK_VS_PART_FLAG_UNALLOC | TSK_VS_PART_FLAG_META)) == 0 ) {
            //check if vspart has no fs
            bool hasFs = false;
            for (vector<TSK_DB_FS_INFO>::const_iterator itFs = m_savedFsInfo.begin();
               itFs != m_savedFsInfo.end(); ++itFs) {
               const TSK_DB_FS_INFO & fsInfo = *itFs;

               TSK_DB_OBJECT* fsObjInfo = NULL;
               if (getObjectInfo(fsInfo.objId, &fsObjInfo) == TSK_ERR ) {
                   stringstream errss;
                   errss << "addUnallocVsSpaceToDb: error getting object info for fs from db, objId: " << fsInfo.objId;
                   tsk_error_set_errstr2("%s", errss.str().c_str());
                   registerError();
                   return TSK_ERR;
               }

               if (fsObjInfo->parObjId == vsPart.objId) {
                   hasFs = true;
                   break;
               }
            }

            if (hasFs == true) {
                //skip processing this vspart
                continue;
            }

            // Check if the volume contains a pool
            bool hasPool = false;
            for (std::map<int64_t, int64_t>::iterator iter = m_poolOffsetToParentId.begin(); iter != m_poolOffsetToParentId.end(); ++iter) {
                if (iter->second == vsPart.objId) {
                    hasPool = true;
                }
            }
            if (hasPool) {
                // Skip processing this vspart
                continue;
            }

        }

        // Get sector size and image offset from parent vs info
        // Get parent id of this vs part
        TSK_DB_OBJECT* vsPartObj = NULL;
        if (getObjectInfo(vsPart.objId, &vsPartObj) == TSK_ERR) {
            stringstream errss;
            errss << "addUnallocVsSpaceToDb: error getting object info for vs part from db, objId: " << vsPart.objId;
            tsk_error_set_errstr2("%s", errss.str().c_str());
            registerError();
            return TSK_ERR;
        }
        if (vsPartObj == NULL) {
            return TSK_ERR;
        }

        TSK_DB_VS_INFO* vsInfo = NULL;
        for (vector<TSK_DB_VS_INFO>::iterator itVs = m_savedVsInfo.begin();
                itVs != m_savedVsInfo.end(); ++itVs) {
            TSK_DB_VS_INFO* temp_vs_info = &(*itVs);
            if (temp_vs_info->objId == vsPartObj->parObjId) {
                vsInfo = temp_vs_info;
            }
        }

        if (vsInfo == NULL ) {
            stringstream errss;
            errss << "addUnallocVsSpaceToDb: error getting volume system info from db, objId: " << vsPartObj->parObjId;
            tsk_error_set_errstr2("%s", errss.str().c_str());
            registerError();
            return TSK_ERR;
        }

        // Create an unalloc file (or files) with unalloc part, with vs part as parent
        const uint64_t byteStart = vsInfo->offset + vsInfo->block_size * vsPart.start;
        const uint64_t byteLen = vsInfo->block_size * vsPart.len;
        if (addUnallocBlockFileInChunks(byteStart, byteLen, vsPart.objId, m_curImgId) == TSK_ERR) {
            registerError();
            return TSK_ERR;
        }
    }

    return TSK_OK;
}


/**
* Adds unalloc space for the image if there is no volumes and no file systems.
*
* @returns TSK_OK on success, TSK_ERR on error
*/
TSK_RETVAL_ENUM TskAutoDbJava::addUnallocImageSpaceToDb() {

    const TSK_OFF_T imgSize = getImageSize();
    if (imgSize == -1) {
        tsk_error_set_errstr("addUnallocImageSpaceToDb: error getting curent image size, can't create unalloc block file for the image.");
        registerError();
        return TSK_ERR;
    }
    else {
        TSK_DB_FILE_LAYOUT_RANGE tempRange(0, imgSize, 0);
        //add unalloc block file for the entire image
        vector<TSK_DB_FILE_LAYOUT_RANGE> ranges;
        ranges.push_back(tempRange);
        // int64_t fileObjId = 0;

        if (TSK_ERR == addUnallocBlockFileInChunks(0, imgSize, m_curImgId, m_curImgId)) {
            return TSK_ERR;
        }
    }
    return TSK_OK;
}

/**
* Adds unallocated block files to the database, chunking if enabled.
*
* @returns TSK_OK on success, TSK_ERR on error
*/
TSK_RETVAL_ENUM TskAutoDbJava::addUnallocBlockFileInChunks(uint64_t byteStart, TSK_OFF_T totalSize, int64_t parentObjId, int64_t dataSourceObjId) {

    if (m_maxChunkSize <= 0) {
        // No chunking - write the entire file
        TSK_DB_FILE_LAYOUT_RANGE tempRange(byteStart, totalSize, 0);
        vector<TSK_DB_FILE_LAYOUT_RANGE> ranges;
        ranges.push_back(tempRange);
        int64_t fileObjId = 0;
        return addUnallocBlockFile(parentObjId, 0, totalSize, ranges, fileObjId, dataSourceObjId);
    }

    // We will chunk into separate files with max size m_maxChunkSize
    uint64_t maxChunkSize = (uint64_t)m_maxChunkSize;
    uint64_t bytesLeft = (uint64_t)totalSize;
    uint64_t startingOffset = byteStart;
    uint64_t chunkSize;
    vector<TSK_DB_FILE_LAYOUT_RANGE> ranges;
    while (bytesLeft > 0) {

        if (maxChunkSize >= bytesLeft) {
            chunkSize = bytesLeft;
            bytesLeft = 0;
        }
        else {
            chunkSize = maxChunkSize;
            bytesLeft -= maxChunkSize;
        }

        TSK_DB_FILE_LAYOUT_RANGE tempRange(startingOffset, chunkSize, 0);
        ranges.push_back(tempRange);
        int64_t fileObjId = 0;

        TSK_RETVAL_ENUM retval = addUnallocBlockFile(parentObjId, 0, chunkSize, ranges, fileObjId, dataSourceObjId);
        if (retval != TSK_OK) {
            return retval;
        }
        ranges.clear();
        startingOffset += chunkSize;
    }
    return TSK_OK;
}

/**
* Returns the directory currently being analyzed by processFile().
* Safe to use from another thread than processFile().
*
* @returns curDirPath string representing currently analyzed directory
*/
const std::string TskAutoDbJava::getCurDir() {
    string curDirPath;
    tsk_take_lock(&m_curDirPathLock);
    curDirPath = m_curDirPath;
    tsk_release_lock(&m_curDirPathLock);
    return curDirPath;
}<|MERGE_RESOLUTION|>--- conflicted
+++ resolved
@@ -306,11 +306,7 @@
         vs_db.block_size = pool_info->block_size;
         m_savedVsInfo.push_back(vs_db);
         saveObjectInfo(objId, poolObjId, TSK_DB_OBJECT_TYPE_VS);
-<<<<<<< HEAD
-    } 
-=======
-    }
->>>>>>> 3ffc140d
+    }
     else if (pool_info->ctype == TSK_POOL_TYPE_LVM){
         // Add the APFS pool volume
         jlong objIdj = m_jniEnv->CallLongMethod(m_javaDbObj, m_addVolumeSystemMethodID,
@@ -325,11 +321,7 @@
         vs_db.block_size = pool_info->block_size;
         m_savedVsInfo.push_back(vs_db);
         saveObjectInfo(objId, poolObjId, TSK_DB_OBJECT_TYPE_VS);
-<<<<<<< HEAD
-    } 
-=======
-    }
->>>>>>> 3ffc140d
+    }
 
     return TSK_OK;
 }
@@ -361,11 +353,7 @@
     // here we add pool vol into available vs_part fields
     // some fields were not directly compatible and were not added
     TSK_DB_VS_PART_INFO vol_info_db;
-<<<<<<< HEAD
-    vol_info_db.objId = objId; ///< set to 0 if unknown (before it becomes a db object)  
-=======
     vol_info_db.objId = objId; ///< set to 0 if unknown (before it becomes a db object)
->>>>>>> 3ffc140d
     snprintf(vol_info_db.desc, TSK_MAX_DB_VS_PART_INFO_DESC_LEN - 1, "%s", pool_vol->desc);   ///< Description
     vol_info_db.start = pool_vol->block; ///< Starting Block number
     m_savedVsPartInfo.push_back(vol_info_db);
@@ -1859,11 +1847,7 @@
             vsPartInfo.start = curVsPartDbInfo->start;
             vsPartInfo.desc = curVsPartDbInfo->desc;
             vsPartInfo.flags = curVsPartDbInfo->flags;
-<<<<<<< HEAD
-            vsPartInfo.len = curVsPartDbInfo->len;   
-=======
             vsPartInfo.len = curVsPartDbInfo->len;
->>>>>>> 3ffc140d
 
             return TSK_OK;
         }
@@ -1871,11 +1855,7 @@
     return TSK_ERR;
 }
 
-<<<<<<< HEAD
-TSK_RETVAL_ENUM TskAutoDbJava::getVsByFsId(int64_t objId, TSK_DB_VS_INFO & vsDbInfo){    
-=======
 TSK_RETVAL_ENUM TskAutoDbJava::getVsByFsId(int64_t objId, TSK_DB_VS_INFO & vsDbInfo){
->>>>>>> 3ffc140d
     TSK_DB_OBJECT* fsObjDbInfo = NULL;
     if ( getObjectInfo( objId, &fsObjDbInfo) == TSK_OK){ //searches for fs object
         for (vector<TSK_DB_VS_PART_INFO>::iterator curVsPartDbInfo = m_savedVsPartInfo.begin(); curVsPartDbInfo!= m_savedVsPartInfo.end(); ++curVsPartDbInfo) { //searches for vspart parent of fs
@@ -1888,36 +1868,20 @@
                             vsDbInfo.block_size = curVsDbInfo->block_size;
                             vsDbInfo.vstype = curVsDbInfo->vstype;
                             vsDbInfo.offset = curVsDbInfo->offset;
-<<<<<<< HEAD
-                            return TSK_OK;                            
-                        }
-                    }
-                    if (tsk_verbose) {
-                        tsk_fprintf(stderr, "TskAutoDb:: GetVsByFsId: error getting VS from FS. (Parent VS not Found)");        
-=======
                             return TSK_OK;
                         }
                     }
                     if (tsk_verbose) {
                         tsk_fprintf(stderr, "TskAutoDb:: GetVsByFsId: error getting VS from FS. (Parent VS not Found)");
->>>>>>> 3ffc140d
                     }
                     return TSK_ERR;
                 }
             }
-<<<<<<< HEAD
-        } 
+        }
         if (tsk_verbose) {
                 tsk_fprintf(stderr, "TskAutoDb:: GetVsByFsId: error getting VS from FS (Parent VS_Part not found)");
-        }                   
-        return TSK_ERR;    
-=======
-        }
-        if (tsk_verbose) {
-                tsk_fprintf(stderr, "TskAutoDb:: GetVsByFsId: error getting VS from FS (Parent VS_Part not found)");
-        }
-        return TSK_ERR;
->>>>>>> 3ffc140d
+        }
+        return TSK_ERR;
     }
     else {
         if (tsk_verbose) {
@@ -1941,15 +1905,6 @@
 
     numFs = m_savedFsInfo.size();
     TSK_RETVAL_ENUM allFsProcessRet = TSK_OK;
-<<<<<<< HEAD
-    
-
-    for (vector<TSK_DB_FS_INFO>::iterator curFsDbInfo = m_savedFsInfo.begin(); curFsDbInfo!= m_savedFsInfo.end(); ++curFsDbInfo) {
-        if (m_stopAllProcessing) 
-            break;
-        // finds VS related to the FS
-        TSK_DB_VS_INFO curVsDbInfo; 
-=======
 
 
     for (vector<TSK_DB_FS_INFO>::iterator curFsDbInfo = m_savedFsInfo.begin(); curFsDbInfo!= m_savedFsInfo.end(); ++curFsDbInfo) {
@@ -1957,7 +1912,6 @@
             break;
         // finds VS related to the FS
         TSK_DB_VS_INFO curVsDbInfo;
->>>>>>> 3ffc140d
         if(getVsByFsId(curFsDbInfo->objId, curVsDbInfo) == TSK_ERR){
             // FS is not inside a VS
             if (tsk_verbose) {
@@ -1966,165 +1920,6 @@
             TSK_RETVAL_ENUM retval = addFsInfoUnalloc(m_img_info, *curFsDbInfo);
             if (retval == TSK_ERR)
                     allFsProcessRet = TSK_ERR;
-<<<<<<< HEAD
-        }        
-        else {
-            if ((curVsDbInfo.vstype == TSK_VS_TYPE_APFS)||(curVsDbInfo.vstype == TSK_VS_TYPE_LVM)){ 
-                
-                TSK_DB_OBJECT* fsObjInfo = NULL;
-                if (getObjectInfo ( curFsDbInfo->objId, &fsObjInfo) == TSK_ERR ) {
-                    tsk_error_set_errstr(
-                            "TskAutoDbJava::addUnallocFsSpaceToDb: error getting Object by ID"
-                            );              
-                    tsk_error_set_errno(TSK_ERR_AUTO);  
-                    registerError();
-                    return TSK_ERR;
-
-                } 
-                
-                TSK_VS_PART_INFO curVsPartInfo;
-                if (getVsPartById(fsObjInfo->parObjId, curVsPartInfo) == TSK_ERR){
-                    tsk_error_set_errstr(
-                        "TskAutoDbJava::addUnallocFsSpaceToDb: error getting Volume Part from FSInfo"
-                        );              
-                    tsk_error_set_errno(TSK_ERR_AUTO);  
-                    registerError();
-                    return TSK_ERR;
-                }
-                
-                
- 
-
-                if (curVsDbInfo.vstype == TSK_VS_TYPE_APFS) {      
-                        const auto pool = tsk_pool_open_img_sing(m_img_info, curVsDbInfo.offset, TSK_POOL_TYPE_APFS);
-                        if (pool == nullptr) {
-                            tsk_error_set_errstr2(
-                                "TskAutoDbJava::addUnallocFsSpaceToDb:: Error opening pool. ");
-                            tsk_error_set_errstr2("Offset: %" PRIdOFF, curVsDbInfo.offset);
-                            registerError();
-                            allFsProcessRet = TSK_ERR;
-                        }
-                        const auto pool_vol_img = pool->get_img_info(pool, curVsPartInfo.start);
-                            
-                        if (pool_vol_img != NULL) {
-                            TSK_FS_INFO *fs_info = apfs_open(pool_vol_img, 0, TSK_FS_TYPE_APFS, "");
-                            if (fs_info) {     
-                                TSK_RETVAL_ENUM retval = addFsInfoUnalloc(pool_vol_img, *curFsDbInfo);
-                                if (retval == TSK_ERR)
-                                                allFsProcessRet = TSK_ERR;
-
-                                tsk_fs_close(fs_info);
-                                tsk_img_close(pool_vol_img);
-
-                                if (retval == TSK_STOP) {
-                                    tsk_pool_close(pool);
-                                    allFsProcessRet = TSK_STOP;
-                                }
-                                
-                                
-                            }
-                            else {
-                                if (curVsPartInfo.flags & TSK_POOL_VOLUME_FLAG_ENCRYPTED) {
-                                    tsk_error_reset();
-                                    tsk_error_set_errno(TSK_ERR_FS_ENCRYPTED);
-                                    tsk_error_set_errstr(
-                                        "TskAutoDbJava::addUnallocFsSpaceToDb: Encrypted APFS file system");
-                                    tsk_error_set_errstr2("Block: %" PRIdOFF, curVsPartInfo.start);
-                                    registerError();
-                                }
-                                else {
-                                    tsk_error_set_errstr2(
-                                        "TskAutoDbJava::addUnallocFsSpaceToDb: Error opening APFS file system");
-                                    registerError();
-                                }
-
-                                tsk_img_close(pool_vol_img);
-                                tsk_pool_close(pool);
-                                allFsProcessRet = TSK_ERR;
-                            }
-                            tsk_img_close(pool_vol_img);
-                        }
-                        else {
-                            tsk_pool_close(pool);
-                            tsk_error_set_errstr2(
-                                "TskAutoDbJava::addUnallocFsSpaceToDb: Error opening APFS pool");
-                            registerError();
-                            allFsProcessRet = TSK_ERR;
-                        }
-                                              
-                }
-                #ifdef HAVE_LIBVSLVM
-                if ( curVsDbInfo.vstype == TSK_VS_TYPE_LVM) { 
-
-                    const auto pool = tsk_pool_open_img_sing(m_img_info, curVsDbInfo.offset, TSK_POOL_TYPE_LVM);
-                    if (pool == nullptr) {
-                        tsk_error_set_errstr2(
-                        "TskAutoDbJava::addUnallocFsSpaceToDb: Error opening pool");
-                        registerError();
-                        allFsProcessRet = TSK_ERR;
-                    }
-                    
-    
-                    TSK_IMG_INFO *pool_vol_img = pool->get_img_info(pool, curVsPartInfo.start);
-                    if (pool_vol_img == NULL) {                        
-                        tsk_pool_close(pool);                        
-                        tsk_error_set_errstr2(
-                            "TskAutoDbJava::addUnallocFsSpaceToDb: Error opening LVM logical volume: %" PRIdOFF "",
-                            curVsPartInfo.start);
-                        tsk_error_set_errno(TSK_ERR_FS);
-                        registerError();
-                        allFsProcessRet = TSK_ERR;
-                    } 
-                    else {
-                        TSK_FS_INFO *fs_info = tsk_fs_open_img(pool_vol_img, 0, curFsDbInfo->fType);
-                        if (fs_info == NULL) {
-                            tsk_img_close(pool_vol_img);
-                            tsk_pool_close(pool);
-                            tsk_error_set_errstr2(
-                                "TskAutoDbJava::addUnallocFsSpaceToDb: Unable to open file system in LVM logical volume: %" PRIdOFF "",
-                                curVsPartInfo.start);
-                            tsk_error_set_errno(TSK_ERR_FS);
-                            registerError();
-                            allFsProcessRet = TSK_ERR;
-                        }
-                        else {
-                            TSK_RETVAL_ENUM retval = addFsInfoUnalloc(pool_vol_img, *curFsDbInfo);
-                            if (retval == TSK_ERR){
-                                tsk_error_set_errstr2(
-                                        "TskAutoDb::addUnallocFsSpaceToDb: Error getting unallocated space");
-                                tsk_error_set_errno(TSK_ERR_FS);
-                                registerError();
-                                allFsProcessRet = TSK_ERR;
-                            }
-
-
-                            tsk_fs_close(fs_info);
-                            tsk_img_close(pool_vol_img);
-
-                            if (retval == TSK_STOP) {
-                                tsk_pool_close(pool);
-                                allFsProcessRet = TSK_STOP;
-                            }
-                        }
-                    }
-                    
-                }        
-                #endif /* HAVE_LIBVSLVM */    
-
-                if (curVsDbInfo.vstype == TSK_VS_TYPE_UNSUPP){                                      
-                    tsk_error_set_errstr2(
-                        "TskAutoDbJava::addUnallocFsSpaceToDb: VS Type not supported");
-                    registerError();
-                    allFsProcessRet = TSK_ERR;
-                }
-            }
-            else {
-                if (addFsInfoUnalloc(m_img_info, *curFsDbInfo) == TSK_ERR){
-                    allFsProcessRet = TSK_ERR;
-                }
-            }    
-        }
-=======
         }
         else {
             if ((curVsDbInfo.vstype == TSK_VS_TYPE_APFS)||(curVsDbInfo.vstype == TSK_VS_TYPE_LVM)){
@@ -2282,7 +2077,6 @@
                 }
             }
         }
->>>>>>> 3ffc140d
     }
     return allFsProcessRet;
 }
