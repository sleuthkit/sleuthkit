ACLOCAL_AMFLAGS = -I m4

AM_CPPFLAGS = -I$(srcdir)/tsk
AM_CFLAGS = -Wall -Wextra
AM_CXXFLAGS = -Wall -Wextra -Woverloaded-virtual

CLEANFILES = *.gcov

# File that we want to include in the dist
EXTRA_DIST = \
	API-CHANGES.txt \
	ChangeLog.txt \
	INSTALL.txt \
	NEWS.txt \
	README_win32.txt \
	README.md \
	bindings/java/README.txt \
	bindings/java/*.xml \
	bindings/java/doxygen/Doxyfile \
	bindings/java/doxygen/*.dox \
	bindings/java/doxygen/*.html \
	bindings/java/nbproject/project.xml \
	bindings/java/src/org/sleuthkit/datamodel/*.java \
	bindings/java/src/org/sleuthkit/datamodel/*.html \
	bindings/java/src/org/sleuthkit/datamodel/*.properties \
	bindings/java/src/org/sleuthkit/datamodel/blackboardutils/*.java \
	bindings/java/src/org/sleuthkit/datamodel/blackboardutils/attributes/*.java \
	bindings/java/src/org/sleuthkit/datamodel/Examples/*.java \
	bindings/java/src/*.html \
	case-uco/java/*.xml \
	case-uco/java/*.md \
	case-uco/java/nbproject/*.xml \
	case-uco/java/nbproject/*.properties \
	case-uco/java/src/org/sleuthkit/caseuco/*.java \
	case-uco/java/test/org/sleuthkit/caseuco/*.java \
	docs/README.txt \
	licenses/README.md \
	licenses/GNUv2-COPYING \
	licenses/GNUv3-COPYING \
	licenses/IBM-LICENSE \
	licenses/Apache-LICENSE-2.0.txt \
	licenses/cpl1.0.txt \
	licenses/bsd.txt \
	licenses/mit.txt \
	m4/*.m4 \
	packages/sleuthkit.spec \
	win32/BUILDING.txt \
	win32/*/*.vcxproj \
	win32/tsk-win.sln \
	win32/NugetPackages.props \
	win32/docs/*

nobase_include_HEADERS = \
	tsk/auto/guid.h \
	tsk/auto/tsk_auto.h \
	tsk/auto/tsk_is_image_supported.h \
	tsk/base/tsk_base.h \
	tsk/base/tsk_os.h \
	tsk/base/tsk_os_cpp.h \
	tsk/fs/apfs_compat.hpp \
	tsk/fs/apfs_fs.h \
	tsk/fs/apfs_fs.hpp \
	tsk/fs/decmpfs.h \
	tsk/fs/encryptionHelper.h \
	tsk/fs/tsk_apfs.h \
	tsk/fs/tsk_apfs.hpp \
	tsk/fs/tsk_btrfs.h \
	tsk/fs/tsk_exfatfs.h \
	tsk/fs/tsk_ext2fs.h \
	tsk/fs/tsk_fatfs.h \
	tsk/fs/tsk_fatxxfs.h \
	tsk/fs/tsk_ffs.h \
	tsk/fs/tsk_fs.h \
	tsk/fs/tsk_hfs.h \
	tsk/fs/tsk_iso9660.h \
	tsk/fs/tsk_logical_fs.h \
	tsk/fs/tsk_ntfs.h \
	tsk/fs/tsk_yaffs.h \
	tsk/hashdb/tsk_hashdb.h \
	tsk/img/logical_img.h \
	tsk/img/pool.hpp \
	tsk/img/tsk_img.h \
	tsk/libtsk.h \
	tsk/pool/apfs_pool_compat.hpp \
	tsk/pool/lvm_pool_compat.hpp \
	tsk/pool/pool_compat.hpp \
	tsk/pool/tsk_apfs.h \
	tsk/pool/tsk_apfs.hpp \
	tsk/pool/tsk_pool.h \
	tsk/pool/tsk_pool.hpp \
	tsk/tsk_incs.h \
	tsk/util/Bitlocker/BitlockerParser.h \
	tsk/util/Bitlocker/BitlockerUtils.h \
	tsk/vs/tsk_vs.h \
	tsk/util/Bitlocker/DataTypes.h \
	tsk/util/Bitlocker/MetadataEntry.h \
	tsk/util/Bitlocker/MetadataUtils.h \
	tsk/util/Bitlocker/MetadataValueAesCcmEncryptedKey.h \
	tsk/util/Bitlocker/MetadataValue.h \
	tsk/util/Bitlocker/MetadataValueKey.h \
	tsk/util/Bitlocker/MetadataValueOffsetAndSize.h \
	tsk/util/Bitlocker/MetadataValueStretchKey.h \
	tsk/util/Bitlocker/MetadataValueUnicode.h \
	tsk/util/Bitlocker/MetadataValueVolumeMasterKey.h \
	tsk/util/crypto.hpp \
	tsk/util/detect_encryption.h \
	tsk/util/file_system_utils.h \
	tsk/util/lw_shared_ptr.hpp \
	tsk/util/span.hpp \
	tsk/vs/tsk_bsd.h \
	tsk/vs/tsk_dos.h \
	tsk/vs/tsk_gpt.h \
	tsk/vs/tsk_mac.h \
	tsk/vs/tsk_sun.h

nobase_dist_data_DATA = \
	tsk/sorter/default.sort \
	tsk/sorter/freebsd.sort \
	tsk/sorter/images.sort \
	tsk/sorter/linux.sort \
	tsk/sorter/openbsd.sort \
	tsk/sorter/solaris.sort \
	tsk/sorter/windows.sort

#
# Library
#

TSK_LIB = tsk/libtsk.la

noinst_LTLIBRARIES = \
	tsk/auto/libtskauto.la \
	tsk/base/libtskbase.la \
	tsk/fs/libtskfs.la \
	tsk/hashdb/libtskhashdb.la \
	tsk/img/libtskimg.la \
	tsk/pool/libtskpool.la \
	tsk/util/libtskutil.la \
	tsk/util/Bitlocker/libtskbitlocker.la \
	tsk/vs/libtskvs.la

tsk_auto_libtskauto_la_CFLAGS = $(AM_CFLAGS) -Wmultichar
tsk_auto_libtskauto_la_CXXFLAGS = $(AM_CXXFLAGS) -Wmultichar -Wsign-promo
tsk_auto_libtskauto_la_SOURCES = \
	tsk/auto/auto.cpp \
	tsk/auto/auto_db.cpp \
	tsk/auto/case_db.cpp \
	tsk/auto/db_sqlite.cpp \
	tsk/auto/guid.cpp \
	tsk/auto/guid.h \
	tsk/auto/is_image_supported.cpp \
	tsk/auto/tsk_auto.h \
	tsk/auto/tsk_auto_i.h \
	tsk/auto/tsk_case_db.h \
	tsk/auto/tsk_case_db.h \
	tsk/auto/tsk_db.cpp \
	tsk/auto/tsk_db.h \
	tsk/auto/tsk_db_sqlite.h \
	tsk/auto/tsk_is_image_supported.h

# Compile the bundled sqlite3 if there isn't an existing lib to use
if !HAVE_LIBSQLITE3
AM_CPPFLAGS += -Ivendors
tsk_auto_libtskauto_la_SOURCES += vendors/sqlite3.c vendors/sqlite3.h
endif

tsk_base_libtskbase_la_SOURCES = \
	tsk/base/crc.c \
	tsk/base/crc.h \
	tsk/base/md5c.c \
	tsk/base/mymalloc.c \
	tsk/base/sha1c.c \
	tsk/base/tsk_base_i.c \
	tsk/base/tsk_base_i.h \
	tsk/base/tsk_endian.c \
	tsk/base/tsk_error.c \
	tsk/base/tsk_error_win32.cpp \
	tsk/base/tsk_list.c \
	tsk/base/tsk_lock.c \
	tsk/base/tsk_parse.c \
	tsk/base/tsk_printf.c \
	tsk/base/tsk_stack.c \
	tsk/base/tsk_unicode.c \
	tsk/base/tsk_unicode.h \
	tsk/base/tsk_version.c \
	tsk/base/XGetopt.c

tsk_fs_libtskfs_la_SOURCES = \
	tsk/fs/apfs_compat.cpp \
	tsk/fs/apfs.cpp \
	tsk/fs/apfs_fs.cpp \
	tsk/fs/apfs_open.cpp \
	tsk/fs/dcalc_lib.cpp \
	tsk/fs/btrfs.cpp \
	tsk/fs/btrfs_csum.cpp \
	tsk/fs/dcat_lib.cpp \
	tsk/fs/decmpfs.cpp \
	tsk/fs/dls_lib.cpp \
	tsk/fs/dstat_lib.cpp \
	tsk/fs/encryptionHelper.cpp \
	tsk/fs/exfatfs.c \
	tsk/fs/exfatfs_dent.cpp \
	tsk/fs/exfatfs_meta.cpp \
	tsk/fs/ext2fs.cpp \
	tsk/fs/ext2fs_dent.cpp \
	tsk/fs/ext2fs_journal.cpp \
	tsk/fs/fatfs.cpp \
	tsk/fs/fatfs_dent.cpp \
	tsk/fs/fatfs_meta.cpp \
	tsk/fs/fatfs_utils.c \
	tsk/fs/fatxxfs.c \
	tsk/fs/fatxxfs_dent.c \
	tsk/fs/fatxxfs_meta.cpp \
	tsk/fs/ffind_lib.c \
	tsk/fs/ffs.cpp \
	tsk/fs/ffs_dent.cpp \
	tsk/fs/fls_lib.c \
	tsk/fs/fs_attr.cpp \
	tsk/fs/fs_attrlist.c \
	tsk/fs/fs_block.c \
	tsk/fs/fs_dir.cpp \
	tsk/fs/fs_file.cpp \
	tsk/fs/fs_inode.c \
	tsk/fs/fs_io.c \
	tsk/fs/fs_load.cpp \
	tsk/fs/fs_name.cpp \
	tsk/fs/fs_open.c \
	tsk/fs/fs_parse.c \
	tsk/fs/fs_types.c \
	tsk/fs/hfs.cpp \
	tsk/fs/hfs_dent.cpp \
	tsk/fs/hfs_journal.cpp \
	tsk/fs/hfs_unicompare.cpp \
	tsk/fs/icat_lib.cpp \
	tsk/fs/ifind_lib.cpp \
	tsk/fs/ils_lib.cpp \
	tsk/fs/iso9660.cpp \
	tsk/fs/iso9660_dent.cpp \
	tsk/fs/logical_fs.cpp \
	tsk/fs/lzvn.c \
	tsk/fs/lzvn.h \
	tsk/fs/nofs_misc.cpp \
	tsk/fs/ntfs.cpp \
	tsk/fs/ntfs_dent.cpp \
	tsk/fs/rawfs.c \
	tsk/fs/swapfs.c \
	tsk/fs/tsk_fs_i.h \
	tsk/fs/unix_misc.cpp \
	tsk/fs/usnjls_lib.cpp \
	tsk/fs/usn_journal.cpp \
	tsk/fs/walk_cpp.cpp \
	tsk/fs/yaffs.cpp

tsk_hashdb_libtskhashdb_la_SOURCES = \
	tsk/hashdb/binsrch_index.cpp \
	tsk/hashdb/encase.cpp \
	tsk/hashdb/hashkeeper.c \
	tsk/hashdb/hdb_base.cpp \
	tsk/hashdb/idxonly.cpp \
	tsk/hashdb/md5sum.cpp \
	tsk/hashdb/nsrl.cpp \
	tsk/hashdb/sqlite_hdb.cpp \
	tsk/hashdb/tsk_hashdb.cpp \
	tsk/hashdb/tsk_hashdb.h \
	tsk/hashdb/tsk_hashdb_i.h \
	tsk/hashdb/tsk_hash_info.h

tsk_img_libtskimg_la_SOURCES = \
	tsk/img/aff4.cpp \
	tsk/img/aff4.h \
	tsk/img/aff.c \
	tsk/img/aff.h \
	tsk/img/ewf.cpp \
	tsk/img/ewf.h \
	tsk/img/img_io.cpp \
	tsk/img/img_open.cpp \
	tsk/img/img_open.h \
	tsk/img/img_types.c \
	tsk/img/img_writer.cpp \
	tsk/img/img_writer.h \
	tsk/img/logical_img.cpp \
	tsk/img/logical_img.h \
	tsk/img/mult_files.cpp \
	tsk/img/mult_files.h \
	tsk/img/qcow.cpp \
	tsk/img/qcow.h \
	tsk/img/raw.cpp \
	tsk/img/raw.h \
	tsk/img/tsk_img_i.h \
	tsk/img/unsupported_types.cpp \
	tsk/img/unsupported_types.h \
	tsk/img/vhd.cpp \
	tsk/img/vhd.h \
	tsk/img/vmdk.cpp \
	tsk/img/vmdk.h

tsk_pool_libtskpool_la_SOURCES = \
	tsk/pool/apfs_pool_compat.cpp \
	tsk/pool/apfs_pool.cpp \
	tsk/pool/img_bfio_handle.cpp \
	tsk/pool/img_bfio_handle.h \
	tsk/pool/lvm_pool_compat.cpp \
	tsk/pool/lvm_pool.cpp \
	tsk/pool/pool_open.cpp \
	tsk/pool/pool_read.cpp \
	tsk/pool/pool_types.cpp

tsk_util_libtskutil_la_CPPFLAGS = $(AM_CPPFLAGS) $(OPENSSL_INCLUDES)
tsk_util_libtskutil_la_LDFLAGS = $(AM_LDFLAGS) $(OPENSSL_LDFLAGS)
tsk_util_libtskutil_la_SOURCES = \
	tsk/util/crypto.cpp \
	tsk/util/detect_encryption.c \
	tsk/util/file_system_utils.cpp

tsk_util_Bitlocker_libtskbitlocker_la_SOURCES = \
	tsk/util/Bitlocker/BitlockerParser.cpp \
	tsk/util/Bitlocker/BitlockerUtils.cpp \
	tsk/util/Bitlocker/DataTypes.cpp \
	tsk/util/Bitlocker/MetadataEntry.cpp \
	tsk/util/Bitlocker/MetadataUtils.cpp \
	tsk/util/Bitlocker/MetadataValueAesCcmEncryptedKey.cpp \
	tsk/util/Bitlocker/MetadataValueKey.cpp \
	tsk/util/Bitlocker/MetadataValueOffsetAndSize.cpp \
	tsk/util/Bitlocker/MetadataValueStretchKey.cpp \
	tsk/util/Bitlocker/MetadataValueUnicode.cpp \
	tsk/util/Bitlocker/MetadataValueVolumeMasterKey.cpp

tsk_vs_libtskvs_la_SOURCES = \
	tsk/vs/bsd.c \
	tsk/vs/dos.c \
	tsk/vs/gpt.c \
	tsk/vs/mac.c \
	tsk/vs/mm_io.c \
	tsk/vs/mm_open.c \
	tsk/vs/mm_part.c \
	tsk/vs/mm_types.c \
	tsk/vs/sun.c \
	tsk/vs/tsk_vs_i.h

# Merge the libraries into one
lib_LTLIBRARIES = tsk/libtsk.la
tsk_libtsk_la_SOURCES =
tsk_libtsk_la_LIBADD = \
	tsk/auto/libtskauto.la \
	tsk/base/libtskbase.la \
	tsk/fs/libtskfs.la \
	tsk/hashdb/libtskhashdb.la \
	tsk/img/libtskimg.la \
	tsk/pool/libtskpool.la \
	tsk/util/Bitlocker/libtskbitlocker.la \
	tsk/util/libtskutil.la \
	tsk/vs/libtskvs.la \
	$(OPENSSL_LIBS)

# current:revision:age
tsk_libtsk_la_LDFLAGS = -version-info 21:1:2 $(LIBTSK_LDFLAGS)

EXTRA_DIST += \
	tsk/tsk_tools_i.h \
	tsk/docs/Doxyfile \
	tsk/docs/*.dox \
	tsk/docs/*.html \
	tsk/tsk.pc.in

pkgconfigdir = $(libdir)/pkgconfig
nodist_pkgconfig_DATA = tsk/tsk.pc

#EXTRA_DIST = .indent.pro

#
# Tools
#

bin_PROGRAMS = \
	tools/autotools/tsk_comparedir \
	tools/autotools/tsk_gettimes \
	tools/autotools/tsk_imageinfo \
	tools/autotools/tsk_loaddb \
	tools/autotools/tsk_recover \
	tools/fiwalk/plugins/jpeg_extract \
	tools/fiwalk/src/fiwalk \
	tools/fstools/blkcalc \
	tools/fstools/blkcat \
	tools/fstools/blkls \
	tools/fstools/blkstat \
	tools/fstools/ffind \
	tools/fstools/fls \
	tools/fstools/fcat \
	tools/fstools/fsstat \
	tools/fstools/icat \
	tools/fstools/ifind \
	tools/fstools/ils \
	tools/fstools/istat \
	tools/fstools/jcat \
	tools/fstools/jls \
	tools/fstools/usnjls \
	tools/hashtools/hfind \
	tools/imgtools/img_cat \
	tools/imgtools/img_stat \
	tools/pooltools/pstat \
	tools/srchtools/srch_strings \
	tools/srchtools/sigfind \
	tools/vstools/mmls \
	tools/vstools/mmstat \
	tools/vstools/mmcat

tools_autotools_tsk_comparedir_LDADD = $(TSK_LIB)
tools_autotools_tsk_comparedir_SOURCES = \
	tools/autotools/tsk_comparedir.cpp \
	tools/autotools/tsk_comparedir.h

tools_autotools_tsk_gettimes_LDADD = $(TSK_LIB)
tools_autotools_tsk_gettimes_SOURCES = tools/autotools/tsk_gettimes.cpp

tools_autotools_tsk_imageinfo_LDADD = $(TSK_LIB)
tools_autotools_tsk_imageinfo_SOURCES = tools/autotools/tsk_imageinfo.cpp

tools_autotools_tsk_loaddb_LDADD = $(TSK_LIB)
tools_autotools_tsk_loaddb_SOURCES = tools/autotools/tsk_loaddb.cpp

tools_autotools_tsk_recover_LDADD = $(TSK_LIB)
tools_autotools_tsk_recover_SOURCES = tools/autotools/tsk_recover.cpp

tools_fiwalk_plugins_jpeg_extract_SOURCES = tools/fiwalk/plugins/jpeg_extract.cpp

EXTRA_DIST += \
	tools/fiwalk/plugins/docx_extractor.py \
	tools/fiwalk/plugins/docx_grep.py \
	tools/fiwalk/plugins/ficonfig.txt \
	tools/fiwalk/plugins/jpeg_extract.java \
	tools/fiwalk/plugins/Libextract_plugin.java \
	tools/fiwalk/plugins/odf_extractor.py \
	tools/fiwalk/plugins/word_extract.java \
	tools/fiwalk/src/config-simple.txt \
	tools/fiwalk/src/ficonfig.txt \
	tools/fiwalk/src/lua_utf8.c \
	tools/fiwalk/src/README_PLUGINS.txt \
	tools/fiwalk/src/word-count-plugin.sh

tools/fiwalk/plugins/plugins.jar: tools/fiwalk/plugins/jpeg_extract.class tools/fiwalk/plugins/word_extract.class tools/fiwalk/plugins/Libextract_plugin.class
	jar cfv tools/fiwalk/plugins/plugins.jar tools/fiwalk/plugins/jpeg_extract.class tools/fiwalk/plugins/word_extract.class tools/fiwalk/plugins/Libextract_plugin.class

tools/fiwalk/plugins/jpeg_extract.class: tools/fiwalk/plugins/jpeg_extract.java
	javac tools/fiwalk/plugins/jpeg_extract.java

tools/fiwalk/plugins/word_extract.class: tools/fiwalk/plugins/word_extract.java
	javac tools/fiwalk/plugins/word_extract.java

tools/fiwalk/plugins/Libextract_plugin.class: tools/fiwalk/plugins/Libextract_plugin.java
	javac tools/fiwalk/plugins/Libextract_plugin.java

noinst_LTLIBRARIES += tools/fiwalk/src/libfiwalk.la

tools_fiwalk_src_libfiwalk_la_LIBADD = $(TSK_LIB)
tools_fiwalk_src_libfiwalk_la_SOURCES = \
	tools/fiwalk/src/arff.cpp \
	tools/fiwalk/src/arff.h \
	tools/fiwalk/src/base64.cpp \
	tools/fiwalk/src/base64.h \
	tools/fiwalk/src/content.cpp \
	tools/fiwalk/src/content.h \
	tools/fiwalk/src/dfxml.cpp \
	tools/fiwalk/src/dfxml.h \
	tools/fiwalk/src/fiwalk.cpp \
	tools/fiwalk/src/fiwalk.h \
	tools/fiwalk/src/fiwalk_tsk.cpp \
	tools/fiwalk/src/hash_t.h \
	tools/fiwalk/src/hexbuf.c \
	tools/fiwalk/src/hexbuf.h \
	tools/fiwalk/src/plugin.cpp \
	tools/fiwalk/src/plugin.h \
	tools/fiwalk/src/sha2.c \
	tools/fiwalk/src/sha2.h \
	tools/fiwalk/src/unicode_escape.cpp \
	tools/fiwalk/src/unicode_escape.h \
	tools/fiwalk/src/utils.c \
	tools/fiwalk/src/utils.h

tools_fiwalk_src_fiwalk_LDADD = tools/fiwalk/src/libfiwalk.la
tools_fiwalk_src_fiwalk_SOURCES = tools/fiwalk/src/fiwalk_main.cpp

EXTRA_DIST += tools/fstools/fscheck.cpp

tools_fstools_blkcalc_LDADD = $(TSK_LIB)
tools_fstools_blkcalc_SOURCES = tools/fstools/blkcalc.cpp

tools_fstools_blkcat_LDADD = $(TSK_LIB)
tools_fstools_blkcat_SOURCES = tools/fstools/blkcat.cpp

tools_fstools_blkls_LDADD = $(TSK_LIB)
tools_fstools_blkls_SOURCES = tools/fstools/blkls.cpp

tools_fstools_blkstat_LDADD = $(TSK_LIB)
tools_fstools_blkstat_SOURCES = tools/fstools/blkstat.cpp

tools_fstools_ffind_LDADD = $(TSK_LIB)
tools_fstools_ffind_SOURCES = tools/fstools/ffind.cpp

tools_fstools_fls_LDADD = $(TSK_LIB)
tools_fstools_fls_SOURCES = tools/fstools/fls.cpp

tools_fstools_fcat_LDADD = $(TSK_LIB)
tools_fstools_fcat_SOURCES = tools/fstools/fcat.cpp

tools_fstools_fsstat_LDADD = $(TSK_LIB)
tools_fstools_fsstat_SOURCES = tools/fstools/fsstat.cpp

tools_fstools_icat_LDADD = $(TSK_LIB)
tools_fstools_icat_SOURCES = tools/fstools/icat.cpp

tools_fstools_ifind_LDADD = $(TSK_LIB)
tools_fstools_ifind_SOURCES = tools/fstools/ifind.cpp

tools_fstools_ils_LDADD = $(TSK_LIB)
tools_fstools_ils_SOURCES = tools/fstools/ils.cpp

tools_fstools_istat_LDADD = $(TSK_LIB)
tools_fstools_istat_SOURCES = tools/fstools/istat.cpp

tools_fstools_jcat_LDADD = $(TSK_LIB)
tools_fstools_jcat_SOURCES = tools/fstools/jcat.cpp

tools_fstools_jls_LDADD = $(TSK_LIB)
tools_fstools_jls_SOURCES = tools/fstools/jls.cpp

tools_fstools_usnjls_LDADD = $(TSK_LIB)
tools_fstools_usnjls_SOURCES = tools/fstools/usnjls.cpp

EXTRA_DIST += tools/hashtools/md5.c tools/hashtools/sha1.c

tools_hashtools_hfind_LDADD = $(TSK_LIB)
tools_hashtools_hfind_SOURCES = tools/hashtools/hfind.cpp

tools_imgtools_img_cat_LDADD = $(TSK_LIB)
tools_imgtools_img_cat_SOURCES = tools/imgtools/img_cat.cpp

tools_imgtools_img_stat_LDADD = $(TSK_LIB)
tools_imgtools_img_stat_SOURCES = tools/imgtools/img_stat.cpp

tools_pooltools_pstat_LDADD = $(TSK_LIB)
tools_pooltools_pstat_SOURCES = tools/pooltools/pstat.cpp

tools_srchtools_srch_strings_SOURCES = tools/srchtools/srch_strings.c

tools_srchtools_sigfind_LDADD = $(TSK_LIB)
tools_srchtools_sigfind_SOURCES = tools/srchtools/sigfind.cpp

tools_vstools_mmls_LDADD = $(TSK_LIB)
tools_vstools_mmls_SOURCES = tools/vstools/mmls.cpp

tools_vstools_mmstat_LDADD = $(TSK_LIB)
tools_vstools_mmstat_SOURCES = tools/vstools/mmstat.cpp

tools_vstools_mmcat_LDADD = $(TSK_LIB)
tools_vstools_mmcat_SOURCES = tools/vstools/mmcat.cpp

bin_SCRIPTS = tools/sorter/sorter tools/timeline/mactime

CLEANFILES += $(bin_SCRIPTS)

EXTRA_DIST += \
	tools/sorter/sorter.base \
	tools/sorter/.perltidyrc \
	tools/timeline/mactime.base \
	tools/timeline/.perltidyrc

tools/timeline/mactime: tools/timeline/mactime.base Makefile
	@echo "#!$(PERL) -w" >$@
	@echo "my \$$VER=\"$(VERSION)\";" >>$@
	@cat $(srcdir)/tools/timeline/mactime.base >>$@
	@chmod +x $@

tools/sorter/sorter: tools/sorter/sorter.base Makefile
	@echo "#!$(PERL) -w" >$@
	@echo "my \$$BIN_DIR=\"$(bindir)\";" >>$@
	@echo "my \$$DATA_DIR=\"$(datadir)\";" >>$@
	@echo "my \$$VER=\"$(VERSION)\";" >>$@
	@cat $(srcdir)/tools/sorter/sorter.base >>$@
	@chmod +x $@

#indent:
#	pushd sorter ; perltidy -b sorter.base ; popd
#	pushd timeline ; perltidy -b mactime.base ; popd

EXTRA_DIST += tests/runtests.sh

check_SCRIPTS = \
	test/check_static.sh \
	test/test_libraries.sh \
	test/test_static_tools.sh \
	test/img_dump/img_differ.sh \
	test/img_dump/test_imgs.sh \
	test/img_dump/test_imgs_E01.sh \
	test/legacy/runtests.sh \
	test/tools/tool_differ.sh \
	test/tools/vstools/test_mmls.sh \
	test/tools/vstools/test_mmls_E01.sh

TESTS =	\
	test/runner \
	test/test_libraries.sh \
	test/fiwalk/fiwalk_test \
	test/img_dump/test_imgs.sh \
	test/legacy/runtests.sh \
	test/tools/vstools/test_mmls.sh

if HAVE_E01
TESTS += \
	test/img_dump/test_imgs_E01.sh \
	test/tools/vstools/test_mmls_E01.sh
endif

if BUILD_STATIC
TESTS += test/test_static_tools.sh
endif

TEST_EXTENSIONS = .sh
SH_LOG_COMPILER =

if USE_WINE
TESTS_ENVIRONMENT = WINE=wine
endif

LOG_COMPILER = scripts/test_runner.sh

# TODO: nothing runs fs_attrlist_apis, fs_name_apis, fs_thread_test, read_apis
check_PROGRAMS = \
	test/runner \
	test/fiwalk/fiwalk_test \
	test/img_dump/img_dump \
	test/legacy/fs_attrlist_apis \
	test/legacy/fs_fname_apis \
	test/legacy/fs_thread_test \
	test/legacy/read_apis

# Unit tests:
# Instead of linking with ../tsk/libtsk.la, we recompile everything from scratch
# and link into a single executable.
# This makes things easier with codecov.
test_runner_CPPFLAGS = $(AM_CPPFLAGS) -Ivendors $(CATCH2_CPPFLAGS)
test_runner_CFLAGS = $(AM_CFLAGS) $(PTHREAD_CFLAGS)
test_runner_CXXFLAGS = $(AM_CXXFLAGS) $(PTHREAD_CFLAGS)
test_runner_LDFLAGS = $(AM_LDFLAGS) $(PTHREAD_LIBS)
test_runner_SOURCES = \
	test/tsk/base/test_tsk_error.cpp \
	test/tsk/img/test_aff4.cpp \
	test/tsk/img/test_ewf.cpp \
	test/tsk/img/test_img_io.cpp \
	test/tsk/img/test_img_open.cpp \
	test/tsk/img/test_mult_files.cpp \
	test/tsk/img/test_qcow.cpp \
	test/tsk/img/test_raw.cpp \
	test/tsk/img/test_vhd.cpp \
	test/tsk/img/test_vmdk.cpp \
	test/tsk/util/test_crypto.cpp \
	test/runner.cpp \
	$(tsk_auto_libtskauto_la_SOURCES) \
	$(tsk_base_libtskbase_la_SOURCES) \
	$(tsk_fs_libtskfs_la_SOURCES) \
	$(tsk_hashdb_libtskhashdb_la_SOURCES) \
	$(tsk_img_libtskimg_la_SOURCES) \
	$(tsk_pool_libtskpool_la_SOURCES) \
	$(tsk_util_libtskutil_la_SOURCES) \
	$(tsk_vs_libtskvs_la_SOURCES)

EXTRA_test_runner_DEPENDENCIES = test/get_images/test_images.txt

test_fiwalk_fiwalk_test_CPPFLAGS = $(AM_CPPFLAGS) -Ivendors $(CATCH2_CPPFLAGS)
test_fiwalk_fiwalk_test_CFLAGS = $(AM_CFLAGS) $(PTHREAD_CFLAGS)
test_fiwalk_fiwalk_test_CXXFLAGS = $(AM_CXXFLAGS) $(PTHREAD_CFLAGS)
test_fiwalk_fiwalk_test_LDFLAGS = $(AM_LDFLAGS) $(PTHREAD_LIBS)
test_fiwalk_fiwalk_test_LDADD = $(TSK_LIB)
test_fiwalk_fiwalk_test_SOURCES = \
	test/fiwalk/fiwalk_test.cpp \
	$(tools_fiwalk_src_libfiwalk_la_SOURCES)

EXTRA_test_fiwalk_fiwalk_test_DEPENDENCIES = test/get_images/test_images.txt

test/get_images/test_images.txt: test/get_images/test_images.yaml test/get_images/get_test_images.bash test/get_images/get_test_images.py
	test/get_images/get_test_images.bash

CLEANFILES += test/get_images/test_images.txt

test_img_dump_img_dump_CFLAGS = $(AM_CFLAGS) $(PTHREAD_CFLAGS)
test_img_dump_img_dump_CXXFLAGS = $(AM_CXXFLAGS) $(PTHREAD_CFLAGS)
test_img_dump_img_dump_LDFLAGS = $(AM_LDFLAGS) $(PTHREAD_LIBS)
test_img_dump_img_dump_LDADD = $(TSK_LIB)
test_img_dump_img_dump_SOURCES = test/img_dump/img_dump.cpp

test_legacy_fs_fname_apis_CFLAGS = $(AM_CFLAGS) $(PTHREAD_CFLAGS)
test_legacy_fs_fname_apis_CXXFLAGS = $(AM_CXXFLAGS) $(PTHREAD_CFLAGS)
test_legacy_fs_fname_apis_LDFLAGS = $(AM_LDFLAGS) $(PTHREAD_LIBS)
test_legacy_fs_fname_apis_LDADD = $(TSK_LIB)
test_legacy_fs_fname_apis_SOURCES = test/legacy/fs_fname_apis.cpp

test_legacy_fs_attrlist_apis_CFLAGS = $(AM_CFLAGS) $(PTHREAD_CFLAGS)
test_legacy_fs_attrlist_apis_CXXFLAGS = $(AM_CXXFLAGS) $(PTHREAD_CFLAGS)
test_legacy_fs_attrlist_apis_LDFLAGS = $(AM_LDFLAGS) $(PTHREAD_LIBS)
test_legacy_fs_attrlist_apis_LDADD = $(TSK_LIB)
test_legacy_fs_attrlist_apis_SOURCES = test/legacy/fs_attrlist_apis.cpp

test_legacy_fs_thread_test_CFLAGS = $(AM_CFLAGS) $(PTHREAD_CFLAGS)
test_legacy_fs_thread_test_CXXFLAGS = $(AM_CXXFLAGS) $(PTHREAD_CFLAGS)
test_legacy_fs_thread_test_LDFLAGS = $(AM_LDFLAGS) $(PTHREAD_LIBS)
test_legacy_fs_thread_test_LDADD = $(TSK_LIB)
test_legacy_fs_thread_test_SOURCES = \
	test/legacy/fs_thread_test.cpp \
	test/legacy/tsk_thread.cpp \
	test/legacy/tsk_thread.h

test_legacy_read_apis_CFLAGS = $(AM_CFLAGS) $(PTHREAD_CFLAGS)
test_legacy_read_apis_CXXFLAGS = $(AM_CXXFLAGS) $(PTHREAD_CFLAGS)
test_legacy_read_apis_LDFLAGS = $(AM_LDFLAGS) $(PTHREAD_LIBS)
test_legacy_read_apis_LDADD = $(TSK_LIB)
test_legacy_read_apis_SOURCES = test/legacy/read_apis.cpp

#
# Java
#

# Compile java bindings if all of the dependencies exist
if X_JNI

if OFFLINE
ant_args=-Doffline=true
if CUSTOM_DEFAULT_JAR_LOCATION
ant_args+= -Ddefault-jar-location="@DEFAULT_JAR_LOCATION@"
endif
endif

tsk_jar = $(top_builddir)/bindings/java/dist/sleuthkit-$(PACKAGE_VERSION).jar
jardir = $(prefix)/share/java

$(tsk_jar):
	cd bindings/java ; ant dist $(ant_args)

clean-tsk__jar:
	cd bindings/java ; ant clean

CLEANFILES += $(tsk_jar)

jar_DATA = $(tsk_jar) $(tsk_caseuco_jar)

lib_LTLIBRARIES += bindings/java/jni/libtsk_jni.la

bindings_java_jni_libtsk_jni_la_CPPFLAGS = $(AM_CPPFLAGS) $(JNI_CPPFLAGS)
bindings_java_jni_libtsk_jni_la_LIBADD = $(TSK_LIB)
bindings_java_jni_libtsk_jni_la_SOURCES = \
	bindings/java/jni/auto_db_java.cpp \
	bindings/java/jni/auto_db_java.h \
	bindings/java/jni/dataModel_SleuthkitJNI.cpp \
	bindings/java/jni/dataModel_SleuthkitJNI.h

tsk_caseuco_jar = $(top_builddir)/case-uco/java/dist/sleuthkit-caseuco-$(PACKAGE_VERSION).jar

$(tsk_caseuco_jar):
	cd case-uco/java ; ant $(ant_args)

<<<<<<< HEAD
nobase_include_HEADERS = tsk/libtsk.h tsk/tsk_incs.h \
    tsk/base/tsk_base.h tsk/base/tsk_os.h \
    tsk/img/tsk_img.h tsk/vs/tsk_vs.h \
    tsk/vs/tsk_bsd.h tsk/vs/tsk_dos.h tsk/vs/tsk_gpt.h \
    tsk/vs/tsk_mac.h tsk/vs/tsk_sun.h \
    tsk/fs/tsk_fs.h tsk/fs/tsk_ffs.h tsk/fs/tsk_ext2fs.h tsk/fs/tsk_fatfs.h \
    tsk/fs/tsk_ntfs.h tsk/fs/tsk_iso9660.h tsk/fs/tsk_hfs.h tsk/fs/tsk_yaffs.h \
    tsk/fs/tsk_exfatfs.h tsk/fs/tsk_fatxxfs.h tsk/fs/tsk_xfs.h \
    tsk/hashdb/tsk_hashdb.h tsk/auto/tsk_auto.h \
    tsk/auto/tsk_is_image_supported.h
=======
clean-tsk_caseuco_jar:
	cd case-uco/java ; ant clean
>>>>>>> bbad55df

CLEANFILES += $(tsk_caseuco_jar)

clean_java = clean-tsk_jar clean-tsk_caseuco_jar

endif

clean-local: $(clean_java)

.PHONY: clean-tsk_jar clean-tsk_caseuco_jar

#
# Docs
#

api-docs:
	doxygen tsk/docs/Doxyfile
	cd bindings/java/doxygen; doxygen Doxyfile

man-html:
	cd man; build-html

dist_man_MANS = \
	man/blkcalc.1 \
	man/blkcat.1 \
	man/blkls.1 \
	man/blkstat.1 \
	man/fcat.1 \
	man/ffind.1 \
	man/fls.1 \
	man/fsstat.1 \
	man/hfind.1 \
	man/icat.1 \
	man/ifind.1 \
	man/ils.1 \
	man/img_cat.1 \
	man/img_stat.1 \
	man/istat.1 \
	man/jcat.1 \
	man/jls.1 \
	man/mactime.1 \
	man/mmcat.1 \
	man/mmls.1 \
	man/mmstat.1 \
	man/sigfind.1 \
	man/sorter.1 \
	man/tsk_comparedir.1 \
	man/tsk_gettimes.1 \
	man/tsk_loaddb.1 \
	man/tsk_recover.1 \
	man/usnjls.1

noinst_PROGRAMS = \
	samples/callback_cpp_style \
	samples/callback_style \
	samples/posix_cpp_style \
	samples/posix_style

samples_callback_cpp_style_LDADD = $(TSK_LIB)
samples_callback_cpp_style_SOURCES = samples/callback-cpp-style.cpp

samples_callback_style_LDADD = $(TSK_LIB)
samples_callback_style_SOURCES = samples/callback-style.cpp

samples_posix_cpp_style_LDADD = $(TSK_LIB)
samples_posix_cpp_style_SOURCES = samples/posix-cpp-style.cpp

samples_posix_style_LDADD = $(TSK_LIB)
samples_posix_style_SOURCES = samples/posix-style.cpp

#
# OSSFuzz fuzz targets fuzz targets
#

if HAVE_LIB_FUZZING_ENGINE
noinst_PROGRAMS += \
	fls_apfs_fuzzer \
	fls_ext_fuzzer \
	fls_fat_fuzzer \
	fls_hfs_fuzzer \
	fls_iso9660_fuzzer \
	fls_ntfs_fuzzer \
	fls_btrfs_fuzzer \
	mmls_dos_fuzzer \
	mmls_gpt_fuzzer \
	mmls_mac_fuzzer \
	mmls_sun_fuzzer

fls_apfs_fuzzer_SOURCES = \
	ossfuzz/fls_apfs_fuzzer.cc \
	ossfuzz/mem_img.h

fls_apfs_fuzzer_LDADD = \
	@LIB_FUZZING_ENGINE@ \
	$(TSK_LIB)

fls_btrfs_fuzzer_SOURCES = \
	ossfuzz/fls_fuzzer.cc \
	ossfuzz/mem_img.h

fls_btrfs_fuzzer_CPPFLAGS = \
	-DFSTYPE=TSK_FS_TYPE_BTRFS_DETECT \
	$(AM_CPPFLAGS)

fls_btrfs_fuzzer_LDADD = \
	@LIB_FUZZING_ENGINE@ \
	$(TSK_LIB)

fls_ext_fuzzer_SOURCES = \
	ossfuzz/fls_fuzzer.cc \
	ossfuzz/mem_img.h

fls_ext_fuzzer_CPPFLAGS = \
	-DFSTYPE=TSK_FS_TYPE_EXT_DETECT \
	$(AM_CPPFLAGS)

fls_ext_fuzzer_LDADD = \
	@LIB_FUZZING_ENGINE@ \
	$(TSK_LIB)

fls_fat_fuzzer_SOURCES = \
	ossfuzz/fls_fuzzer.cc \
	ossfuzz/mem_img.h

fls_fat_fuzzer_CPPFLAGS = \
	-DFSTYPE=TSK_FS_TYPE_FAT_DETECT \
	$(AM_CPPFLAGS)

fls_fat_fuzzer_LDADD = \
	@LIB_FUZZING_ENGINE@ \
	$(TSK_LIB)

fls_hfs_fuzzer_SOURCES = \
	ossfuzz/fls_fuzzer.cc \
	ossfuzz/mem_img.h

fls_hfs_fuzzer_CPPFLAGS = \
	-DFSTYPE=TSK_FS_TYPE_HFS \
	$(AM_CPPFLAGS)

fls_hfs_fuzzer_LDADD = \
	@LIB_FUZZING_ENGINE@ \
	$(TSK_LIB)

fls_iso9660_fuzzer_SOURCES = \
	ossfuzz/fls_fuzzer.cc \
	ossfuzz/mem_img.h

fls_iso9660_fuzzer_CPPFLAGS = \
	-DFSTYPE=TSK_FS_TYPE_ISO9660 \
	$(AM_CPPFLAGS)

fls_iso9660_fuzzer_LDADD = \
	@LIB_FUZZING_ENGINE@ \
	$(TSK_LIB)

fls_ntfs_fuzzer_SOURCES = \
	ossfuzz/fls_fuzzer.cc \
	ossfuzz/mem_img.h

fls_ntfs_fuzzer_CPPFLAGS = \
	-DFSTYPE=TSK_FS_TYPE_NTFS \
	$(AM_CPPFLAGS)

fls_ntfs_fuzzer_LDADD = \
	@LIB_FUZZING_ENGINE@ \
	$(TSK_LIB)

mmls_dos_fuzzer_SOURCES = \
	ossfuzz/mem_img.h \
	ossfuzz/mmls_fuzzer.cc

mmls_dos_fuzzer_CPPFLAGS = \
	-DVSTYPE=TSK_VS_TYPE_DOS \
	$(AM_CPPFLAGS)

mmls_dos_fuzzer_LDADD = \
	@LIB_FUZZING_ENGINE@ \
	$(TSK_LIB)

mmls_gpt_fuzzer_SOURCES = \
	ossfuzz/mem_img.h \
	ossfuzz/mmls_fuzzer.cc

mmls_gpt_fuzzer_CPPFLAGS = \
	-DVSTYPE=TSK_VS_TYPE_GPT \
	$(AM_CPPFLAGS)

mmls_gpt_fuzzer_LDADD = \
	@LIB_FUZZING_ENGINE@ \
	$(TSK_LIB)

mmls_mac_fuzzer_SOURCES = \
	ossfuzz/mem_img.h \
	ossfuzz/mmls_fuzzer.cc

mmls_mac_fuzzer_CPPFLAGS = \
	-DVSTYPE=TSK_VS_TYPE_MAC \
	$(AM_CPPFLAGS)

mmls_mac_fuzzer_LDADD = \
	@LIB_FUZZING_ENGINE@ \
	$(TSK_LIB)

mmls_sun_fuzzer_SOURCES = \
	ossfuzz/mem_img.h \
	ossfuzz/mmls_fuzzer.cc

mmls_sun_fuzzer_CPPFLAGS = \
	-DVSTYPE=TSK_VS_TYPE_SUN \
	$(AM_CPPFLAGS)

mmls_sun_fuzzer_LDADD = \
	@LIB_FUZZING_ENGINE@ \
	$(TSK_LIB)
endif # HAVE_LIB_FUZZING_ENGINE<|MERGE_RESOLUTION|>--- conflicted
+++ resolved
@@ -69,6 +69,7 @@
 	tsk/fs/tsk_ext2fs.h \
 	tsk/fs/tsk_fatfs.h \
 	tsk/fs/tsk_fatxxfs.h \
+	tsk/fs/tsk_xfs.h \
 	tsk/fs/tsk_ffs.h \
 	tsk/fs/tsk_fs.h \
 	tsk/fs/tsk_hfs.h \
@@ -756,21 +757,8 @@
 $(tsk_caseuco_jar):
 	cd case-uco/java ; ant $(ant_args)
 
-<<<<<<< HEAD
-nobase_include_HEADERS = tsk/libtsk.h tsk/tsk_incs.h \
-    tsk/base/tsk_base.h tsk/base/tsk_os.h \
-    tsk/img/tsk_img.h tsk/vs/tsk_vs.h \
-    tsk/vs/tsk_bsd.h tsk/vs/tsk_dos.h tsk/vs/tsk_gpt.h \
-    tsk/vs/tsk_mac.h tsk/vs/tsk_sun.h \
-    tsk/fs/tsk_fs.h tsk/fs/tsk_ffs.h tsk/fs/tsk_ext2fs.h tsk/fs/tsk_fatfs.h \
-    tsk/fs/tsk_ntfs.h tsk/fs/tsk_iso9660.h tsk/fs/tsk_hfs.h tsk/fs/tsk_yaffs.h \
-    tsk/fs/tsk_exfatfs.h tsk/fs/tsk_fatxxfs.h tsk/fs/tsk_xfs.h \
-    tsk/hashdb/tsk_hashdb.h tsk/auto/tsk_auto.h \
-    tsk/auto/tsk_is_image_supported.h
-=======
 clean-tsk_caseuco_jar:
 	cd case-uco/java ; ant clean
->>>>>>> bbad55df
 
 CLEANFILES += $(tsk_caseuco_jar)
 
