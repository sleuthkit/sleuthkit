--- conflicted
+++ resolved
@@ -8,11 +8,7 @@
 EXIT_FAILURE=1
 EXIT_IGNORE=77
 
-<<<<<<< HEAD
-IMAGE_DIR=tests/from_brian
-=======
 IMAGE_DIR=$HOME/from_brian
->>>>>>> 3ffc140d
 NTHREADS=1
 NITERS=1
 
@@ -29,28 +25,6 @@
 if ! test -d ${IMAGE_DIR} ; then
     echo "Missing image directory: ${IMAGE_DIR}"
     exit ${EXIT_IGNORE}
-<<<<<<< HEAD
-fi
-
-FS_THREAD_TEST="./fs_thread_test"
-
-if ! test -x ${FS_THREAD_TEST} ; then
-    FS_THREAD_TEST="./fs_thread_test.exe"
-fi
-
-if ! test -x ${FS_THREAD_TEST} ; then
-    echo "Missing test executable: ${IMAGE_DIR}"
-    exit ${EXIT_IGNORE};
-fi
-
-if test -f ${IMAGE_DIR}/ext2fs.dd ; then
-    echo testing ${IMAGE_DIR}/ext2fs.dd
-    rm -f base.log thread-*.log
-    ${FS_THREAD_TEST} -f ext2 ${IMAGE_DIR}/ext2fs.dd 1 1
-    mv thread-0.log base.log
-    ${FS_THREAD_TEST} -f ext2 ${IMAGE_DIR}/ext2fs.dd ${NTHREADS} ${NITERS}
-    
-=======
 fi
 
 FS_THREAD_TEST="./fs_thread_test"
@@ -117,81 +91,10 @@
     mv thread-0.log base.log
     ${FS_THREAD_TEST} -f ntfs ${IMAGE_DIR}/ntfs-img-kw-1.dd ${NTHREADS} ${NITERS}
 
->>>>>>> 3ffc140d
     if ! check_diffs ; then
         exit ${EXIT_FAILURE}
     fi
 else
-<<<<<<< HEAD
-    echo ${IMAGE_DIR}/ext2fs.dd missing
-    [ -z "$NOHARDFAIL" ] && exit ${EXIT_IGNORE}
-fi
-
-if test -f ${IMAGE_DIR}/ext2fs.dd ; then
-    echo testing ${IMAGE_DIR}/ext2fs.dd
-    rm -f base.log thread-*.log
-    ${FS_THREAD_TEST} -f ufs ${IMAGE_DIR}/misc-ufs1.dd 1 1
-    mv thread-0.log base.log
-    ${FS_THREAD_TEST} -f ufs ${IMAGE_DIR}/misc-ufs1.dd ${NTHREADS} ${NITERS}
-    
-    if ! check_diffs ; then
-        exit ${EXIT_FAILURE}
-    fi
-else
-    echo ${IMAGE_DIR}/ext2fs.dd missing
-    [ -z "$NOHARDFAIL" ] && exit ${EXIT_IGNORE};
-fi    
-
-
-if test -f ${IMAGE_DIR}/test_hfs.dmg ; then
-    echo testing ${IMAGE_DIR}/test_hfs.dmg
-    rm -f base.log thread-*.log
-    ${FS_THREAD_TEST} -f hfs -o 64 ${IMAGE_DIR}/test_hfs.dmg 1 1
-    mv thread-0.log base.log
-    ${FS_THREAD_TEST} -f hfs -o 64 ${IMAGE_DIR}/test_hfs.dmg ${NTHREADS} ${NITERS}
-    
-    if ! check_diffs ; then
-        exit ${EXIT_FAILURE}
-    fi
-else
-    echo ${IMAGE_DIR}/test_hfs.dmg missing
-    [ -z "$NOHARDFAIL" ] && exit ${EXIT_IGNORE}
-fi    
-
-if test -f ${IMAGE_DIR}/ntfs-img-kw-1.dd ; then
-    echo testing ${IMAGE_DIR}/ntfs-img-kw-1.dd
-    rm -f base.log thread-*.log
-    ${FS_THREAD_TEST} -f ntfs ${IMAGE_DIR}/ntfs-img-kw-1.dd 1 1
-    mv thread-0.log base.log
-    ${FS_THREAD_TEST} -f ntfs ${IMAGE_DIR}/ntfs-img-kw-1.dd ${NTHREADS} ${NITERS}
-    
-    if ! check_diffs ; then
-        exit ${EXIT_FAILURE}
-    fi
-else
-    echo ${IMAGE_DIR}/ntfs-img-kw-1.dd missing
-    [ -z "$NOHARDFAIL" ] && exit ${EXIT_IGNORE}
-fi    
-
-
-if test -f ${IMAGE_DIR}/fat32.dd ; then
-    echo testing ${IMAGE_DIR}/fat32.dd
-    rm -f base.log thread-*.log
-    ${FS_THREAD_TEST} -f fat ${IMAGE_DIR}/fat32.dd 1 1
-    mv thread-0.log base.log
-    ${FS_THREAD_TEST} -f fat ${IMAGE_DIR}/fat32.dd ${NTHREADS} ${NITERS}
-    
-    if ! check_diffs; then
-        exit ${EXIT_FAILURE}
-    fi
-else
-    echo ${IMAGE_DIR}/fat32.dd missing
-    [ -z "$NOHARDFAIL" ] && exit ${EXIT_IGNORE}
-fi    
-    
-
-exit ${EXIT_SUCCESS}
-=======
     echo ${IMAGE_DIR}/ntfs-img-kw-1.dd missing
     [ -z "$NOHARDFAIL" ] && exit ${EXIT_IGNORE}
 fi
@@ -213,5 +116,4 @@
 fi
 
 
-exit ${EXIT_SUCCESS}
->>>>>>> 3ffc140d
+exit ${EXIT_SUCCESS}