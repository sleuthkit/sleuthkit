--- conflicted
+++ resolved
@@ -78,13 +78,9 @@
 	TSK_GPS_LAST_KNOWN_LOCATION = 30, ///< GPS Last known location
 	TSK_GPS_SEARCH = 31,	///< GPS Searches
 	TSK_PROG_RUN = 32, ///< Application run information
-<<<<<<< HEAD
-    TSK_ENCRYPTION_DETECTED = 33, ///< Encrypted File
-=======
     TSK_INTERESTING_ARTIFACT = 33,	///< Any artifact interesting enough that it should be called out in the UI.
+    TSK_ENCRYPTION_DETECTED = 34, ///< Encrypted File
 		 
-
->>>>>>> 94af36df
 		
     /* SEE ABOVE:
     * - KEEP JAVA CODE IN SYNC 
